--- conflicted
+++ resolved
@@ -391,37 +391,22 @@
         }
         else if(aName == "Solution X")
         {
-<<<<<<< HEAD
-            const Plato::OrdinalType tTIME_STEP_INDEX = 0;
-            auto tStatesSubView = Kokkos::subview(mGlobalState, tTIME_STEP_INDEX, Kokkos::ALL());
-=======
             const Plato::OrdinalType tTIME_STEP_INDEX = mState.extent(0)-1;
             auto tStatesSubView = Kokkos::subview(mState, tTIME_STEP_INDEX, Kokkos::ALL());
->>>>>>> fb7db541
             auto tScalarField = getVectorComponent(tStatesSubView,/*component=*/0, /*stride=*/mNumSolutionDofs);
             this->copyFieldFromAnalyze(tScalarField, aSharedField);
         }
         else if(aName == "Solution Y")
         {
-<<<<<<< HEAD
-            const Plato::OrdinalType tTIME_STEP_INDEX = 0;
-            auto tStatesSubView = Kokkos::subview(mGlobalState, tTIME_STEP_INDEX, Kokkos::ALL());
-=======
             const Plato::OrdinalType tTIME_STEP_INDEX = mState.extent(0)-1;
             auto tStatesSubView = Kokkos::subview(mState, tTIME_STEP_INDEX, Kokkos::ALL());
->>>>>>> fb7db541
             auto tScalarField = getVectorComponent(tStatesSubView,/*component=*/1, /*stride=*/mNumSolutionDofs);
             this->copyFieldFromAnalyze(tScalarField, aSharedField);
         }
         else if(aName == "Solution Z")
         {
-<<<<<<< HEAD
-            const Plato::OrdinalType tTIME_STEP_INDEX = 0;
-            auto tStatesSubView = Kokkos::subview(mGlobalState, tTIME_STEP_INDEX, Kokkos::ALL());
-=======
             const Plato::OrdinalType tTIME_STEP_INDEX = mState.extent(0)-1;
             auto tStatesSubView = Kokkos::subview(mState, tTIME_STEP_INDEX, Kokkos::ALL());
->>>>>>> fb7db541
             auto tScalarField = getVectorComponent(tStatesSubView,/*component=*/2, /*stride=*/mNumSolutionDofs);
             this->copyFieldFromAnalyze(tScalarField, aSharedField);
         }
