#ifndef PLATO_CELL_FORCING_HPP
#define PLATO_CELL_FORCING_HPP

#include "PlatoMathTypes.hpp"

namespace Plato
{

/******************************************************************************/
/*! Add forcing for homogenization cell problem.
  
    given a view, subtract the forcing column.
*/
/******************************************************************************/
template<typename ElementType>
class CellForcing : public ElementType
{
  private:

    using ElementType::mNumVoigtTerms;

    Plato::Matrix<mNumVoigtTerms, mNumVoigtTerms> mCellStiffness;
    int mColumnIndex;

  public:
    CellForcing() : mCellStiffness(0), mColumnIndex(-1) {}
    CellForcing( const Plato::Matrix<mNumVoigtTerms, mNumVoigtTerms> aCellStiffness, int aColumnIndex) :
            mCellStiffness(aCellStiffness), 
            mColumnIndex(aColumnIndex) {}

    void setCellStiffness(const Plato::Matrix<mNumVoigtTerms, mNumVoigtTerms> & aCellStiffness) {mCellStiffness = aCellStiffness;}
    void setColumnIndex(int aColumnIndex) {mColumnIndex = aColumnIndex;}

    template<typename StressScalarType>
    DEVICE_TYPE inline void
    operator()(
        Plato::Array<mNumVoigtTerms, StressScalarType> & aTensor
    ) const
    {
<<<<<<< HEAD
        // add forcing
        //
        for(Plato::OrdinalType tTermIndex = 0; tTermIndex < mNumVoigtTerms; tTermIndex++)
=======
        Plato::OrdinalType tNumCells = aTensor.extent(0);
        Plato::OrdinalType tNumTerms = aTensor.extent(1);

        // A lambda inside a member function captures the "this"
        // pointer not the actual members as such a local copy of the
        // data is need here for the lambda to capture everything.

        // If compiling with C++17 (Clang as the compiler or CUDA 11
        // with Kokkos 3.2). And using KOKKOS_CLASS_LAMBDA instead of
        // KOKKOS_EXPRESSION. Then the memeber data can be used
        // directly.
        auto tCellStiffness = mCellStiffness;
        auto tColumnIndex = mColumnIndex;

        Kokkos::parallel_for(Kokkos::RangePolicy < Plato::OrdinalType > (0, tNumCells), KOKKOS_LAMBDA(Plato::OrdinalType aCellOrdinal)
>>>>>>> 2973d7f8
        {
            aTensor(tTermIndex) -= mCellStiffness(tTermIndex, mColumnIndex);
        }
    }
};

}

#endif<|MERGE_RESOLUTION|>--- conflicted
+++ resolved
@@ -32,32 +32,14 @@
     void setColumnIndex(int aColumnIndex) {mColumnIndex = aColumnIndex;}
 
     template<typename StressScalarType>
-    DEVICE_TYPE inline void
+    KOKKOS_INLINE_FUNCTION void
     operator()(
         Plato::Array<mNumVoigtTerms, StressScalarType> & aTensor
     ) const
     {
-<<<<<<< HEAD
         // add forcing
         //
         for(Plato::OrdinalType tTermIndex = 0; tTermIndex < mNumVoigtTerms; tTermIndex++)
-=======
-        Plato::OrdinalType tNumCells = aTensor.extent(0);
-        Plato::OrdinalType tNumTerms = aTensor.extent(1);
-
-        // A lambda inside a member function captures the "this"
-        // pointer not the actual members as such a local copy of the
-        // data is need here for the lambda to capture everything.
-
-        // If compiling with C++17 (Clang as the compiler or CUDA 11
-        // with Kokkos 3.2). And using KOKKOS_CLASS_LAMBDA instead of
-        // KOKKOS_EXPRESSION. Then the memeber data can be used
-        // directly.
-        auto tCellStiffness = mCellStiffness;
-        auto tColumnIndex = mColumnIndex;
-
-        Kokkos::parallel_for(Kokkos::RangePolicy < Plato::OrdinalType > (0, tNumCells), KOKKOS_LAMBDA(Plato::OrdinalType aCellOrdinal)
->>>>>>> 2973d7f8
         {
             aTensor(tTermIndex) -= mCellStiffness(tTermIndex, mColumnIndex);
         }
