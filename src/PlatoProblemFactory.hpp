/*
 * PlatoProblemFactory.hpp
 *
 *  Created on: Apr 19, 2018
 */

#ifndef PLATOPROBLEMFACTORY_HPP_
#define PLATOPROBLEMFACTORY_HPP_

#include <memory>
#include <sstream>
#include <Teuchos_ParameterList.hpp>

#include "PlatoMesh.hpp"
#include "AnalyzeMacros.hpp"
#include "Mechanics.hpp"
#include "Thermal.hpp"
#include "Tet10.hpp"
#include "Tet4.hpp"
#include "Electromechanics.hpp"
#include "Thermomechanics.hpp"
#include "alg/ParallelComm.hpp"

#ifdef PLATO_HEX_ELEMENTS
#include "Hex8.hpp"
#include "Hex27.hpp"
#include "Quad4.hpp"
#endif

#ifdef PLATO_PLASTICITY
#include "PlasticityProblem.hpp"
#endif

#ifdef PLATO_ELLIPTIC
#include "elliptic/Problem.hpp"
  #ifdef PLATO_HATCHING
  #include "elliptic/hatching/Mechanics.hpp"
  #include "elliptic/hatching/Problem.hpp"
  #endif
#endif

#ifdef PLATO_PARABOLIC
#include "parabolic/Problem.hpp"
#endif

#ifdef PLATO_HYPERBOLIC
#include "hyperbolic/HyperbolicProblem.hpp"
#include "hyperbolic/HyperbolicMechanics.hpp"
  #ifdef PLATO_FLUIDS
  #include "hyperbolic/FluidsQuasiImplicit.hpp"
  #endif
#endif

#ifdef PLATO_STABILIZED
#include "stabilized/Problem.hpp"
#include "stabilized/Mechanics.hpp"
// TODO #include "StabilizedThermomechanics.hpp"
#endif

#ifdef PLATO_HELMHOLTZ
#include "helmholtz/Helmholtz.hpp"
#include "helmholtz/Problem.hpp"
#endif

//#include "StructuralDynamicsProblem.hpp"

namespace Plato
{

/******************************************************************************//**
* \brief Check if input PDE type is supported by Analyze.
* \param [in] aPlatoProb input xml metadata
* \returns return lowercase pde type
**********************************************************************************/
inline std::string
is_pde_constraint_supported
(Teuchos::ParameterList & aPlatoProb)
{
    if(aPlatoProb.isParameter("PDE Constraint") == false)
    {
        ANALYZE_THROWERR("Parameter 'PDE Constraint' is not defined in 'Plato Problem' parameter list.")
    }
    auto tPDE = aPlatoProb.get < std::string > ("PDE Constraint");
    auto tLowerPDE = Plato::tolower(tPDE);
    return tLowerPDE;
}
// function is_pde_constraint_supported

template<template <typename> typename ProblemT, template <typename> typename PhysicsT>
inline
std::shared_ptr<Plato::AbstractProblem>
makeProblem(
    Plato::Mesh              aMesh,
    Teuchos::ParameterList & aPlatoProb,
    Comm::Machine            aMachine
)
{
    auto tElementType = aMesh->ElementType();
    if( Plato::tolower(tElementType) == "tet10" ||
        Plato::tolower(tElementType) == "tetra10" )
    {
        return std::make_shared<ProblemT<PhysicsT<Plato::Tet10>>>(aMesh, aPlatoProb, aMachine);
    }
    else
    if( Plato::tolower(tElementType) == "tetra"  ||
        Plato::tolower(tElementType) == "tetra4" ||
        Plato::tolower(tElementType) == "tet4" )
    {
        return std::make_shared<ProblemT<PhysicsT<Plato::Tet4>>>(aMesh, aPlatoProb, aMachine);
    }
    else
    if( Plato::tolower(tElementType) == "hex8" ||
        Plato::tolower(tElementType) == "hexa8" )
    {
#ifdef PLATO_HEX_ELEMENTS
        return std::make_shared<ProblemT<PhysicsT<Plato::Hex8>>>(aMesh, aPlatoProb, aMachine);
#else
        ANALYZE_THROWERR("Not compiled with hex8 elements");
#endif
    }
    else
    if( Plato::tolower(tElementType) == "hex27" ||
        Plato::tolower(tElementType) == "hexa27" )
    {
#ifdef PLATO_HEX_ELEMENTS
        return std::make_shared<ProblemT<PhysicsT<Plato::Hex27>>>(aMesh, aPlatoProb, aMachine);
#else
        ANALYZE_THROWERR("Not compiled with hex27 elements");
#endif
    }
    else
    if( Plato::tolower(tElementType) == "quad4" )
    {
#ifdef PLATO_HEX_ELEMENTS
        return std::make_shared<ProblemT<PhysicsT<Plato::Quad4>>>(aMesh, aPlatoProb, aMachine);
#else
        ANALYZE_THROWERR("Not compiled with quad4 elements");
#endif
    }
    else
    {
        std::stringstream ss;
        ss << "Unknown mesh type: " << tElementType;
        ANALYZE_THROWERR(ss.str());
    }
}

/******************************************************************************//**
* \brief Create mechanical problem.
* \param [in] aMesh        plato abstract mesh
* \param [in] aPlatoProb   input xml metadata
* \param [in] aMachine     mpi communicator interface
* \returns shared pointer to abstract problem of type mechanical
**********************************************************************************/
inline
std::shared_ptr<Plato::AbstractProblem>
create_mechanical_problem
(Plato::Mesh              aMesh,
 Teuchos::ParameterList & aPlatoProb,
 Comm::Machine            aMachine)
{
    auto tLowerPDE = Plato::is_pde_constraint_supported(aPlatoProb);

#ifdef PLATO_ELLIPTIC
    if (tLowerPDE == "elliptic")
    {
        return makeProblem<Plato::Elliptic::Problem, Plato::Mechanics>(aMesh, aPlatoProb, aMachine);
    }
  #ifdef PLATO_HATCHING
<<<<<<< HEAD
    else
    if(tLowerPDE == "updated lagrangian elliptic")
=======
    if(tLowerPDE == "elliptic hatching")
>>>>>>> f69fa956
    {
        return makeProblem<Plato::Elliptic::Hatching::Problem, Plato::Elliptic::Hatching::Mechanics>(aMesh, aPlatoProb, aMachine);
    }
  #endif
#endif
#ifdef PLATO_HYPERBOLIC
    else
    if (tLowerPDE == "hyperbolic")
    {
        return makeProblem<Plato::Hyperbolic::HyperbolicProblem, Plato::Hyperbolic::Mechanics>(aMesh, aPlatoProb, aMachine);
    }
#endif
    else
    {
        ANALYZE_THROWERR(std::string("'PDE Constraint' of type '") + tLowerPDE + "' is not supported.");
    }
}
// function create_mechanical_problem

/******************************************************************************//**
* \brief Create plasticity problem.
* \param [in] aMesh        Plato mesh database
* \param [in] aPlatoProb input xml metadata
* \param [in] aMachine     mpi communicator interface
* \returns shared pointer to abstract problem of type plasticity
**********************************************************************************/
inline
std::shared_ptr<Plato::AbstractProblem>
create_plasticity_problem
(Plato::Mesh              aMesh,
 Teuchos::ParameterList & aPlatoProb,
 Comm::Machine            aMachine)
 {
     auto tLowerPDE = Plato::is_pde_constraint_supported(aPlatoProb);

#ifdef PLATO_ELLIPTIC
#ifdef PLATO_PLASTICITY
    if(tLowerPDE == "elliptic")
    {
        auto tOutput = std::make_shared < PlasticityProblem<::Plato::InfinitesimalStrainPlasticity<SpatialDim>> > (aMesh, aPlatoProb, aMachine);
        tOutput->readEssentialBoundaryConditions(aPlatoProb);
        return tOutput;
    }
    else
#endif
#endif
    {
        ANALYZE_THROWERR(std::string("'PDE Constraint' of type '") + tLowerPDE + "' is not supported.");
    }
 }
 // function create_plasticity_problem

/******************************************************************************//**
* \brief Create a thermoplasticity problem.
* \param [in] aMesh      mesh metadata
* \param [in] aPlatoProb input xml metadata
* \param [in] aMachine   mpi communicator interface
* \returns shared pointer to abstract problem of type thermoplasticity
**********************************************************************************/
inline
std::shared_ptr<Plato::AbstractProblem>
create_thermoplasticity_problem
(Plato::Mesh              aMesh,
 Teuchos::ParameterList & aPlatoProb,
 Comm::Machine            aMachine)
 {
     auto tLowerPDE = Plato::is_pde_constraint_supported(aPlatoProb);

#ifdef PLATO_ELLIPTIC
#ifdef PLATO_PLASTICITY
    if(tLowerPDE == "elliptic")
    {
        auto tOutput = std::make_shared < PlasticityProblem<::Plato::InfinitesimalStrainThermoPlasticity<SpatialDim>> > (aMesh, aPlatoProb, aMachine);
        tOutput->readEssentialBoundaryConditions(aPlatoProb);
        return tOutput;
    }
    else
#endif
#endif
    {
        ANALYZE_THROWERR(std::string("'PDE Constraint' of type '") + tLowerPDE + "' is not supported.");
    }
 }
 // function create_thermoplasticity_problem

/******************************************************************************//**
* \brief Create a abstract problem of type stabilized mechanical.
* \param [in] aMesh      mesh metadata
* \param [in] aPlatoProb input xml metadata
* \param [in] aMachine   mpi communicator interface
* \returns shared pointer to abstract problem of type stabilized mechanical
**********************************************************************************/
inline
std::shared_ptr<Plato::AbstractProblem>
create_stabilized_mechanical_problem
(Plato::Mesh              aMesh,
 Teuchos::ParameterList & aPlatoProb,
 Comm::Machine            aMachine)
 {
     auto tLowerPDE = Plato::is_pde_constraint_supported(aPlatoProb);
#ifdef PLATO_ELLIPTIC
#ifdef PLATO_STABILIZED
    if(tLowerPDE == "elliptic")
    {
        return makeProblem<Plato::Stabilized::Problem, Plato::Stabilized::Mechanics>(aMesh, aPlatoProb, aMachine);
    }
    else
#endif
#endif
    {
        ANALYZE_THROWERR(std::string("'PDE Constraint' of type '") + tLowerPDE + "' is not supported.");
    }
}
 // function create_stabilized_mechanical_problem

/******************************************************************************//**
* \brief Create a abstract problem of type thermal.
* \param [in] aMesh      mesh metadata
* \param [in] aPlatoProb input xml metadata
* \param [in] aMachine   mpi communicator interface
* \returns shared pointer to abstract problem of type thermal
**********************************************************************************/
inline
std::shared_ptr<Plato::AbstractProblem>
create_thermal_problem
(Plato::Mesh              aMesh,
 Teuchos::ParameterList & aPlatoProb,
 Comm::Machine            aMachine)
 {
     auto tLowerPDE = Plato::is_pde_constraint_supported(aPlatoProb);

#ifdef PLATO_PARABOLIC
    if(tLowerPDE == "parabolic")
    {
        return makeProblem<Plato::Parabolic::Problem, Plato::Thermal>(aMesh, aPlatoProb, aMachine);
    }
    else
#endif
#ifdef PLATO_ELLIPTIC
    if(tLowerPDE == "elliptic")
    {
        return makeProblem<Plato::Elliptic::Problem, Plato::Thermal>(aMesh, aPlatoProb, aMachine);
    }
    else
#endif
    {
        ANALYZE_THROWERR(std::string("'PDE Constraint' of type '") + tLowerPDE + "' is not supported.");
    }
 }
 // function create_thermal_problem

/******************************************************************************//**
* \brief Create a abstract problem of type electromechanical.
* \param [in] aMesh      mesh metadata
* \param [in] aPlatoProb input xml metadata
* \param [in] aMachine   mpi communicator interface
* \returns shared pointer to abstract problem of type electromechanical
**********************************************************************************/
inline
std::shared_ptr<Plato::AbstractProblem>
create_electromechanical_problem
(Plato::Mesh              aMesh,
 Teuchos::ParameterList & aPlatoProb,
 Comm::Machine            aMachine)
 {
     auto tLowerPDE = Plato::is_pde_constraint_supported(aPlatoProb);

#ifdef PLATO_ELLIPTIC
    if(tLowerPDE == "elliptic")
    {
        return makeProblem<Plato::Elliptic::Problem, Plato::Electromechanics>(aMesh, aPlatoProb, aMachine);
    }
    else
#endif
    {
        ANALYZE_THROWERR(std::string("'PDE Constraint' of type '") + tLowerPDE + "' is not supported.");
    }
 }
 // function create_electromechanical_problem

/******************************************************************************//**
* \brief Create a abstract problem of type stabilized thermomechanical.
* \param [in] aMesh      mesh metadata
* \param [in] aPlatoProb input xml metadata
* \param [in] aMachine   mpi communicator interface
* \returns shared pointer to abstract problem of type stabilized thermomechanical
**********************************************************************************/
inline
std::shared_ptr<Plato::AbstractProblem>
create_stabilized_thermomechanical_problem
(Plato::Mesh              aMesh,
 Teuchos::ParameterList & aPlatoProb,
 Comm::Machine            aMachine)
 {
    auto tLowerPDE = Plato::is_pde_constraint_supported(aPlatoProb);

#ifdef PLATO_ELLIPTIC
#ifdef PLATO_STABILIZED
    if(tLowerPDE == "elliptic")
    {
// TODO        auto tOutput = std::make_shared < EllipticVMSProblem<::Plato::StabilizedThermomechanics<SpatialDim>> > (aMesh, aPlatoProb, aMachine);
// TODO        tOutput->readEssentialBoundaryConditions(aPlatoProb);
// TODO        return tOutput;
    }
    else
#endif
#endif
    {
        ANALYZE_THROWERR(std::string("'PDE Constraint' of type '") + tLowerPDE + "' is not supported.");
    }
 }
 // function create_stabilized_thermomechanical_problem

/******************************************************************************//**
* \brief Create a abstract problem of type thermomechanical.
* \param [in] aMesh        mesh metadata
* \param [in] aPlatoProb input xml metadata
* \param [in] aMachine     mpi communicator interface
* \returns shared pointer to abstract problem of type thermomechanical
**********************************************************************************/
inline
std::shared_ptr<Plato::AbstractProblem>
create_thermomechanical_problem
(Plato::Mesh              aMesh,
 Teuchos::ParameterList & aPlatoProb,
 Comm::Machine            aMachine)
 {
    auto tLowerPDE = Plato::is_pde_constraint_supported(aPlatoProb);

#ifdef PLATO_PARABOLIC
    if(tLowerPDE == "parabolic")
    {
        return makeProblem<Plato::Parabolic::Problem, Plato::Thermomechanics>(aMesh, aPlatoProb, aMachine);
    }
    else
#endif
#ifdef PLATO_ELLIPTIC
    if(tLowerPDE == "elliptic")
    {
        return makeProblem<Plato::Elliptic::Problem, Plato::Thermomechanics>(aMesh, aPlatoProb, aMachine);
    }
    else
#endif
    {
        ANALYZE_THROWERR(std::string("'PDE Constraint' of type '") + tLowerPDE + "' is not supported.");
    }
 }
 // function create_thermomechanical_problem

/******************************************************************************//**
* \brief Create a abstract problem of type incompressible fluid.
* \param [in] aMesh        mesh metadata
* \param [in] aPlatoProb input xml metadata
* \param [in] aMachine     mpi communicator interface
* \returns shared pointer to abstract problem of type incompressible fluid
**********************************************************************************/
inline
std::shared_ptr<Plato::AbstractProblem>
create_incompressible_fluid_problem
(Plato::Mesh              aMesh,
 Teuchos::ParameterList & aPlatoProb,
 Comm::Machine            aMachine)
 {
    auto tLowerPDE = Plato::is_pde_constraint_supported(aPlatoProb);

#ifdef PLATO_HYPERBOLIC
#ifdef PLATO_FLUIDS
    if (tLowerPDE == "hyperbolic")
    {
        return makeProblem<Plato::Fluids::QuasiImplicit, Plato::IncompressibleFluids>(aMesh, aPlatoProb, aMachine);
    }
    else
#endif
#endif
    {
        ANALYZE_THROWERR(std::string("'PDE Constraint' of type '") + tLowerPDE + "' is not supported.");
    }
 }
 // function create_incompressible_fluid_problem

/******************************************************************************//**
* \brief Create a abstract problem of micromorphic mechanics.
* \param [in] aMesh        mesh metadata
* \param [in] aPlatoProb input xml metadata
* \param [in] aMachine     mpi communicator interface
* \returns shared pointer to abstract problem of type micromorphic mechanics
**********************************************************************************/
inline
std::shared_ptr<Plato::AbstractProblem>
create_micromorphic_mechanics_problem
(Plato::Mesh              aMesh,
 Teuchos::ParameterList & aPlatoProb,
 Comm::Machine            aMachine)
 {
    auto tLowerPDE = Plato::is_pde_constraint_supported(aPlatoProb);

#ifdef PLATO_HYPERBOLIC
#ifdef PLATO_MICROMORPHIC
    if (tLowerPDE == "hyperbolic")
    {
        return makeProblem<Plato::Hyperbolic::Problem, Plato::Hyperbolic::MicromorphicMechanics>(aMesh, aPlatoProb, aMachine);
    }
    else
#endif
#endif
    {
        ANALYZE_THROWERR(std::string("'PDE Constraint' of type '") + tLowerPDE + "' is not supported.");
    }
 }
 // function create_micromorphic_mechanics_problem

/******************************************************************************//**
 * \brief This class is responsible for the creation of a Plato problem, which enables
 * finite element simulations of multiphysics problem.
 **********************************************************************************/
class ProblemFactory
{
public:
    /******************************************************************************//**
     * \brief Returns a shared pointer to a PLATO problem
     * \param [in] aMesh        abstract mesh
     * \param [in] aInputParams xml metadata
     * \param [in] aMachine     mpi communicator interface
     * \returns shared pointer to a PLATO problem
     **********************************************************************************/
    std::shared_ptr<Plato::AbstractProblem>
    create(
        Plato::Mesh              aMesh,
        Teuchos::ParameterList & aInputParams,
        Comm::Machine            aMachine
    )
    {
        auto tInputData = aInputParams.sublist("Plato Problem");
        auto tPhysics = tInputData.get < std::string > ("Physics");
        auto tLowerPhysics = Plato::tolower(tPhysics);

        if(tLowerPhysics == "mechanical")
        {
            return ( Plato::create_mechanical_problem(aMesh, tInputData, aMachine) );
        }
        else
        if(tLowerPhysics == "plasticity")
        {
            return ( Plato::create_plasticity_problem(aMesh, tInputData, aMachine) );
        }
        else
        if(tLowerPhysics == "thermoplasticity")
        {
            return ( Plato::create_thermoplasticity_problem(aMesh, tInputData, aMachine) );
        }
        else
        if(tLowerPhysics == "stabilized mechanical")
        {
            return ( Plato::create_stabilized_mechanical_problem(aMesh, tInputData, aMachine) );
        }
        else if(tLowerPhysics == "thermal")
        {
            return ( Plato::create_thermal_problem(aMesh, tInputData, aMachine) );
        }
        else
        if(tLowerPhysics == "electromechanical")
        {
            return ( Plato::create_electromechanical_problem(aMesh, tInputData, aMachine) );
        }
        else
        if(tLowerPhysics == "stabilized thermomechanical")
        {
            return ( Plato::create_stabilized_thermomechanical_problem(aMesh, tInputData, aMachine) );
        }
        else
        if(tLowerPhysics == "thermomechanical")
        {
            return ( Plato::create_thermomechanical_problem(aMesh, tInputData, aMachine) );
        }
        else
        if(tLowerPhysics == "incompressible fluids")
        {
            return ( Plato::create_incompressible_fluid_problem(aMesh, tInputData, aMachine) );
        }
        else
        if(tLowerPhysics == "micromorphic mechanical")
        {
            return ( Plato::create_micromorphic_mechanics_problem(aMesh, tInputData, aMachine) );
        }
#ifdef PLATO_HELMHOLTZ
        else
        if(tLowerPhysics == "helmholtz filter")
        {
            return makeProblem<Plato::Helmholtz::Problem, Plato::HelmholtzFilter>(aMesh, tInputData, aMachine);
        }
#endif
        else
        {
            ANALYZE_THROWERR(std::string("'Physics' of type ") + tLowerPhysics + "' is not supported.");
        }
        return nullptr;
    }
};
// class ProblemFactory

}
// namespace Plato

#endif /* PLATOPROBLEMFACTORY_HPP_ */<|MERGE_RESOLUTION|>--- conflicted
+++ resolved
@@ -167,12 +167,8 @@
         return makeProblem<Plato::Elliptic::Problem, Plato::Mechanics>(aMesh, aPlatoProb, aMachine);
     }
   #ifdef PLATO_HATCHING
-<<<<<<< HEAD
-    else
-    if(tLowerPDE == "updated lagrangian elliptic")
-=======
+    else
     if(tLowerPDE == "elliptic hatching")
->>>>>>> f69fa956
     {
         return makeProblem<Plato::Elliptic::Hatching::Problem, Plato::Elliptic::Hatching::Mechanics>(aMesh, aPlatoProb, aMachine);
     }
