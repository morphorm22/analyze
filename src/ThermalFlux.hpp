#ifndef THERMAL_FLUX_HPP
#define THERMAL_FLUX_HPP

#include "PlatoStaticsTypes.hpp"
#include "MaterialModel.hpp"

namespace Plato
{

/******************************************************************************/
/*! Thermal flux functor.
  
    given a temperature gradient, compute the thermal flux
*/
/******************************************************************************/
template<typename EvaluationType>
class ThermalFlux
{
  private:
    using ElementType = typename EvaluationType::ElementType;
    static constexpr int SpatialDim = ElementType::mNumSpatialDims;


    Plato::MaterialModelType mModelType;

    Plato::TensorFunctor<SpatialDim> mConductivityFunctor;

    Plato::TensorConstant<SpatialDim> mConductivityConstant;

  public:

<<<<<<< HEAD
    ThermalFlux(const Teuchos::RCP<Plato::MaterialModel<EvaluationType>> aMaterialModel)
=======
    ThermalFlux(Plato::MaterialModel<ElementType::mNumSpatialDims>& aMaterialModel)
>>>>>>> b0ed1a7d
    {
        mModelType = aMaterialModel.type();
        if (mModelType == Plato::MaterialModelType::Nonlinear)
        {
            mConductivityFunctor = aMaterialModel.getTensorFunctor("Thermal Conductivity");
        } else
        if (mModelType == Plato::MaterialModelType::Linear)
        {
            mConductivityConstant = aMaterialModel.getTensorConstant("Thermal Conductivity");
        }
    }

    template<typename TScalarType, typename TGradScalarType, typename TFluxScalarType>
    KOKKOS_INLINE_FUNCTION void
    operator()(
            Plato::Array<SpatialDim, TFluxScalarType> & tflux,
      const Plato::Array<SpatialDim, TGradScalarType> & tgrad,
      const TScalarType                                                 & temperature
    ) const
    {

      // compute thermal flux
      //
      if (mModelType == Plato::MaterialModelType::Linear)
      {
        for( Plato::OrdinalType iDim=0; iDim<SpatialDim; iDim++){
          tflux(iDim) = 0.0;
          for( Plato::OrdinalType jDim=0; jDim<SpatialDim; jDim++){
            tflux(iDim) -= tgrad(jDim)*mConductivityConstant(iDim, jDim);
          }
        }
      } else
      if (mModelType == Plato::MaterialModelType::Nonlinear)
      {
        TScalarType cellT = temperature;
        for( Plato::OrdinalType iDim=0; iDim<SpatialDim; iDim++){
          tflux(iDim) = 0.0;
          for( Plato::OrdinalType jDim=0; jDim<SpatialDim; jDim++){
            tflux(iDim) -= tgrad(jDim)*mConductivityFunctor(cellT, iDim, jDim);
          }
        }
      }
    }

    template<typename TScalarType, typename TGradScalarType, typename TFluxScalarType>
    KOKKOS_INLINE_FUNCTION void
    operator()( Plato::OrdinalType cellOrdinal,
                Plato::ScalarMultiVectorT<TFluxScalarType> tflux,
                Plato::ScalarMultiVectorT<TGradScalarType> tgrad,
                Plato::ScalarVectorT     <TScalarType>     temperature) const {

      // compute thermal flux
      //
      if (mModelType == Plato::MaterialModelType::Linear)
      {
        for( Plato::OrdinalType iDim=0; iDim<SpatialDim; iDim++){
          tflux(cellOrdinal,iDim) = 0.0;
          for( Plato::OrdinalType jDim=0; jDim<SpatialDim; jDim++){
            tflux(cellOrdinal,iDim) -= tgrad(cellOrdinal,jDim)*mConductivityConstant(iDim, jDim);
          }
        }
      } else
      if (mModelType == Plato::MaterialModelType::Nonlinear)
      {
        TScalarType cellT = temperature(cellOrdinal);
        for( Plato::OrdinalType iDim=0; iDim<SpatialDim; iDim++){
          tflux(cellOrdinal,iDim) = 0.0;
          for( Plato::OrdinalType jDim=0; jDim<SpatialDim; jDim++){
            tflux(cellOrdinal,iDim) -= tgrad(cellOrdinal,jDim)*mConductivityFunctor(cellT, iDim, jDim);
          }
        }
      }
    }

    template<typename TGradScalarType, typename TFluxScalarType>
    KOKKOS_INLINE_FUNCTION void
    operator()( Plato::OrdinalType cellOrdinal,
                Plato::ScalarMultiVectorT<TFluxScalarType> tflux,
                Plato::ScalarMultiVectorT<TGradScalarType> tgrad) const {

      // compute thermal flux
      //
      for( Plato::OrdinalType iDim=0; iDim<SpatialDim; iDim++){
        tflux(cellOrdinal,iDim) = 0.0;
        for( Plato::OrdinalType jDim=0; jDim<SpatialDim; jDim++){
          tflux(cellOrdinal,iDim) -= tgrad(cellOrdinal,jDim)*mConductivityConstant(iDim, jDim);
        }
      }
    }
};
// class ThermalFlux

} // namespace Plato
#endif<|MERGE_RESOLUTION|>--- conflicted
+++ resolved
@@ -29,20 +29,16 @@
 
   public:
 
-<<<<<<< HEAD
     ThermalFlux(const Teuchos::RCP<Plato::MaterialModel<EvaluationType>> aMaterialModel)
-=======
-    ThermalFlux(Plato::MaterialModel<ElementType::mNumSpatialDims>& aMaterialModel)
->>>>>>> b0ed1a7d
     {
-        mModelType = aMaterialModel.type();
+        mModelType = aMaterialModel->type();
         if (mModelType == Plato::MaterialModelType::Nonlinear)
         {
-            mConductivityFunctor = aMaterialModel.getTensorFunctor("Thermal Conductivity");
+            mConductivityFunctor = aMaterialModel->getTensorFunctor("Thermal Conductivity");
         } else
         if (mModelType == Plato::MaterialModelType::Linear)
         {
-            mConductivityConstant = aMaterialModel.getTensorConstant("Thermal Conductivity");
+            mConductivityConstant = aMaterialModel->getTensorConstant("Thermal Conductivity");
         }
     }
 
