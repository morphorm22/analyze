--- conflicted
+++ resolved
@@ -45,8 +45,7 @@
      * \param [in] aControl     control, i.e. design, variables
     **********************************************************************************/
     template<typename InputScalarType, typename WeightScalarType>
-<<<<<<< HEAD
-    DEVICE_TYPE inline void
+    KOKKOS_INLINE_FUNCTION void
     operator()(
               Plato::OrdinalType                            aCellOrdinal,
         const Plato::ScalarMultiVectorT<WeightScalarType> & aControl,
@@ -74,7 +73,7 @@
      * \param [in] aControl     control, i.e. design, variables
     **********************************************************************************/
     template<typename InputScalarType, typename WeightScalarType>
-    DEVICE_TYPE inline void
+    KOKKOS_INLINE_FUNCTION void
     operator()(
               Plato::OrdinalType                            aCellOrdinal,
         const Plato::ScalarMultiVectorT<WeightScalarType> & aControl,
@@ -99,10 +98,7 @@
      * \param [in] aControl     control, i.e. design, variables
     **********************************************************************************/
     template<typename InputScalarType, typename WeightScalarType>
-    DEVICE_TYPE inline void operator()(Plato::OrdinalType aCellOrdinal,
-=======
     KOKKOS_INLINE_FUNCTION void operator()(Plato::OrdinalType aCellOrdinal,
->>>>>>> 2973d7f8
                                        Kokkos::View<InputScalarType**, Plato::Layout, Plato::MemSpace> const & aInputOutput,
                                        Kokkos::View<WeightScalarType**, Plato::Layout, Plato::MemSpace> const & aControl) const
     {
