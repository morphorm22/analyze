#include <Omega_h_file.hpp>

//#define PLATO_CONSOLE

#include "Analyze_App.hpp"
#include "AnalyzeOutput.hpp"
#include <PlatoProblemFactory.hpp>
#include <Plato_Console.hpp>

#ifdef PLATO_CONSOLE
#include <Plato_Console.hpp>
#endif

/******************************************************************************/
MPMD_App::MPMD_App(int aArgc, char **aArgv, MPI_Comm& aLocalComm) :
        mObjectiveValue(std::numeric_limits<Plato::Scalar>::max()),
        mConstraintValue(std::numeric_limits<Plato::Scalar>::max()),
        mLibOsh(&aArgc, &aArgv, aLocalComm),
        mMachine(aLocalComm),
        mNumSpatialDims(0),
        mMesh(&mLibOsh)
/******************************************************************************/
{
  // parse app file
  //
  const char* tInputChar = std::getenv("PLATO_APP_FILE");
  Plato::Parser* parser = new Plato::PugiParser();
  mInputData = parser->parseFile(tInputChar);

  auto tInputParams = Plato::input_file_parsing(aArgc, aArgv, mMachine);

  auto problemName = tInputParams.sublist("Runtime").get<std::string>("Input Config");
  mDefaultProblem = Teuchos::rcp(new ProblemDefinition(problemName));
  mDefaultProblem->params = tInputParams;

  this->createProblem(*mDefaultProblem);


  // parse/create the ESP instance(s)
  auto tESPInputs = mInputData.getByName<Plato::InputData>("ESP");
  for(auto tESPInput=tESPInputs.begin(); tESPInput!=tESPInputs.end(); ++tESPInput)
  {
#ifdef PLATO_ESP
      auto tESPName = Plato::Get::String(*tESPInput,"Name");
      if( mESP.count(tESPName) != 0 )
      {
          throw Plato::ParsingException("ESP names must be unique.");
      }
      else
      {
          auto tModelFileName = Plato::Get::String(*tESPInput,"ModelFileName");
          auto tTessFileName = Plato::Get::String(*tESPInput,"TessFileName");
          mESP[tESPName] = std::make_shared<ESPType>(tModelFileName, tTessFileName);
      }
#else
      throw Plato::ParsingException("PlatoApp was not compiled with ESP support.  Turn on 'PLATO_ESP' option and rebuild.");
#endif // PLATO_ESP
  }

  // parse/create the MLS PointArrays
  auto tPointArrayInputs = mInputData.getByName<Plato::InputData>("PointArray");
  for(auto tPointArrayInput=tPointArrayInputs.begin(); tPointArrayInput!=tPointArrayInputs.end(); ++tPointArrayInput)
  {
#ifdef PLATO_GEOMETRY
      auto tPointArrayName = Plato::Get::String(*tPointArrayInput,"Name");
      auto tPointArrayDims = Plato::Get::Int(*tPointArrayInput,"Dimensions");
      if( mMLS.count(tPointArrayName) != 0 )
      {
          throw Plato::ParsingException("PointArray names must be unique.");
      }
      else
      {
          if( tPointArrayDims == 1 )
              mMLS[tPointArrayName] = std::make_shared<MLSstruct>(MLSstruct({Plato::any(Plato::Geometry::MovingLeastSquares<1,Plato::Scalar>(*tPointArrayInput)),1}));
          else
          if( tPointArrayDims == 2 )
              mMLS[tPointArrayName] = std::make_shared<MLSstruct>(MLSstruct({Plato::any(Plato::Geometry::MovingLeastSquares<2,Plato::Scalar>(*tPointArrayInput)),2}));
          else
          if( tPointArrayDims == 3 )
              mMLS[tPointArrayName] = std::make_shared<MLSstruct>(MLSstruct({Plato::any(Plato::Geometry::MovingLeastSquares<3,Plato::Scalar>(*tPointArrayInput)),3}));
      }
#else
      throw Plato::ParsingException("PlatoApp was not compiled with PointArray support.  Turn on 'PLATO_GEOMETRY' option and rebuild.");
#endif // PLATO_GEOMETRY
  }
}

/******************************************************************************/
void
MPMD_App::
createProblem(ProblemDefinition& aDefinition){
/******************************************************************************/

  mCurrentProblemName = aDefinition.name;

  auto input_mesh = aDefinition.params.get<std::string>("Input Mesh");

  mMesh = Omega_h::read_mesh_file(input_mesh, mLibOsh.world());
  mMesh.set_parting(Omega_h_Parting::OMEGA_H_GHOSTED);

  Omega_h::Assoc tAssoc;
  if (aDefinition.params.isSublist("Associations"))
  {
    auto& tAssocParamList = aDefinition.params.sublist("Associations");
    Omega_h::update_assoc(&tAssoc, tAssocParamList);
  }
  else {
    tAssoc[Omega_h::NODE_SET] = mMesh.class_sets;
    tAssoc[Omega_h::SIDE_SET] = mMesh.class_sets;
  }
  mMeshSets = Omega_h::invert(&mMesh, tAssoc);

  mNumSpatialDims = aDefinition.params.get<int>("Spatial Dimension");

  if (mNumSpatialDims == 3)
  {
    #ifdef PLATOANALYZE_3D
    Plato::ProblemFactory<3> tProblemFactory;
    mProblem = tProblemFactory.create(mMesh, mMeshSets, aDefinition.params);
    #else
    throw Plato::ParsingException("3D physics is not compiled.");
    #endif
  } else
  if (mNumSpatialDims == 2)
  {
    #ifdef PLATOANALYZE_2D
    Plato::ProblemFactory<2> tProblemFactory;
    mProblem = tProblemFactory.create(mMesh, mMeshSets, aDefinition.params);
    #else
    throw Plato::ParsingException("2D physics is not compiled.");
    #endif
  } else
  if (mNumSpatialDims == 1)
  {
    #ifdef PLATOANALYZE_1D
    Plato::ProblemFactory<1> tProblemFactory;
    mProblem = tProblemFactory.create(mMesh, mMeshSets, aDefinition.params);
    #else
    throw Plato::ParsingException("1D physics is not compiled.");
    #endif
  }

  mAdjoint         = mProblem->getAdjoint();
  mState           = mProblem->getState();
  mNumSolutionDofs = mProblem->getNumSolutionDofs();

  auto tNumLocalVals = mMesh.nverts();
  Kokkos::resize(mControl, tNumLocalVals);
  Kokkos::deep_copy(mControl, 1.0);

  Kokkos::resize(mObjectiveGradientZ, tNumLocalVals);
  Kokkos::resize(mObjectiveGradientX, mNumSpatialDims*tNumLocalVals);


  aDefinition.modified = false;
}

/******************************************************************************/
void MPMD_App::initialize()
/******************************************************************************/
{

  auto tNumLocalVals = mMesh.nverts();

  mControl    = Plato::ScalarVector("control", tNumLocalVals);
  Kokkos::deep_copy(mControl, 1.0);

  mObjectiveGradientZ = Plato::ScalarVector("objective_gradient_z", tNumLocalVals);
  mObjectiveGradientX = Plato::ScalarVector("objective_gradient_x", mNumSpatialDims*tNumLocalVals);

  // parse problem definitions
  //
  for( auto opNode : mInputData.getByName<Plato::InputData>("Operation") ){

    std::string strProblem  = Plato::Get::String(opNode,"ProblemDefinition",mDefaultProblem->name);
    auto it = mProblemDefinitions.find(strProblem);
    if(it == mProblemDefinitions.end()){
      auto newProblem = Teuchos::rcp(new ProblemDefinition(strProblem));
      Teuchos::updateParametersFromXmlFileAndBroadcast(
         strProblem, Teuchos::Ptr<Teuchos::ParameterList>(&(newProblem->params)), *(mMachine.teuchosComm));
      mProblemDefinitions[strProblem] = newProblem;
    }
  }


  // parse Operation definition
  //
  for( auto tOperationNode : mInputData.getByName<Plato::InputData>("Operation") ){

    std::string tStrFunction = Plato::Get::String(tOperationNode,"Function");
    std::string tStrName     = Plato::Get::String(tOperationNode,"Name");
    std::string tStrProblem  = Plato::Get::String(tOperationNode,"ProblemDefinition",mDefaultProblem->name);

    auto opDef = mProblemDefinitions[tStrProblem];

    if(tStrFunction == "ComputeSolution"){
      mOperationMap[tStrName] = new ComputeSolution(this, tOperationNode, opDef);
    } else

    if(tStrFunction == "Reinitialize"){
      mOperationMap[tStrName] = new Reinitialize(this, tOperationNode, opDef);
    } else

    if(tStrFunction == "ReinitializeESP"){
      mOperationMap[tStrName] = new ReinitializeESP(this, tOperationNode, opDef);
    } else 

    if(tStrFunction == "UpdateProblem"){
      mOperationMap[tStrName] = new UpdateProblem(this, tOperationNode, opDef);
    } else

    if(tStrFunction == "ComputeObjective"){
      mOperationMap[tStrName] = new ComputeObjective(this, tOperationNode, opDef);
    } else
    if(tStrFunction == "ComputeObjectiveX"){
      mOperationMap[tStrName] = new ComputeObjectiveX(this, tOperationNode, opDef);
    } else 
    if(tStrFunction == "ComputeObjectiveP"){
      mOperationMap[tStrName] = new ComputeObjectiveP(this, tOperationNode, opDef);
    } else 
    if(tStrFunction == "ComputeObjectiveValue"){
      mOperationMap[tStrName] = new ComputeObjectiveValue(this, tOperationNode, opDef);
    } else
    if(tStrFunction == "ComputeObjectiveGradient"){
      mOperationMap[tStrName] = new ComputeObjectiveGradient(this, tOperationNode, opDef);
    } else
    if(tStrFunction == "ComputeObjectiveGradientX"){
      mOperationMap[tStrName] = new ComputeObjectiveGradientX(this, tOperationNode, opDef);
    } else 
    if(tStrFunction == "MapObjectiveGradientX"){
      mOperationMap[tStrName] = new MapObjectiveGradientX(this, tOperationNode, opDef);
    } else 
    if(tStrFunction == "ComputeObjectiveGradientP"){
      mOperationMap[tStrName] = new ComputeObjectiveGradientP(this, tOperationNode, opDef);
    } else 
    if(tStrFunction == "ComputeConstraint"){
      mOperationMap[tStrName] = new ComputeConstraint(this, tOperationNode, opDef);
    } else
    if(tStrFunction == "ComputeConstraintX"){
      mOperationMap[tStrName] = new ComputeConstraintX(this, tOperationNode, opDef);
    } else 
    if(tStrFunction == "ComputeConstraintP"){
      mOperationMap[tStrName] = new ComputeConstraintP(this, tOperationNode, opDef);
    } else 
    if(tStrFunction == "ComputeConstraintValue"){
      mOperationMap[tStrName] = new ComputeConstraintValue(this, tOperationNode, opDef);
    } else
    if(tStrFunction == "ComputeConstraintGradient"){
      mOperationMap[tStrName] = new ComputeConstraintGradient(this, tOperationNode, opDef);
    } else
    if(tStrFunction == "ComputeConstraintGradientX"){
      mOperationMap[tStrName] = new ComputeConstraintGradientX(this, tOperationNode, opDef);
    } else 
    if(tStrFunction == "MapConstraintGradientX"){
      mOperationMap[tStrName] = new MapConstraintGradientX(this, tOperationNode, opDef);
    } else 
    if(tStrFunction == "ComputeConstraintGradientP"){
      mOperationMap[tStrName] = new ComputeConstraintGradientP(this, tOperationNode, opDef);
    } else 
    if(tStrFunction == "WriteOutput"){
      mOperationMap[tStrName] = new WriteOutput(this, tOperationNode, opDef);
    } else
    if(tStrFunction == "ComputeFiniteDifference"){
      mOperationMap[tStrName] = new ComputeFiniteDifference(this, tOperationNode, opDef);
    } else
    if(tStrFunction == "ComputeMLSField"){
  #ifdef PLATO_GEOMETRY
      auto tMLSName = Plato::Get::String(tOperationNode,"MLSName");
      if( mMLS.count(tMLSName) == 0 )
      { throw Plato::ParsingException("MPMD_App::ComputeMLSField: Requested a PointArray that isn't defined."); }

      if( mCoords.extent(0) == 0 )
      {
        mCoords = getCoords();
      }

      auto tMLS = mMLS[tMLSName];
      if( tMLS->dimension == 3 ) { mOperationMap[tStrName] = new ComputeMLSField<3>(this, tOperationNode, opDef); }
      else
      if( tMLS->dimension == 2 ) { mOperationMap[tStrName] = new ComputeMLSField<2>(this, tOperationNode, opDef); }
      else
      if( tMLS->dimension == 1 ) { mOperationMap[tStrName] = new ComputeMLSField<1>(this, tOperationNode, opDef); }
  #else
      throw Plato::ParsingException("MPMD_App was not compiled with ComputeMLSField enabled.  Turn on 'PLATO_GEOMETRY' option and rebuild.");
  #endif // PLATO_GEOMETRY
    } else
    if(tStrFunction == "ComputePerturbedMLSField"){
  #ifdef PLATO_GEOMETRY
      auto tMLSName = Plato::Get::String(tOperationNode,"MLSName");
      if( mMLS.count(tMLSName) == 0 )
      { throw Plato::ParsingException("MPMD_App::ComputePerturbedMLSField: Requested a PointArray that isn't defined."); }

      if( mCoords.extent(0) == 0 )
      {
        mCoords = getCoords();
      }

      auto tMLS = mMLS[tMLSName];
      if( tMLS->dimension == 3 ) { mOperationMap[tStrName] = new ComputePerturbedMLSField<3>(this, tOperationNode, opDef); }
      else
      if( tMLS->dimension == 2 ) { mOperationMap[tStrName] = new ComputePerturbedMLSField<2>(this, tOperationNode, opDef); }
      else
      if( tMLS->dimension == 1 ) { mOperationMap[tStrName] = new ComputePerturbedMLSField<1>(this, tOperationNode, opDef); }
  #else
      throw Plato::ParsingException("MPMD_App was not compiled with ComputePerturbedMLSField enabled.  Turn on 'PLATO_GEOMETRY' option and rebuild.");
  #endif // PLATO_GEOMETRY
    }
  }
}
/******************************************************************************/
void
MPMD_App::mapToParameters(std::shared_ptr<ESPType> aESP,
                       std::vector<Plato::Scalar>& aGradientP,
                               Plato::ScalarVector aGradientX)
/******************************************************************************/
#ifdef PLATO_ESP
{
    // ESP currently resides on the Host, so create host mirrors
    auto tGradientX_Host = Kokkos::create_mirror_view(aGradientX);
    Kokkos::deep_copy(tGradientX_Host, aGradientX);

    int tNumParams = aGradientP.size();
    for (int iParam=0; iParam<tNumParams; iParam++)
    {
        aGradientP[iParam] = aESP->sensitivity(iParam, tGradientX_Host);
    }
}
#else
{
    throw Plato::ParsingException("PlatoApp was not compiled with ESP. Turn on 'PLATO_ESP' option and rebuild.");
}
#endif


/******************************************************************************/
MPMD_App::LocalOp*
MPMD_App::getOperation(const std::string & aOperationName)
/******************************************************************************/
{
  auto tIterator = mOperationMap.find(aOperationName);
  if(tIterator == mOperationMap.end()){
    std::stringstream tErrorMsg;
    tErrorMsg << "Request for operation ('" << aOperationName << "') that doesn't exist.";
    throw Plato::LogicException(tErrorMsg.str());
  }
  return tIterator->second;
}

/******************************************************************************/
void
MPMD_App::compute(const std::string & aOperationName)
/******************************************************************************/
{
  LocalOp *tOperation = this->getOperation(aOperationName);

  // if a different problem definition is needed, create it
  //
  auto tProblemDefinition = tOperation->getProblemDefinition();
  if( tProblemDefinition->name != mCurrentProblemName || tProblemDefinition->modified  )
  {
    this->createProblem(*tProblemDefinition);
  }

  // call the operation
  //
  (*tOperation)();
}

/******************************************************************************/
MPMD_App::LocalOp::
LocalOp(MPMD_App* aMyApp, Plato::InputData& aOperationNode, Teuchos::RCP<ProblemDefinition> aOpDef) :
        mMyApp(aMyApp),
        mDef(aOpDef)
/******************************************************************************/
{
  // parse parameters
  for( auto &pNode : aOperationNode.getByName<Plato::InputData>("Parameter") )
  {
    auto tName   = Plato::Get::String(pNode, "ArgumentName");
    auto tTarget = Plato::Get::String(pNode, "Target");
    auto tValue  = Plato::Get::Double(pNode, "InitialValue");

    if( mParameters.count(tName) )
    {
      Plato::ParsingException pe("ArgumentNames must be unique.");
      throw pe;
    }

    mParameters[tName] = Teuchos::rcp(new Parameter(tName, tTarget, tValue));
  }
}

/******************************************************************************/
MPMD_App::OnChangeOp::
OnChangeOp(MPMD_App* aMyApp, Plato::InputData& aNode) :
    mStrParameters("Parameters"),
    mConditional(false)
/******************************************************************************/
{
    aMyApp->mValuesMap[mStrParameters] = std::vector<Plato::Scalar>();
    mConditional = Plato::Get::Bool(aNode, "OnChange", false);
}

/******************************************************************************/
MPMD_App::ESP_Op::
ESP_Op(MPMD_App* aMyApp, Plato::InputData& aNode)
/******************************************************************************/
{
  #ifdef PLATO_ESP
    mESPName = Plato::Get::String(aNode,"ESPName");
    auto& tESP = aMyApp->mESP;
    if( tESP.count(mESPName) == 0 )
    {
        throw Plato::ParsingException("Requested ESP model that doesn't exist.");
    }
  #else
    throw Plato::ParsingException("PlatoApp was not compiled with ESP support.  Turn on 'PLATO_ESP' option and rebuild.");
  #endif
}


/******************************************************************************/
void
MPMD_App::LocalOp::
updateParameters(std::string aName, Plato::Scalar aValue)
/******************************************************************************/
{
  if( mParameters.count(aName) == 0 )
  {
    std::stringstream ss;
    ss << "Attempted to update a parameter ('" << aName << "') that wasn't defined for this operation";
    Plato::ParsingException pe(ss.str());
    throw pe;
  }
  else
  {
    auto it = mParameters.find(aName);
    auto pm = it->second;
    pm->mValue = aValue;

    // if a target is given, update the problem definition
    if ( pm->mTarget.empty() == false )
    {
        parseInline(mDef->params, pm->mTarget, pm->mValue);
        mDef->modified = true;
    }
  }
}

/******************************************************************************/
MPMD_App::ComputeObjective::
ComputeObjective(MPMD_App* aMyApp, Plato::InputData& aOpNode, Teuchos::RCP<ProblemDefinition> aOpDef) :
        LocalOp(aMyApp, aOpNode, aOpDef)
{
}
/******************************************************************************/

/******************************************************************************/
void MPMD_App::ComputeObjective::operator()()
/******************************************************************************/
{
  mMyApp->mState = mMyApp->mProblem->solution(mMyApp->mControl);

  mMyApp->mObjectiveValue      = mMyApp->mProblem->objectiveValue(mMyApp->mControl, mMyApp->mState);
  mMyApp->mObjectiveGradientZ = mMyApp->mProblem->objectiveGradient(mMyApp->mControl, mMyApp->mState);
}

/******************************************************************************/
MPMD_App::ComputeObjectiveX::
ComputeObjectiveX(MPMD_App* aMyApp, Plato::InputData& aOpNode, Teuchos::RCP<ProblemDefinition> aOpDef) :
        LocalOp(aMyApp, aOpNode, aOpDef)
{
}
/******************************************************************************/

/******************************************************************************/
void MPMD_App::ComputeObjectiveX::operator()()
/******************************************************************************/
{
  mMyApp->mState = mMyApp->mProblem->solution(mMyApp->mControl);

  mMyApp->mObjectiveValue      = mMyApp->mProblem->objectiveValue(mMyApp->mControl, mMyApp->mState);
  mMyApp->mObjectiveGradientX = mMyApp->mProblem->objectiveGradientX(mMyApp->mControl, mMyApp->mState);
}

/******************************************************************************/
MPMD_App::ComputeObjectiveP::
ComputeObjectiveP(MPMD_App* aMyApp, Plato::InputData& aOpNode, Teuchos::RCP<ProblemDefinition> aOpDef) :
        LocalOp(aMyApp, aOpNode, aOpDef), ESP_Op(aMyApp, aOpNode), mStrGradientP("Objective Gradient")
{
  #ifdef PLATO_ESP
    auto tESP = mMyApp->mESP[mESPName];
    mMyApp->mValuesMap[mStrGradientP] = std::vector<Plato::Scalar>(tESP->getNumParameters());
  #else
    throw Plato::ParsingException("PlatoApp was not compiled with ESP support.  Turn on 'PLATO_ESP' option and rebuild.");
  #endif
}
/******************************************************************************/
void MPMD_App::ComputeObjectiveP::operator()()
/******************************************************************************/
{
  #ifdef PLATO_ESP
    mMyApp->mState = mMyApp->mProblem->solution(mMyApp->mControl);

    auto& tGradP = mMyApp->mValuesMap[mStrGradientP];

    mMyApp->mObjectiveValue     = mMyApp->mProblem->objectiveValue(mMyApp->mControl, mMyApp->mState);
    mMyApp->mObjectiveGradientX = mMyApp->mProblem->objectiveGradientX(mMyApp->mControl, mMyApp->mState);

    auto tESP = mMyApp->mESP[mESPName];
    mMyApp->mapToParameters(tESP, tGradP, mMyApp->mObjectiveGradientX);
  #else
    throw Plato::ParsingException("PlatoApp was not compiled with ESP support.  Turn on 'PLATO_ESP' option and rebuild.");
  #endif
}


/******************************************************************************/
MPMD_App::ComputeObjectiveValue::
ComputeObjectiveValue(MPMD_App* aMyApp, Plato::InputData& aOpNode, Teuchos::RCP<ProblemDefinition> aOpDef) :
        LocalOp(aMyApp, aOpNode, aOpDef)
{
}
/******************************************************************************/

/******************************************************************************/
void MPMD_App::ComputeObjectiveValue::operator()()
/******************************************************************************/
{
  mMyApp->mState = mMyApp->mProblem->solution(mMyApp->mControl);
  mMyApp->mObjectiveValue = mMyApp->mProblem->objectiveValue(mMyApp->mControl,mMyApp->mState);
}

/******************************************************************************/
MPMD_App::ComputeObjectiveGradient::
ComputeObjectiveGradient(MPMD_App* aMyApp, Plato::InputData& aOpNode,  Teuchos::RCP<ProblemDefinition> aOpDef) :
        LocalOp(aMyApp, aOpNode, aOpDef)
{
}

/******************************************************************************/

/******************************************************************************/
void MPMD_App::ComputeObjectiveGradient::operator()()
/******************************************************************************/
{
  mMyApp->mObjectiveGradientZ = mMyApp->mProblem->objectiveGradient(mMyApp->mControl, mMyApp->mState);
}

/******************************************************************************/
MPMD_App::ComputeObjectiveGradientX::
ComputeObjectiveGradientX(MPMD_App* aMyApp, Plato::InputData& aOpNode, Teuchos::RCP<ProblemDefinition> aOpDef) :
        LocalOp(aMyApp, aOpNode, aOpDef)
{
}
/******************************************************************************/

/******************************************************************************/
void MPMD_App::ComputeObjectiveGradientX::operator()()
/******************************************************************************/
{
  mMyApp->mObjectiveGradientX = mMyApp->mProblem->objectiveGradientX(mMyApp->mControl, mMyApp->mState);
}

/******************************************************************************/
MPMD_App::MapObjectiveGradientX::
MapObjectiveGradientX(MPMD_App* aMyApp, Plato::InputData& aOpNode, Teuchos::RCP<ProblemDefinition> aOpDef) :
        LocalOp(aMyApp, aOpNode, aOpDef), mStrOutputName("Objective Sensitivity")
{
    for( auto tInputNode : aOpNode.getByName<Plato::InputData>("Input") )
    {
        auto tName = Plato::Get::String(tInputNode, "ArgumentName");
        mStrInputNames.push_back(tName);
        mMyApp->mValuesMap[tName] = std::vector<Plato::Scalar>();
    }
    mMyApp->mValuesMap[mStrOutputName] = std::vector<Plato::Scalar>(mStrInputNames.size());
}
/******************************************************************************/

/******************************************************************************/
void MPMD_App::MapObjectiveGradientX::operator()()
/******************************************************************************/
{
    auto tDfDX = Kokkos::create_mirror_view(mMyApp->mObjectiveGradientX);
    Kokkos::deep_copy(tDfDX, mMyApp->mObjectiveGradientX);

    auto& tOutputVector = mMyApp->mValuesMap[mStrOutputName];
    int tEntryIndex = 0;
    for( const auto& tInputName : mStrInputNames )
    {
        Plato::Scalar tValue(0.0);
        const auto& tDXDp = mMyApp->mValuesMap[tInputName];
        auto tNumData = tDXDp.size();
        for( int i=0; i<tNumData; i++)
        {
            tValue += tDfDX[i]*tDXDp[i];
        }
        tOutputVector[tEntryIndex++] = tValue;
    }
}

/******************************************************************************/
MPMD_App::ComputeObjectiveGradientP::
ComputeObjectiveGradientP(MPMD_App* aMyApp, Plato::InputData& aOpNode, Teuchos::RCP<ProblemDefinition> aOpDef) :
        LocalOp(aMyApp, aOpNode, aOpDef), ESP_Op(aMyApp, aOpNode), mStrGradientP("Objective Gradient")
{
  #ifdef PLATO_ESP
    auto tESP = mMyApp->mESP[mESPName];
    mMyApp->mValuesMap[mStrGradientP] = std::vector<Plato::Scalar>(tESP->getNumParameters());
  #else
    throw Plato::ParsingException("PlatoApp was not compiled with ESP support.  Turn on 'PLATO_ESP' option and rebuild.");
  #endif
}
/******************************************************************************/

/******************************************************************************/
void MPMD_App::ComputeObjectiveGradientP::operator()()
/******************************************************************************/
{
  #ifdef PLATO_ESP
    auto& tGradP = mMyApp->mValuesMap[mStrGradientP];
    mMyApp->mObjectiveGradientX = mMyApp->mProblem->objectiveGradientX(mMyApp->mControl, mMyApp->mState);

    auto tESP = mMyApp->mESP[mESPName];
    mMyApp->mapToParameters(tESP, tGradP, mMyApp->mObjectiveGradientX);
  #else
    throw Plato::ParsingException("PlatoApp was not compiled with ESP support.  Turn on 'PLATO_ESP' option and rebuild.");
  #endif
}

/******************************************************************************/
MPMD_App::ComputeConstraint::
ComputeConstraint(MPMD_App* aMyApp, Plato::InputData& aOpNode, Teuchos::RCP<ProblemDefinition> aOpDef) :
        LocalOp(aMyApp, aOpNode, aOpDef)
{
    mTarget = Plato::Get::Double(aOpNode, "Target");
}
/******************************************************************************/

/******************************************************************************/
void MPMD_App::ComputeConstraint::operator()()
/******************************************************************************/
{
  mMyApp->mConstraintValue  = mMyApp->mProblem->constraintValue(mMyApp->mControl, mMyApp->mState);
  mMyApp->mConstraintValue -= mTarget;

  mMyApp->mConstraintGradientZ = mMyApp->mProblem->constraintGradient(mMyApp->mControl, mMyApp->mState);

  std::stringstream ss;
  ss << "Plato:: Constraint value = " << mMyApp->mConstraintValue << std::endl;
<<<<<<< HEAD
  Plato::Console::Status(ss.str());
=======
#ifdef PLATO_CONSOLE
  Plato::Console::Status(ss.str());
#else
  std::cout << ss.str();
#endif
>>>>>>> fb7db541
}

/******************************************************************************/
MPMD_App::ComputeConstraintX::
ComputeConstraintX(MPMD_App* aMyApp, Plato::InputData& aOpNode, 
                  Teuchos::RCP<ProblemDefinition> aOpDef) : LocalOp(aMyApp, aOpNode, aOpDef)
/******************************************************************************/
{
    mTarget = Plato::Get::Double(aOpNode, "Target");
}

/******************************************************************************/
void MPMD_App::ComputeConstraintX::operator()()
/******************************************************************************/
{
  mMyApp->mConstraintValue  = mMyApp->mProblem->constraintValue(mMyApp->mControl, mMyApp->mState);
  mMyApp->mConstraintValue -= mTarget;

  mMyApp->mConstraintGradientX = mMyApp->mProblem->constraintGradientX(mMyApp->mControl, mMyApp->mState);

  std::stringstream ss;
  ss << "Plato:: Constraint value = " << mMyApp->mConstraintValue << std::endl;
  Plato::Console::Status(ss.str());
}

/******************************************************************************/
MPMD_App::ComputeConstraintP::
ComputeConstraintP(MPMD_App* aMyApp, Plato::InputData& aOpNode, Teuchos::RCP<ProblemDefinition> aOpDef) :
LocalOp(aMyApp, aOpNode, aOpDef), ESP_Op(aMyApp, aOpNode), mStrGradientP("Constraint Gradient")
/******************************************************************************/
{
  #ifdef PLATO_ESP
    mTarget = Plato::Get::Double(aOpNode, "Target");
    auto tESP = mMyApp->mESP[mESPName];
    mMyApp->mValuesMap[mStrGradientP] = std::vector<Plato::Scalar>(tESP->getNumParameters());
  #else
    throw Plato::ParsingException("PlatoApp was not compiled with ESP support.  Turn on 'PLATO_ESP' option and rebuild.");
  #endif
}

/******************************************************************************/
void MPMD_App::ComputeConstraintP::operator()()
/******************************************************************************/
{
  #ifdef PLATO_ESP
    auto& tGradP = mMyApp->mValuesMap[mStrGradientP];
    mMyApp->mConstraintValue  = mMyApp->mProblem->constraintValue(mMyApp->mControl, mMyApp->mState);
    mMyApp->mConstraintValue -= mTarget;

    mMyApp->mConstraintGradientX = mMyApp->mProblem->constraintGradientX(mMyApp->mControl, mMyApp->mState);

    auto tESP = mMyApp->mESP[mESPName];
    mMyApp->mapToParameters(tESP, tGradP, mMyApp->mConstraintGradientX);

    std::stringstream ss;
    ss << "Plato:: Constraint value = " << mMyApp->mConstraintValue << std::endl;
    Plato::Console::Status(ss.str());
  #else
    throw Plato::ParsingException("PlatoApp was not compiled with ESP support.  Turn on 'PLATO_ESP' option and rebuild.");
  #endif
}


/******************************************************************************/
MPMD_App::ComputeConstraintValue::
ComputeConstraintValue(MPMD_App* aMyApp, Plato::InputData& aOpNode, Teuchos::RCP<ProblemDefinition> aOpDef) :
        LocalOp(aMyApp, aOpNode, aOpDef)
/******************************************************************************/
{
    mTarget = Plato::Get::Double(aOpNode, "Target");
}

/******************************************************************************/
void MPMD_App::ComputeConstraintValue::operator()()
/******************************************************************************/
{
  mMyApp->mConstraintValue  = mMyApp->mProblem->constraintValue(mMyApp->mControl,mMyApp->mState);
  mMyApp->mConstraintValue -= mTarget;

  std::stringstream ss;
  ss << "Plato:: Constraint value = " << mMyApp->mConstraintValue << std::endl;
  Plato::Console::Status(ss.str());
}

/******************************************************************************/
MPMD_App::ComputeConstraintGradient::
ComputeConstraintGradient(MPMD_App* aMyApp, Plato::InputData& aOpNode, Teuchos::RCP<ProblemDefinition> aOpDef) :
        LocalOp(aMyApp, aOpNode, aOpDef)
/******************************************************************************/
{
}

/******************************************************************************/
void MPMD_App::ComputeConstraintGradient::operator()()
/******************************************************************************/
{
  mMyApp->mConstraintGradientZ = mMyApp->mProblem->constraintGradient(mMyApp->mControl, mMyApp->mState);
}

/******************************************************************************/
MPMD_App::ComputeConstraintGradientX::
ComputeConstraintGradientX(MPMD_App* aMyApp, Plato::InputData& aOpNode, Teuchos::RCP<ProblemDefinition> aOpDef) :
        LocalOp(aMyApp, aOpNode, aOpDef)
/******************************************************************************/
{
}

/******************************************************************************/
void MPMD_App::ComputeConstraintGradientX::operator()()
/******************************************************************************/
{
  mMyApp->mConstraintGradientX = mMyApp->mProblem->constraintGradientX(mMyApp->mControl, mMyApp->mState);
}

/******************************************************************************/
MPMD_App::MapConstraintGradientX::
MapConstraintGradientX(MPMD_App* aMyApp, Plato::InputData& aOpNode, Teuchos::RCP<ProblemDefinition> aOpDef) :
        LocalOp(aMyApp, aOpNode, aOpDef), mStrOutputName("Constraint Sensitivity")
/******************************************************************************/
{
    for( auto tInputNode : aOpNode.getByName<Plato::InputData>("Input") )
    {
        auto tName = Plato::Get::String(tInputNode, "ArgumentName");
        mStrInputNames.push_back(tName);
        mMyApp->mValuesMap[tName] = std::vector<Plato::Scalar>();
    }
    mMyApp->mValuesMap[mStrOutputName] = std::vector<Plato::Scalar>(mStrInputNames.size());
}

/******************************************************************************/
void MPMD_App::MapConstraintGradientX::operator()()
/******************************************************************************/
{
    auto tDgDX = Kokkos::create_mirror_view(mMyApp->mConstraintGradientX);
    Kokkos::deep_copy(tDgDX, mMyApp->mConstraintGradientX);

    auto& tOutputVector = mMyApp->mValuesMap[mStrOutputName];
    int tEntryIndex = 0;
    for( const auto& tInputName : mStrInputNames )
    {
        Plato::Scalar tValue(0.0);
        const auto& tDXDp = mMyApp->mValuesMap[tInputName];
        auto tNumData = tDXDp.size();
        for( int i=0; i<tNumData; i++)
        {
            tValue += tDgDX[i]*tDXDp[i];
        }
        tOutputVector[tEntryIndex++] = tValue;
    }
}

/******************************************************************************/
MPMD_App::ComputeConstraintGradientP::
ComputeConstraintGradientP(MPMD_App* aMyApp, Plato::InputData& aOpNode, Teuchos::RCP<ProblemDefinition> aOpDef) :
        LocalOp(aMyApp, aOpNode, aOpDef), ESP_Op(aMyApp, aOpNode), mStrGradientP("Constraint Gradient")
{
  #ifdef PLATO_ESP
    auto tESP = mMyApp->mESP[mESPName];
    mMyApp->mValuesMap[mStrGradientP] = std::vector<Plato::Scalar>(tESP->getNumParameters());
  #else
    throw Plato::ParsingException("PlatoApp was not compiled with ESP support.  Turn on 'PLATO_ESP' option and rebuild.");
  #endif
}
/******************************************************************************/

/******************************************************************************/
void MPMD_App::ComputeConstraintGradientP::operator()()
/******************************************************************************/
{
  #ifdef PLATO_ESP
    auto& tGradP = mMyApp->mValuesMap[mStrGradientP];
    mMyApp->mConstraintGradientX = mMyApp->mProblem->constraintGradientX(mMyApp->mControl, mMyApp->mState);

    auto tESP = mMyApp->mESP[mESPName];
    mMyApp->mapToParameters(tESP, tGradP, mMyApp->mConstraintGradientX);
  #else
    throw Plato::ParsingException("PlatoApp was not compiled with ESP support.  Turn on 'PLATO_ESP' option and rebuild.");
  #endif
}

/******************************************************************************/
MPMD_App::ComputeSolution::
ComputeSolution(MPMD_App* aMyApp, Plato::InputData& aOpNode, Teuchos::RCP<ProblemDefinition> aOpDef) :
        LocalOp(aMyApp, aOpNode, aOpDef),
        mWriteNativeOutput(false),
        mVizFilePath("")
{
    auto tOutputNode = aOpNode.getByName<Plato::InputData>("WriteOutput");
    if ( tOutputNode.size() == 1 )
    {
        mWriteNativeOutput = true;
        std::string tDefaultDirectory = "out_vtk";
        mVizFilePath = Plato::Get::String(tOutputNode[0], "Directory", tDefaultDirectory);
    } else
    if ( tOutputNode.size() > 1 )
    {
        throw Plato::ParsingException("More than one WriteOutput block specified.");
    }
}
/******************************************************************************/

/******************************************************************************/
void MPMD_App::ComputeSolution::operator()()
/******************************************************************************/
{
  mMyApp->mState = mMyApp->mProblem->solution(mMyApp->mControl);

  // optionally, write solution
  if ( mWriteNativeOutput )
  {
    auto tStateDataMap = mMyApp->mProblem->getDataMap();
    Plato::write(mDef->params, mVizFilePath, mMyApp->mState, mMyApp->mControl, tStateDataMap, mMyApp->mMesh);

  }

}

/******************************************************************************/
MPMD_App::Reinitialize::
Reinitialize(MPMD_App* aMyApp, Plato::InputData& aOpNode, Teuchos::RCP<ProblemDefinition> aOpDef) :
        LocalOp(aMyApp, aOpNode, aOpDef),
        OnChangeOp (aMyApp, aOpNode)
{
}
/******************************************************************************/

/******************************************************************************/
void MPMD_App::Reinitialize::operator()()
/******************************************************************************/
{
    auto& tInputState = mMyApp->mValuesMap[mStrParameters];
    if ( hasChanged(tInputState) )
    {
        Plato::Console::Status("Operation: Reinitialize -- Recomputing Problem");
        auto def = mMyApp->mProblemDefinitions[mMyApp->mCurrentProblemName];
        mMyApp->createProblem(*def);
    }
    else
    {
        Plato::Console::Status("Operation: Reinitialize -- Not recomputing Problem");
    }
}

/******************************************************************************/
MPMD_App::ReinitializeESP::
ReinitializeESP(MPMD_App* aMyApp, Plato::InputData& aOpNode, Teuchos::RCP<ProblemDefinition> aOpDef) :
        LocalOp    (aMyApp, aOpNode, aOpDef), 
        ESP_Op     (aMyApp, aOpNode),
        OnChangeOp (aMyApp, aOpNode)
{
}
/******************************************************************************/

/******************************************************************************/
void MPMD_App::ReinitializeESP::operator()()
/******************************************************************************/
{
  #ifdef PLATO_ESP
    auto& tInputState = mMyApp->mValuesMap[mStrParameters];
    if ( hasChanged(tInputState) )
    {
        Plato::Console::Status("Operation: ReinitializeESP -- Recomputing Problem");
        auto def = mMyApp->mProblemDefinitions[mMyApp->mCurrentProblemName];
        auto& tESP = mMyApp->mESP[mESPName];
        auto tModelFileName = tESP->getModelFileName();
        auto tTessFileName  = tESP->getTessFileName();
        tESP.reset( new ESPType(tModelFileName, tTessFileName) );
        mMyApp->createProblem(*def);
    }
    else
    {
        Plato::Console::Status("Operation: ReinitializeESP -- Not recomputing Problem");
    }
  #else
    throw Plato::ParsingException("PlatoApp was not compiled with ESP support.  Turn on 'PLATO_ESP' option and rebuild.");
  #endif
}

/******************************************************************************/
bool MPMD_App::OnChangeOp::hasChanged(const std::vector<Plato::Scalar>& aInputState)
/******************************************************************************/
{
    if ( mConditional )
    {
        if( mLocalState.size() == 0 )
        {
            // update on first call
            mLocalState = aInputState;
            return true;
        }

        if( mLocalState == aInputState )
        {
            return false;
        }
        else
        {
            mLocalState = aInputState;
            return true;
        }
    }
    return true;
}

/******************************************************************************/
MPMD_App::UpdateProblem::
UpdateProblem(MPMD_App* aMyApp, Plato::InputData& aOpNode, Teuchos::RCP<ProblemDefinition> aOpDef) :
        LocalOp(aMyApp, aOpNode, aOpDef)
{
}

/******************************************************************************/

/******************************************************************************/
void MPMD_App::UpdateProblem::operator()()
/******************************************************************************/
{
    mMyApp->mProblem->updateProblem(mMyApp->mControl, mMyApp->mState);
}

/******************************************************************************/
MPMD_App::WriteOutput::
WriteOutput(MPMD_App* aMyApp, Plato::InputData& aOpNode, Teuchos::RCP<ProblemDefinition> aOpDef) :
        LocalOp(aMyApp, aOpNode, aOpDef)
{
}
/******************************************************************************/

/******************************************************************************/
void MPMD_App::WriteOutput::operator()() { }
/******************************************************************************/

/******************************************************************************/
MPMD_App::ComputeFiniteDifference::
ComputeFiniteDifference(MPMD_App* aMyApp, Plato::InputData& aOpNode, Teuchos::RCP<ProblemDefinition> aOpDef) :
        LocalOp(aMyApp, aOpNode, aOpDef),
        mStrInitialValue("Initial Value"),
        mStrPerturbedValue("Perturbed Value"),
        mStrGradient("Gradient")
/******************************************************************************/
{
    aMyApp->mValuesMap[mStrInitialValue] = std::vector<Plato::Scalar>();
    aMyApp->mValuesMap[mStrPerturbedValue] = std::vector<Plato::Scalar>();

    int tNumTerms = std::round(mParameters["Vector Length"]->mValue);
    aMyApp->mValuesMap[mStrGradient] = std::vector<Plato::Scalar>(tNumTerms);

    mDelta = Plato::Get::Double(aOpNode,"Delta");
}

/******************************************************************************/
void MPMD_App::ComputeFiniteDifference::operator()()
/******************************************************************************/
{
    int tIndex=0;
    Plato::Scalar tDelta=0.0;
    if( mParameters.count("Perturbed Index") )
    {
        tIndex = std::round(mParameters["Perturbed Index"]->mValue);
        tDelta = mDelta;
    }

    auto& outVector = mMyApp->mValuesMap[mStrGradient];
    auto tPerturbedValue = mMyApp->mValuesMap[mStrPerturbedValue][0];
    auto tInitialValue = mMyApp->mValuesMap[mStrInitialValue][0];
    outVector[tIndex] = (tPerturbedValue - tInitialValue) / tDelta;
}

/******************************************************************************/
void MPMD_App::finalize() { }
/******************************************************************************/


/******************************************************************************/
void MPMD_App::importData(const std::string& aName, const Plato::SharedData& aSharedField)
/******************************************************************************/
{
    this->importDataT(aName, aSharedField);
}


/******************************************************************************/
void MPMD_App::exportData(const std::string& aName, Plato::SharedData& aSharedField)
/******************************************************************************/
{
    this->exportDataT(aName, aSharedField);
}

/******************************************************************************/
void MPMD_App::exportDataMap(const Plato::data::layout_t & aDataLayout, std::vector<int> & aMyOwnedGlobalIDs)
/******************************************************************************/
{
    if(aDataLayout == Plato::data::layout_t::SCALAR_FIELD)
    {
        Plato::OrdinalType tNumLocalVals = mMesh.nverts();
        aMyOwnedGlobalIDs.resize(tNumLocalVals);
        for(Plato::OrdinalType tLocalID = 0; tLocalID < tNumLocalVals; tLocalID++)
        {
            aMyOwnedGlobalIDs[tLocalID] = tLocalID + 1;
        }
    }
    else if(aDataLayout == Plato::data::layout_t::ELEMENT_FIELD)
    {
        Plato::OrdinalType tNumLocalVals = mMesh.nelems();
        aMyOwnedGlobalIDs.resize(tNumLocalVals);
        for(Plato::OrdinalType tLocalID = 0; tLocalID < tNumLocalVals; tLocalID++)
        {
            aMyOwnedGlobalIDs[tLocalID] = tLocalID + 1;
        }
    }
    else
    {
        Plato::ParsingException tParsingException("analyze_MPMD currently only supports SCALAR_FIELD and ELEMENT_FIELD data layout");
        throw tParsingException;
    }
}

/******************************************************************************/
Plato::ScalarVector
getVectorComponent(Plato::ScalarVector aFrom, int aComponent, int aStride)
/******************************************************************************/
{
  int tNumLocalVals = aFrom.size()/aStride;
  Plato::ScalarVector tRetVal("vector component", tNumLocalVals);
  Kokkos::parallel_for(Kokkos::RangePolicy<>(0,tNumLocalVals), LAMBDA_EXPRESSION(const int & aNodeOrdinal) {
    tRetVal(aNodeOrdinal) = aFrom(aStride*aNodeOrdinal+aComponent);
  },"copy component from vector");
  return tRetVal;
}

/******************************************************************************/
Plato::ScalarVector
setVectorComponent(Plato::ScalarVector aFrom, int aComponent, int aStride)
/******************************************************************************/
{
  int tNumLocalVals = aFrom.size()/aStride;
  Plato::ScalarVector tRetVal("vector component", tNumLocalVals);
  Kokkos::parallel_for(Kokkos::RangePolicy<int>(0,tNumLocalVals), LAMBDA_EXPRESSION(const int & aNodeOrdinal) {
    tRetVal(aNodeOrdinal) = aFrom(aStride*aNodeOrdinal+aComponent);
  },"copy component from vector");
  return tRetVal;
}


/******************************************************************************/
MPMD_App::~MPMD_App()
/******************************************************************************/
{
}

/******************************************************************************/
std::vector<std::string>
split( const std::string& aInputString, const char aDelimiter )
/******************************************************************************/
{
  // break aInputString apart by 'aDelimiter' below //
  // produces a vector of strings: tTokens   //
  std::vector<std::string> tTokens;
  {
    std::istringstream tStream(aInputString);
    std::string tToken;
    while (std::getline(tStream, tToken, aDelimiter))
    {
      tTokens.push_back(tToken);
    }
  }
  return tTokens;
}
/******************************************************************************/
void
parseInline( Teuchos::ParameterList& params,
             const std::string& target,
             Plato::Scalar value )
/******************************************************************************/
{
  std::vector<std::string> tokens = split(target,':');

  Teuchos::ParameterList& innerList = getInnerList(params, tokens);
  setParameterValue(innerList, tokens, value);

}

/******************************************************************************/
Teuchos::ParameterList&
getInnerList( Teuchos::ParameterList& params,
              std::vector<std::string>& tokens)
/******************************************************************************/
{
    auto& token = tokens[0];
    if( token.front() == '[' && token.back()  == ']' )
    {
      // listName = token with '[' and ']' removed.
      std::string listName = token.substr(1,token.size()-2);
      tokens.erase(tokens.begin());
      return getInnerList( params.sublist(listName, /*must exist=*/true), tokens );
    }
    else
    {
      return params;
    }
}
/******************************************************************************/
void
setParameterValue( Teuchos::ParameterList& params,
                   std::vector<std::string> tokens, Plato::Scalar value)
/******************************************************************************/
{
  // if '(int)' then
  auto& token = tokens[0];
  auto p1 = token.find("(");
  auto p2 = token.find(")");
  if( p1 != std::string::npos && p2 != std::string::npos )
  {
      std::string vecName = token.substr(0,p1);
      auto vec = params.get<Teuchos::Array<Plato::Scalar>>(vecName);

      std::string strVecEntry = token.substr(p1+1,p2-p1-1);
      int vecEntry = std::stoi(strVecEntry);
      vec[vecEntry] = value;

      params.set(vecName,vec);
  }
  else
  {
      params.set<Plato::Scalar>(token,value);
  }
}

/******************************************************************************/
Plato::ScalarMultiVector MPMD_App::getCoords()
/******************************************************************************/
{
    auto tCoords = mMesh.coords();
    auto tNumVerts = mMesh.nverts();
    auto tNumDims = mMesh.dim();
    Plato::ScalarMultiVector retval("coords", tNumVerts, tNumDims);
    Kokkos::parallel_for(Kokkos::RangePolicy<>(0, tNumVerts), LAMBDA_EXPRESSION(const Plato::OrdinalType & tVertOrdinal){
        for (int iDim=0; iDim<tNumDims; iDim++){
            retval(tVertOrdinal,iDim) = tCoords[tVertOrdinal*tNumDims+iDim];
        }
    }, "get coordinates");

    return retval;
}
<|MERGE_RESOLUTION|>--- conflicted
+++ resolved
@@ -648,15 +648,7 @@
 
   std::stringstream ss;
   ss << "Plato:: Constraint value = " << mMyApp->mConstraintValue << std::endl;
-<<<<<<< HEAD
   Plato::Console::Status(ss.str());
-=======
-#ifdef PLATO_CONSOLE
-  Plato::Console::Status(ss.str());
-#else
-  std::cout << ss.str();
-#endif
->>>>>>> fb7db541
 }
 
 /******************************************************************************/
