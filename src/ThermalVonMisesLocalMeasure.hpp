--- conflicted
+++ resolved
@@ -1,135 +1,4 @@
-<<<<<<< HEAD
 #include "ThermalVonMisesLocalMeasure_decl.hpp"
 #ifndef PLATOANALYZE_USE_EXPLICIT_INSTANTIATION
 #include "ThermalVonMisesLocalMeasure_def.hpp"
-=======
-#pragma once
-
-#include "AbstractLocalMeasure.hpp"
-#include "VonMisesYieldFunction.hpp"
-#include "ImplicitFunctors.hpp"
-#include <Teuchos_ParameterList.hpp>
-#include "SimplexFadTypes.hpp"
-#include "ExpInstMacros.hpp"
-#include "TMKinematics.hpp"
-#include "TMKinetics.hpp"
-#include "InterpolateFromNodal.hpp"
-#include "LinearTetCubRuleDegreeOne.hpp"
-#include "ThermoelasticMaterial.hpp"
-
-namespace Plato
-{
-
-/******************************************************************************//**
- * \brief VonMises local measure class for use in Augmented Lagrange constraint formulation
- * \tparam EvaluationType evaluation type use to determine automatic differentiation
- *   type for scalar function (e.g. Residual, Jacobian, GradientZ, etc.)
-**********************************************************************************/
-template<typename EvaluationType, typename SimplexPhysics>
-class ThermalVonMisesLocalMeasure :
-        public AbstractLocalMeasure<EvaluationType, SimplexPhysics>
-{
-private:
-    using AbstractLocalMeasure<EvaluationType,SimplexPhysics>::mSpaceDim; /*!< space dimension */
-    using AbstractLocalMeasure<EvaluationType,SimplexPhysics>::mNumVoigtTerms; /*!< number of voigt tensor terms */
-    using AbstractLocalMeasure<EvaluationType,SimplexPhysics>::mNumNodesPerCell; /*!< number of nodes per cell */
-    using AbstractLocalMeasure<EvaluationType,SimplexPhysics>::mSpatialDomain; 
-
-    using StateT = typename EvaluationType::StateScalarType; /*!< state variables automatic differentiation type */
-    using ConfigT = typename EvaluationType::ConfigScalarType; /*!< configuration variables automatic differentiation type */
-    using ResultT = typename EvaluationType::ResultScalarType; /*!< result variables automatic differentiation type */
-
-    Teuchos::RCP<Plato::MaterialModel<mSpaceDim>> mMaterialModel;
-
-    std::shared_ptr<Plato::LinearTetCubRuleDegreeOne<EvaluationType::SpatialDim>> mCubatureRule;
-
-    static constexpr Plato::OrdinalType TDofOffset = mSpaceDim;
-
-    static constexpr Plato::OrdinalType mNumDofsPerNode = SimplexPhysics::mNumDofsPerNode;
-
-public:
-    /******************************************************************************//**
-     * \brief Primary constructor
-     * \param [in] aInputParams input parameters database
-     * \param [in] aName local measure name
-     **********************************************************************************/
-    ThermalVonMisesLocalMeasure(
-        const Plato::SpatialDomain   & aSpatialDomain,
-              Teuchos::ParameterList & aInputParams,
-        const std::string            & aName
-    ) : 
-        AbstractLocalMeasure<EvaluationType,SimplexPhysics>(aSpatialDomain, aInputParams, aName),
-        mCubatureRule(std::make_shared<Plato::LinearTetCubRuleDegreeOne<EvaluationType::SpatialDim>>())
-    {
-        Plato::ThermoelasticModelFactory<mSpaceDim> tFactory(aInputParams);
-        mMaterialModel = tFactory.create(mSpatialDomain.getMaterialName());
-    }
-
-
-    /******************************************************************************//**
-     * \brief Destructor
-     **********************************************************************************/
-    virtual ~ThermalVonMisesLocalMeasure()
-    {
-    }
-
-    /******************************************************************************//**
-     * \brief Evaluate vonmises local measure
-     * \param [in] aState 2D container of state variables
-     * \param [in] aConfig 3D container of configuration/coordinates
-     * \param [in] aDataMap map to stored data
-     * \param [out] aResult 1D container of cell local measure values
-    **********************************************************************************/
-    virtual void
-    operator()(
-        const Plato::ScalarMultiVectorT <StateT>  & aStateWS,
-        const Plato::ScalarArray3DT     <ConfigT> & aConfigWS,
-              Plato::ScalarVectorT      <ResultT> & aResultWS
-    )
-    {
-        const Plato::OrdinalType tNumCells = aResultWS.size();
-        using StrainT = typename Plato::fad_type_t<SimplexPhysics, StateT, ConfigT>;
-
-        Plato::VonMisesYieldFunction<mSpaceDim>  tComputeVonMises;
-        Plato::ComputeGradientWorkset<mSpaceDim> tComputeGradient;
-        Plato::TMKinematics<mSpaceDim>           tKinematics;
-        Plato::TMKinetics<mSpaceDim>             tKinetics(mMaterialModel);
-
-        Plato::InterpolateFromNodal<mSpaceDim, mNumDofsPerNode, TDofOffset> tInterpolateFromNodal;
-
-        Plato::ScalarVectorT<ConfigT> tCellVolume("cell weight",tNumCells);
-
-        Plato::ScalarArray3DT<ConfigT> tGradient("gradient", tNumCells, mNumNodesPerCell, mSpaceDim);
-
-        Plato::ScalarMultiVectorT<StrainT> tStrain("strain", tNumCells, mNumVoigtTerms);
-        Plato::ScalarMultiVectorT<StrainT> tGrad("tgrad", tNumCells, mSpaceDim);
-
-        Plato::ScalarMultiVectorT<ResultT> tStress("stress", tNumCells, mNumVoigtTerms);
-        Plato::ScalarMultiVectorT<ResultT> tFlux ("flux" , tNumCells, mSpaceDim);
-
-        Plato::ScalarVectorT<StateT> tTemperature("Gauss point temperature", tNumCells);
-
-        auto tBasisFunctions = mCubatureRule->getBasisFunctions();
-
-        Kokkos::parallel_for(Kokkos::RangePolicy<Plato::OrdinalType>(0,tNumCells), 
-            KOKKOS_LAMBDA(const Plato::OrdinalType &tCellOrdinal)
-        {
-            tComputeGradient(tCellOrdinal, tGradient, aConfigWS, tCellVolume);
-            tKinematics(tCellOrdinal, tStrain, tGrad, aStateWS, tGradient);
-            tInterpolateFromNodal(tCellOrdinal, tBasisFunctions, aStateWS, tTemperature);
-            tKinetics(tCellOrdinal, tStress, tFlux, tStrain, tGrad, tTemperature);
-            tComputeVonMises(tCellOrdinal, tStress, aResultWS);
-        }, "Compute vonmises stress");
-    }
-};
-// class ThermalVonMisesLocalMeasure
-
-}
-//namespace Plato
-
-#include "SimplexThermomechanics.hpp"
-
-#ifdef PLATOANALYZE_1D
-PLATO_EXPL_DEC2(Plato::ThermalVonMisesLocalMeasure, Plato::SimplexThermomechanics, 1)
->>>>>>> 2973d7f8
-#endif
+#endif