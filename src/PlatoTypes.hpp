--- conflicted
+++ resolved
@@ -30,10 +30,6 @@
 
 #define MAX_ARRAY_LENGTH 128
 
-<<<<<<< HEAD
-//using Layout = typename Kokkos::LayoutRight;
-=======
->>>>>>> 90bb1697
 using Layout = Kokkos::LayoutRight;
 
 // Map structure - used with Kokkos so char strings so to be compatable.
