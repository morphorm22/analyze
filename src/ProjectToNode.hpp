#pragma once

namespace Plato
{

/******************************************************************************/
/*! Project to node functor.

 Given values at gauss points, multiply by the basis functions to project
 to the nodes.
 */
/******************************************************************************/
template< typename           ElementType,
          Plato::OrdinalType NumArgDofs=ElementType::mNumDofsPerNode,
          Plato::OrdinalType DofOffset=0>
class ProjectToNode : public ElementType
{
private:
    using ElementType::mNumNodesPerCell;
    using ElementType::mNumDofsPerNode;

public:
    /******************************************************************************//**
     * \brief Project state node values to cubature points (i.e. Gauss points)
     * \param [in] aCellOrdinal cell (i.e. element) ordinal
     * \param [in] aVolume Gauss point volume
     * \param [in] aBasisValues basis function values
     * \param [in] aStateValues Array of values to be projected
     * \param [in/out] aResult output, state values at cubature points
     * \param [in] aScale scale parameter (default = 1.0)
    **********************************************************************************/
    template<typename GaussPointScalarType, typename ProjectedScalarType, typename VolumeScalarType>
<<<<<<< HEAD
    DEVICE_TYPE inline void
    operator()(
      const Plato::OrdinalType                             & aCellOrdinal,
      const VolumeScalarType                               & aVolume,
      const Plato::Array<mNumNodesPerCell>                 & aBasisValues,
      const Plato::Array<NumArgDofs, GaussPointScalarType> & aStateValues,
      const Plato::ScalarMultiVectorT<ProjectedScalarType> & aResult,
            Plato::Scalar aScale = 1.0
    ) const
=======
    KOKKOS_INLINE_FUNCTION void operator()(const Plato::OrdinalType & aCellOrdinal,
                                       const Plato::ScalarVectorT<VolumeScalarType> & aCellVolume,
                                       const Plato::ScalarVectorT<Plato::Scalar> & aBasisFunctions,
                                       const Plato::ScalarMultiVectorT<GaussPointScalarType> & aStateValues,
                                       const Plato::ScalarMultiVectorT<ProjectedScalarType> & aResult,
                                       Plato::Scalar aScale = 1.0) const
>>>>>>> 2973d7f8
    {
        for(Plato::OrdinalType tNodeIndex = 0; tNodeIndex < mNumNodesPerCell; tNodeIndex++)
        {
            for(Plato::OrdinalType tDofIndex = 0; tDofIndex < NumArgDofs; tDofIndex++)
            {
                Plato::OrdinalType tMyDofIndex = (mNumDofsPerNode * tNodeIndex) + tDofIndex + DofOffset;
                ProjectedScalarType tResult = aScale * aBasisValues(tNodeIndex) * aStateValues(tDofIndex) * aVolume;
                Kokkos::atomic_add(&aResult(aCellOrdinal, tMyDofIndex), tResult);
            }
        }
    }

    /******************************************************************************//**
     * \brief Project state node values to cubature points (i.e. Gauss points)
     * \param [in] aCellOrdinal cell (i.e. element) ordinal
     * \param [in] aVolume Gauss point volume
     * \param [in] aBasisValues basis function values
     * \param [in] aStateValues 1D state values workset
     * \param [in/out] aResult output, state values at cubature points
     * \param [in] aScale scale parameter (default = 1.0)
    **********************************************************************************/
    template<typename GaussPointScalarType, typename ProjectedScalarType, typename VolumeScalarType>
<<<<<<< HEAD
    DEVICE_TYPE inline void
    operator()(
      const Plato::OrdinalType                             & aCellOrdinal,
      const VolumeScalarType                               & aVolume,
      const Plato::Array<mNumNodesPerCell>                 & aBasisValues,
      const GaussPointScalarType                           & aStateValue,
      const Plato::ScalarMultiVectorT<ProjectedScalarType> & aResult,
            Plato::Scalar aScale = 1.0
    ) const
=======
    KOKKOS_INLINE_FUNCTION void operator()(const Plato::OrdinalType & aCellOrdinal,
                                       const Plato::ScalarVectorT<VolumeScalarType> & aCellVolume,
                                       const Plato::ScalarVectorT<Plato::Scalar> & aBasisFunctions,
                                       const Plato::ScalarVectorT<GaussPointScalarType> & aStateValues,
                                       const Plato::ScalarMultiVectorT<ProjectedScalarType> & aResult,
                                       Plato::Scalar aScale = 1.0) const
>>>>>>> 2973d7f8
    {
        for(Plato::OrdinalType tNodeIndex = 0; tNodeIndex < mNumNodesPerCell; tNodeIndex++)
        {
            Plato::OrdinalType tMyDofIndex = (mNumDofsPerNode * tNodeIndex) + DofOffset;
            ProjectedScalarType tResult = aScale * aBasisValues(tNodeIndex) * aStateValue * aVolume;
            Kokkos::atomic_add(&aResult(aCellOrdinal, tMyDofIndex), tResult);
        }
    }
};
// class ProjectToNode

}
// namespace Plato<|MERGE_RESOLUTION|>--- conflicted
+++ resolved
@@ -30,8 +30,7 @@
      * \param [in] aScale scale parameter (default = 1.0)
     **********************************************************************************/
     template<typename GaussPointScalarType, typename ProjectedScalarType, typename VolumeScalarType>
-<<<<<<< HEAD
-    DEVICE_TYPE inline void
+    KOKKOS_INLINE_FUNCTION void
     operator()(
       const Plato::OrdinalType                             & aCellOrdinal,
       const VolumeScalarType                               & aVolume,
@@ -40,14 +39,6 @@
       const Plato::ScalarMultiVectorT<ProjectedScalarType> & aResult,
             Plato::Scalar aScale = 1.0
     ) const
-=======
-    KOKKOS_INLINE_FUNCTION void operator()(const Plato::OrdinalType & aCellOrdinal,
-                                       const Plato::ScalarVectorT<VolumeScalarType> & aCellVolume,
-                                       const Plato::ScalarVectorT<Plato::Scalar> & aBasisFunctions,
-                                       const Plato::ScalarMultiVectorT<GaussPointScalarType> & aStateValues,
-                                       const Plato::ScalarMultiVectorT<ProjectedScalarType> & aResult,
-                                       Plato::Scalar aScale = 1.0) const
->>>>>>> 2973d7f8
     {
         for(Plato::OrdinalType tNodeIndex = 0; tNodeIndex < mNumNodesPerCell; tNodeIndex++)
         {
@@ -70,8 +61,7 @@
      * \param [in] aScale scale parameter (default = 1.0)
     **********************************************************************************/
     template<typename GaussPointScalarType, typename ProjectedScalarType, typename VolumeScalarType>
-<<<<<<< HEAD
-    DEVICE_TYPE inline void
+    KOKKOS_INLINE_FUNCTION void
     operator()(
       const Plato::OrdinalType                             & aCellOrdinal,
       const VolumeScalarType                               & aVolume,
@@ -80,14 +70,6 @@
       const Plato::ScalarMultiVectorT<ProjectedScalarType> & aResult,
             Plato::Scalar aScale = 1.0
     ) const
-=======
-    KOKKOS_INLINE_FUNCTION void operator()(const Plato::OrdinalType & aCellOrdinal,
-                                       const Plato::ScalarVectorT<VolumeScalarType> & aCellVolume,
-                                       const Plato::ScalarVectorT<Plato::Scalar> & aBasisFunctions,
-                                       const Plato::ScalarVectorT<GaussPointScalarType> & aStateValues,
-                                       const Plato::ScalarMultiVectorT<ProjectedScalarType> & aResult,
-                                       Plato::Scalar aScale = 1.0) const
->>>>>>> 2973d7f8
     {
         for(Plato::OrdinalType tNodeIndex = 0; tNodeIndex < mNumNodesPerCell; tNodeIndex++)
         {
