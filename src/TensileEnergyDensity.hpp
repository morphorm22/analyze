#pragma once

#include "PlatoMathTypes.hpp"
#include "PlatoStaticsTypes.hpp"

namespace Plato
{

/******************************************************************************/
/*! Tensile energy density functor.
 *  
 *  Given principal strains and lame constants, return the tensile energy density
 *  (Assumes isotropic linear elasticity. In 2D assumes plane strain!)
 */
/******************************************************************************/
template<Plato::OrdinalType mNumSpatialDims>
class TensileEnergyDensity
{
  public:

    template<typename StrainType, typename ResultType>
<<<<<<< HEAD
    DEVICE_TYPE inline void
    operator()(
              Plato::OrdinalType aCellOrdinal,
        const Plato::Array<mNumSpatialDims, StrainType> & aPrincipalStrains,
        const Plato::Scalar & aLameLambda,
        const Plato::Scalar & aLameMu,
        const Plato::ScalarVectorT<ResultType> & aTensileEnergyDensity
    ) const 
=======
    KOKKOS_INLINE_FUNCTION void
    operator()( Plato::OrdinalType aCellOrdinal,
                const Plato::ScalarMultiVectorT<StrainType> & aPrincipalStrains,
                const Plato::Scalar & aLameLambda,
                const Plato::Scalar & aLameMu,
                const Plato::ScalarVectorT<ResultType> & aTensileEnergyDensity) const 
>>>>>>> 2973d7f8
    {
        ResultType tTensileEnergyDensity = static_cast<Plato::Scalar>(0.0);
        StrainType tStrainTrace = static_cast<Plato::Scalar>(0.0);
        for (Plato::OrdinalType tDim = 0; tDim < mNumSpatialDims; ++tDim)
        {
            tStrainTrace += aPrincipalStrains(tDim);
            if (aPrincipalStrains(tDim) >= 0.0)
            {
                tTensileEnergyDensity += (aPrincipalStrains(tDim) * 
                                          aPrincipalStrains(tDim) * aLameMu);
            }
        }
        StrainType tStrainTraceTensile = (tStrainTrace >= 0.0) ? tStrainTrace : static_cast<Plato::Scalar>(0.0);
        tTensileEnergyDensity += (aLameLambda * tStrainTraceTensile * 
                                                tStrainTraceTensile * static_cast<Plato::Scalar>(0.5));
        aTensileEnergyDensity(aCellOrdinal) = tTensileEnergyDensity;
    }
};
//class TensileEnergyDensity


}
//namespace Plato<|MERGE_RESOLUTION|>--- conflicted
+++ resolved
@@ -19,8 +19,7 @@
   public:
 
     template<typename StrainType, typename ResultType>
-<<<<<<< HEAD
-    DEVICE_TYPE inline void
+    KOKKOS_INLINE_FUNCTION void
     operator()(
               Plato::OrdinalType aCellOrdinal,
         const Plato::Array<mNumSpatialDims, StrainType> & aPrincipalStrains,
@@ -28,14 +27,6 @@
         const Plato::Scalar & aLameMu,
         const Plato::ScalarVectorT<ResultType> & aTensileEnergyDensity
     ) const 
-=======
-    KOKKOS_INLINE_FUNCTION void
-    operator()( Plato::OrdinalType aCellOrdinal,
-                const Plato::ScalarMultiVectorT<StrainType> & aPrincipalStrains,
-                const Plato::Scalar & aLameLambda,
-                const Plato::Scalar & aLameMu,
-                const Plato::ScalarVectorT<ResultType> & aTensileEnergyDensity) const 
->>>>>>> 2973d7f8
     {
         ResultType tTensileEnergyDensity = static_cast<Plato::Scalar>(0.0);
         StrainType tStrainTrace = static_cast<Plato::Scalar>(0.0);
