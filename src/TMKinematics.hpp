--- conflicted
+++ resolved
@@ -27,21 +27,13 @@
 public:
 
     template<typename StrainScalarType, typename StateScalarType, typename GradientScalarType>
-<<<<<<< HEAD
-    DEVICE_TYPE inline void
+    KOKKOS_INLINE_FUNCTION void
     operator()(
         Plato::OrdinalType                                                           aCellOrdinal,
         Plato::Array<mNumVoigtTerms,  StrainScalarType>                            & aStrain,
         Plato::Array<mNumSpatialDims, StrainScalarType>                            & aTempGrad,
         Plato::ScalarMultiVectorT<StateScalarType>                           const & aState,
         Plato::Matrix<mNumNodesPerCell, mNumSpatialDims, GradientScalarType> const & aGradient) const
-=======
-    KOKKOS_INLINE_FUNCTION void operator()(Plato::OrdinalType aCellOrdinal,
-                                       Plato::ScalarMultiVectorT<StrainScalarType> const& aStrain,
-                                       Plato::ScalarMultiVectorT<StrainScalarType> const& aTempGrad,
-                                       Plato::ScalarMultiVectorT<StateScalarType> const& aState,
-                                       Plato::ScalarArray3DT<GradientScalarType> const& aGradient) const
->>>>>>> 2973d7f8
     {
 
         // compute strain
@@ -86,97 +78,7 @@
             }
         }
     }
-<<<<<<< HEAD
 }; // class TMKinematics
-=======
-};
-// class TMKinematics
-
-/******************************************************************************/
-/*! Two-field thermomechanical kinematics functor.
-
- Given a gradient matrix and state array, compute the pressure gradient,
- temperature gradient, and symmetric gradient of the displacement.
- */
-/******************************************************************************/
-template<Plato::OrdinalType SpaceDim>
-class StabilizedTMKinematics : public Plato::SimplexStabilizedThermomechanics<SpaceDim>
-{
-private:
-
-    using Plato::SimplexStabilizedThermomechanics<SpaceDim>::mNumVoigtTerms;
-    using Plato::SimplexStabilizedThermomechanics<SpaceDim>::mNumNodesPerCell;
-    using Plato::SimplexStabilizedThermomechanics<SpaceDim>::mNumDofsPerNode;
-    using Plato::SimplexStabilizedThermomechanics<SpaceDim>::mPressureDofOffset;
-    using Plato::SimplexStabilizedThermomechanics<SpaceDim>::mTDofOffset;
-
-public:
-
-    template<typename StrainScalarType, typename StateScalarType, typename GradientScalarType>
-    KOKKOS_INLINE_FUNCTION void operator()(Plato::OrdinalType aCellOrdinal,
-                                       Plato::ScalarMultiVectorT<StrainScalarType> const& aStrain,
-                                       Plato::ScalarMultiVectorT<StrainScalarType> const& aPressureGrad,
-                                       Plato::ScalarMultiVectorT<StrainScalarType> const& aTempGrad,
-                                       Plato::ScalarMultiVectorT<StateScalarType> const& aState,
-                                       Plato::ScalarArray3DT<GradientScalarType> const& aGradient) const
-    {
-
-        // compute strain
-        //
-        Plato::OrdinalType tVoigtTerm = 0;
-        for(Plato::OrdinalType tDofIndex = 0; tDofIndex < SpaceDim; tDofIndex++)
-        {
-            aStrain(aCellOrdinal, tVoigtTerm) = 0.0;
-            for(Plato::OrdinalType tNodeIndex = 0; tNodeIndex < mNumNodesPerCell; tNodeIndex++)
-            {
-                Plato::OrdinalType tLocalOrdinal = tNodeIndex * mNumDofsPerNode + tDofIndex;
-                aStrain(aCellOrdinal, tVoigtTerm) += aState(aCellOrdinal, tLocalOrdinal) * aGradient(aCellOrdinal, tNodeIndex, tDofIndex);
-            }
-            tVoigtTerm++;
-        }
-        for(Plato::OrdinalType tDofIndexJ = SpaceDim - 1; tDofIndexJ >= 1; tDofIndexJ--)
-        {
-            for(Plato::OrdinalType tDofIndexI = tDofIndexJ - 1; tDofIndexI >= 0; tDofIndexI--)
-            {
-                for(Plato::OrdinalType tNodeIndex = 0; tNodeIndex < mNumNodesPerCell; tNodeIndex++)
-                {
-                    Plato::OrdinalType tLocalOrdinalI = tNodeIndex * mNumDofsPerNode + tDofIndexI;
-                    Plato::OrdinalType tLocalOrdinalJ = tNodeIndex * mNumDofsPerNode + tDofIndexJ;
-                    aStrain(aCellOrdinal, tVoigtTerm) += (aState(aCellOrdinal, tLocalOrdinalJ)
-                            * aGradient(aCellOrdinal, tNodeIndex, tDofIndexI)
-                            + aState(aCellOrdinal, tLocalOrdinalI) * aGradient(aCellOrdinal, tNodeIndex, tDofIndexJ));
-                }
-                tVoigtTerm++;
-            }
-        }
-
-        // compute pgrad
-        //
-        for(Plato::OrdinalType tDofIndex = 0; tDofIndex < SpaceDim; tDofIndex++)
-        {
-            aPressureGrad(aCellOrdinal, tDofIndex) = 0.0;
-            for(Plato::OrdinalType tNodeIndex = 0; tNodeIndex < mNumNodesPerCell; tNodeIndex++)
-            {
-                Plato::OrdinalType tLocalOrdinal = tNodeIndex * mNumDofsPerNode + mPressureDofOffset;
-                aPressureGrad(aCellOrdinal, tDofIndex) += aState(aCellOrdinal, tLocalOrdinal) * aGradient(aCellOrdinal, tNodeIndex, tDofIndex);
-            }
-        }
-
-        // compute tgrad
-        //
-        for(Plato::OrdinalType tDofIndex = 0; tDofIndex < SpaceDim; tDofIndex++)
-        {
-            aTempGrad(aCellOrdinal, tDofIndex) = 0.0;
-            for(Plato::OrdinalType tNodeIndex = 0; tNodeIndex < mNumNodesPerCell; tNodeIndex++)
-            {
-                Plato::OrdinalType tLocalOrdinal = tNodeIndex * mNumDofsPerNode + mTDofOffset;
-                aTempGrad(aCellOrdinal, tDofIndex) += aState(aCellOrdinal, tLocalOrdinal) * aGradient(aCellOrdinal, tNodeIndex, tDofIndex);
-            }
-        }
-    }
-};
-
->>>>>>> 2973d7f8
 } // namespace Plato
 
 #endif