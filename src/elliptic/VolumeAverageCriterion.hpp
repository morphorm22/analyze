#include "elliptic/VolumeAverageCriterion_decl.hpp"
#ifndef PLATOANALYZE_USE_EXPLICIT_INSTANTIATION
#include "elliptic/VolumeAverageCriterion_def.hpp"
#endif
<<<<<<< HEAD
=======

#include <Teuchos_ParameterList.hpp>

namespace Plato
{

namespace Elliptic
{

/******************************************************************************//**
 * \brief Volume average criterion class
 **********************************************************************************/
template<typename PhysicsT>
class VolumeAverageCriterion : public Plato::Elliptic::ScalarFunctionBase, public Plato::WorksetBase<PhysicsT>
{
private:
    static constexpr Plato::OrdinalType mSpaceDim = PhysicsT::mNumSpatialDims; /*!< spatial dimensions */

    using Residual  = typename Plato::Evaluation<typename PhysicsT::SimplexT>::Residual;
    using GradientU = typename Plato::Evaluation<typename PhysicsT::SimplexT>::Jacobian;
    using GradientX = typename Plato::Evaluation<typename PhysicsT::SimplexT>::GradientX;
    using GradientZ = typename Plato::Evaluation<typename PhysicsT::SimplexT>::GradientZ;

    std::shared_ptr<Plato::Elliptic::DivisionFunction<PhysicsT>> mDivisionFunction;

    const Plato::SpatialModel & mSpatialModel;

    Plato::DataMap& mDataMap; /*!< PLATO Engine and Analyze data map */

    std::string mFunctionName; /*!< User defined function name */

    std::string mSpatialWeightingFunctionString = "1.0"; /*!< Spatial weighting function string of x, y, z coordinates  */

    /******************************************************************************//**
     * \brief Initialization of Volume Average Criterion
     * \param [in] aInputParams input parameters database
    **********************************************************************************/
    void
    initialize(
        Teuchos::ParameterList & aInputParams
    )
    {
        auto params = aInputParams.sublist("Criteria").get<Teuchos::ParameterList>(mFunctionName);
        if (params.isType<std::string>("Function"))
            mSpatialWeightingFunctionString = params.get<std::string>("Function");

        createDivisionFunction(mSpatialModel, aInputParams);
    }


    /******************************************************************************//**
     * \brief Create the volume function only
     * \param [in] aSpatialModel Plato Analyze spatial model
     * \param [in] aInputParams parameter list
     * \return physics scalar function
    **********************************************************************************/
    std::shared_ptr<Plato::Elliptic::PhysicsScalarFunction<PhysicsT>>
    getVolumeFunction(
        const Plato::SpatialModel & aSpatialModel,
        Teuchos::ParameterList & aInputParams
    )
    {
        std::shared_ptr<Plato::Elliptic::PhysicsScalarFunction<PhysicsT>> tVolumeFunction =
             std::make_shared<Plato::Elliptic::PhysicsScalarFunction<PhysicsT>>(aSpatialModel, mDataMap);
        tVolumeFunction->setFunctionName("Volume Function");

        typename PhysicsT::FunctionFactory tFactory;
        std::string tFunctionType = "volume average criterion denominator";

        for(const auto& tDomain : mSpatialModel.Domains)
        {
            auto tName = tDomain.getDomainName();

            Plato::ScalarVector tSpatialWeights = this->computeSpatialWeightingValues(tDomain);

            std::shared_ptr<Plato::Elliptic::AbstractScalarFunction<Residual>> tValue = 
                 tFactory.template createScalarFunction<Residual>(tDomain, mDataMap, aInputParams, tFunctionType, mFunctionName);
            tValue->setSpatialWeights(tSpatialWeights);
            tVolumeFunction->setEvaluator(tValue, tName);

            std::shared_ptr<Plato::Elliptic::AbstractScalarFunction<GradientU>> tGradientU = 
                 tFactory.template createScalarFunction<GradientU>(tDomain, mDataMap, aInputParams, tFunctionType, mFunctionName);
            tGradientU->setSpatialWeights(tSpatialWeights);
            tVolumeFunction->setEvaluator(tGradientU, tName);

            std::shared_ptr<Plato::Elliptic::AbstractScalarFunction<GradientZ>> tGradientZ = 
                 tFactory.template createScalarFunction<GradientZ>(tDomain, mDataMap, aInputParams, tFunctionType, mFunctionName);
            tGradientZ->setSpatialWeights(tSpatialWeights);
            tVolumeFunction->setEvaluator(tGradientZ, tName);

            std::shared_ptr<Plato::Elliptic::AbstractScalarFunction<GradientX>> tGradientX = 
                 tFactory.template createScalarFunction<GradientX>(tDomain, mDataMap, aInputParams, tFunctionType, mFunctionName);
            tGradientX->setSpatialWeights(tSpatialWeights);
            tVolumeFunction->setEvaluator(tGradientX, tName);
        }
        return tVolumeFunction;
    }

    /******************************************************************************//**
     * \brief Create the division function
     * \param [in] aSpatialModel Plato Analyze spatial model
     * \param [in] aInputParams parameter list
    **********************************************************************************/
    void
    createDivisionFunction(
        const Plato::SpatialModel & aSpatialModel,
        Teuchos::ParameterList & aInputParams
    )
    {
        const std::string tNumeratorName = "Volume Average Criterion Numerator";
        std::shared_ptr<Plato::Elliptic::PhysicsScalarFunction<PhysicsT>> tNumerator =
             std::make_shared<Plato::Elliptic::PhysicsScalarFunction<PhysicsT>>(aSpatialModel, mDataMap);
        tNumerator->setFunctionName(tNumeratorName);

        typename PhysicsT::FunctionFactory tFactory;
        std::string tFunctionType = "volume average criterion numerator";

        for(const auto& tDomain : mSpatialModel.Domains)
        {
            auto tName = tDomain.getDomainName();

            Plato::ScalarVector tSpatialWeights = this->computeSpatialWeightingValues(tDomain);

            std::shared_ptr<Plato::Elliptic::AbstractScalarFunction<Residual>> tNumeratorValue = 
                 tFactory.template createScalarFunction<Residual>(tDomain, mDataMap, aInputParams, tFunctionType, mFunctionName);
            tNumeratorValue->setSpatialWeights(tSpatialWeights);
            tNumerator->setEvaluator(tNumeratorValue, tName);

            std::shared_ptr<Plato::Elliptic::AbstractScalarFunction<GradientU>> tNumeratorGradientU = 
                 tFactory.template createScalarFunction<GradientU>(tDomain, mDataMap, aInputParams, tFunctionType, mFunctionName);
            tNumeratorGradientU->setSpatialWeights(tSpatialWeights);
            tNumerator->setEvaluator(tNumeratorGradientU, tName);

            std::shared_ptr<Plato::Elliptic::AbstractScalarFunction<GradientZ>> tNumeratorGradientZ = 
                 tFactory.template createScalarFunction<GradientZ>(tDomain, mDataMap, aInputParams, tFunctionType, mFunctionName);
            tNumeratorGradientZ->setSpatialWeights(tSpatialWeights);
            tNumerator->setEvaluator(tNumeratorGradientZ, tName);

            std::shared_ptr<Plato::Elliptic::AbstractScalarFunction<GradientX>> tNumeratorGradientX = 
                 tFactory.template createScalarFunction<GradientX>(tDomain, mDataMap, aInputParams, tFunctionType, mFunctionName);
            tNumeratorGradientX->setSpatialWeights(tSpatialWeights);
            tNumerator->setEvaluator(tNumeratorGradientX, tName);
        }

        const std::string tDenominatorName = "Volume Function";
        std::shared_ptr<Plato::Elliptic::PhysicsScalarFunction<PhysicsT>> tDenominator = 
             getVolumeFunction(aSpatialModel, aInputParams);
        tDenominator->setFunctionName(tDenominatorName);

        mDivisionFunction =
             std::make_shared<Plato::Elliptic::DivisionFunction<PhysicsT>>(aSpatialModel, mDataMap);
        mDivisionFunction->allocateNumeratorFunction(tNumerator);
        mDivisionFunction->allocateDenominatorFunction(tDenominator);
        mDivisionFunction->setFunctionName("Volume Average Criterion Division Function");
    }


public:
    /******************************************************************************//**
     * \brief Primary volume average criterion constructor
     * \param [in] aSpatialModel Plato Analyze spatial model
     * \param [in] aDataMap PLATO Engine and Analyze data map
     * \param [in] aInputParams input parameters database
     * \param [in] aName user defined function name
    **********************************************************************************/
    VolumeAverageCriterion(
        const Plato::SpatialModel    & aSpatialModel,
              Plato::DataMap         & aDataMap,
              Teuchos::ParameterList & aInputParams,
              std::string            & aName
    ) :
        Plato::WorksetBase<PhysicsT>(aSpatialModel.Mesh),
        mSpatialModel (aSpatialModel),
        mDataMap      (aDataMap),
        mFunctionName (aName)
    {
        initialize(aInputParams);
    }


    /******************************************************************************//**
     * \brief Update physics-based parameters within optimization iterations
     * \param [in] aState 1D view of state variables
     * \param [in] aControl 1D view of control variables
     **********************************************************************************/
    void
    updateProblem(
        const Plato::ScalarVector & aState,
        const Plato::ScalarVector & aControl
    ) const override
    {
        mDivisionFunction->updateProblem(aState, aControl);
    }

    /******************************************************************************//**
     * \brief Compute values of the spatial weighting function
     * \param [in] aSpatialDomain Plato Analyze spatial domain
     * \return scalar vector containing the spatial weights for the specified domain
    **********************************************************************************/
    Plato::ScalarVector computeSpatialWeightingValues(const Plato::SpatialDomain & aSpatialDomain)
    {
      // get refCellQuadraturePoints, quadratureWeights
      //
      Plato::OrdinalType tQuadratureDegree = 1;

      Plato::OrdinalType tNumPoints = Plato::Cubature::getNumCubaturePoints(mSpaceDim, tQuadratureDegree);

      Plato::ScalarMultiVector tRefCellQuadraturePoints("ref quadrature points", tNumPoints, mSpaceDim);
      Plato::ScalarVector      tQuadratureWeights("quadrature weights", tNumPoints);

      Plato::Cubature::getCubature(mSpaceDim, tQuadratureDegree, tRefCellQuadraturePoints, tQuadratureWeights);

      // get basis values
      //
      Plato::Basis tBasis(mSpaceDim);
      Plato::OrdinalType tNumFields = tBasis.basisCardinality();
      Plato::ScalarMultiVector tRefCellBasisValues("ref basis values", tNumFields, tNumPoints);
      tBasis.getValues(tRefCellQuadraturePoints, tRefCellBasisValues);

      // map points to physical space
      //
      Plato::OrdinalType tNumCells = aSpatialDomain.numCells();
      Plato::ScalarArray3D tQuadraturePoints("quadrature points", tNumCells, tNumPoints, mSpaceDim);

      Plato::mapPoints<mSpaceDim>(aSpatialDomain, tRefCellQuadraturePoints, tQuadraturePoints);

      // get integrand values at quadrature points
      //
      Omega_h::Reals tFxnValues;
      Plato::getFunctionValues<mSpaceDim>(tQuadraturePoints, mSpatialWeightingFunctionString, tFxnValues);

      // Copy the result into a ScalarVector
      Plato::ScalarVector tSpatialWeightingValues("spatial weights", tFxnValues.size());
      Plato::OrdinalType tNumLocalVals = tFxnValues.size();
      Kokkos::parallel_for(Kokkos::RangePolicy<>(0, tNumLocalVals), KOKKOS_LAMBDA(const Plato::OrdinalType & aOrdinal)
      {
          tSpatialWeightingValues(aOrdinal) = tFxnValues[aOrdinal];
      }, "copy vector");

      return tSpatialWeightingValues;
    }

    /******************************************************************************//**
     * \brief Evaluate Volume Average Criterion
     * \param [in] aSolution solution database
     * \param [in] aControl 1D view of control variables
     * \param [in] aTimeStep time step (default = 0.0)
     * \return scalar function evaluation
    **********************************************************************************/
    Plato::Scalar
    value(
        const Plato::Solutions    & aSolution,
        const Plato::ScalarVector & aControl,
              Plato::Scalar         aTimeStep = 0.0
    ) const override
    {
        Plato::Scalar tFunctionValue = mDivisionFunction->value(aSolution, aControl, aTimeStep);
        return tFunctionValue;
    }

    /******************************************************************************//**
     * \brief Evaluate gradient of the Volume Average Criterion with respect to (wrt) the state variables
     * \param [in] aSolution solution database
     * \param [in] aControl 1D view of control variables
     * \param [in] aTimeStep time step (default = 0.0)
     * \return 1D view with the gradient of the scalar function wrt the state variables
    **********************************************************************************/
    Plato::ScalarVector
    gradient_u(
        const Plato::Solutions    & aSolution,
        const Plato::ScalarVector & aControl,
              Plato::OrdinalType    aStepIndex,
              Plato::Scalar         aTimeStep = 0.0
    ) const override
    {
        Plato::ScalarVector tGradientU = mDivisionFunction->gradient_u(aSolution, aControl, aStepIndex, aTimeStep);
        return tGradientU;
    }

    /******************************************************************************//**
     * \brief Evaluate gradient of the Volume Average Criterion with respect to (wrt) the configuration
     * \param [in] aSolution solution database
     * \param [in] aControl 1D view of control variables
     * \param [in] aTimeStep time step (default = 0.0)
     * \return 1D view with the gradient of the scalar function wrt the state variables
    **********************************************************************************/
    Plato::ScalarVector
    gradient_x(
        const Plato::Solutions    & aSolution,
        const Plato::ScalarVector & aControl,
              Plato::Scalar         aTimeStep = 0.0
    ) const override
    {
        Plato::ScalarVector tGradientX = mDivisionFunction->gradient_x(aSolution, aControl, aTimeStep);
        return tGradientX;
    }

    /******************************************************************************//**
     * \brief Evaluate gradient of the Volume Average Criterion with respect to (wrt) the control
     * \param [in] aSolution solution database
     * \param [in] aControl 1D view of control variables
     * \param [in] aTimeStep time step (default = 0.0)
     * \return 1D view with the gradient of the scalar function wrt the state variables
    **********************************************************************************/
    Plato::ScalarVector
    gradient_z(
        const Plato::Solutions    & aSolution,
        const Plato::ScalarVector & aControl,
              Plato::Scalar         aTimeStep = 0.0
    ) const override
    {
        Plato::ScalarVector tGradientZ = mDivisionFunction->gradient_z(aSolution, aControl, aTimeStep);
        return tGradientZ;
    }


    /******************************************************************************//**
     * \brief Return user defined function name
     * \return User defined function name
    **********************************************************************************/
    std::string name() const
    {
        return mFunctionName;
    }
};
// class VolumeAverageCriterion

} // namespace Elliptic

} // namespace Plato


#ifdef PLATOANALYZE_2D
extern template class Plato::Elliptic::VolumeAverageCriterion<::Plato::Thermal<2>>;
extern template class Plato::Elliptic::VolumeAverageCriterion<::Plato::Mechanics<2>>;
extern template class Plato::Elliptic::VolumeAverageCriterion<::Plato::Electromechanics<2>>;
extern template class Plato::Elliptic::VolumeAverageCriterion<::Plato::Thermomechanics<2>>;
#ifdef PLATO_STABILIZED
extern template class Plato::Elliptic::VolumeAverageCriterion<::Plato::StabilizedMechanics<2>>;
extern template class Plato::Elliptic::VolumeAverageCriterion<::Plato::StabilizedThermomechanics<2>>;
#endif
#endif

#ifdef PLATOANALYZE_3D
extern template class Plato::Elliptic::VolumeAverageCriterion<::Plato::Thermal<3>>;
extern template class Plato::Elliptic::VolumeAverageCriterion<::Plato::Mechanics<3>>;
extern template class Plato::Elliptic::VolumeAverageCriterion<::Plato::Electromechanics<3>>;
extern template class Plato::Elliptic::VolumeAverageCriterion<::Plato::Thermomechanics<3>>;
#ifdef PLATO_STABILIZED
extern template class Plato::Elliptic::VolumeAverageCriterion<::Plato::StabilizedMechanics<3>>;
extern template class Plato::Elliptic::VolumeAverageCriterion<::Plato::StabilizedThermomechanics<3>>;
#endif
#endif
>>>>>>> 2973d7f8
<|MERGE_RESOLUTION|>--- conflicted
+++ resolved
@@ -1,360 +1,4 @@
 #include "elliptic/VolumeAverageCriterion_decl.hpp"
 #ifndef PLATOANALYZE_USE_EXPLICIT_INSTANTIATION
 #include "elliptic/VolumeAverageCriterion_def.hpp"
-#endif
-<<<<<<< HEAD
-=======
-
-#include <Teuchos_ParameterList.hpp>
-
-namespace Plato
-{
-
-namespace Elliptic
-{
-
-/******************************************************************************//**
- * \brief Volume average criterion class
- **********************************************************************************/
-template<typename PhysicsT>
-class VolumeAverageCriterion : public Plato::Elliptic::ScalarFunctionBase, public Plato::WorksetBase<PhysicsT>
-{
-private:
-    static constexpr Plato::OrdinalType mSpaceDim = PhysicsT::mNumSpatialDims; /*!< spatial dimensions */
-
-    using Residual  = typename Plato::Evaluation<typename PhysicsT::SimplexT>::Residual;
-    using GradientU = typename Plato::Evaluation<typename PhysicsT::SimplexT>::Jacobian;
-    using GradientX = typename Plato::Evaluation<typename PhysicsT::SimplexT>::GradientX;
-    using GradientZ = typename Plato::Evaluation<typename PhysicsT::SimplexT>::GradientZ;
-
-    std::shared_ptr<Plato::Elliptic::DivisionFunction<PhysicsT>> mDivisionFunction;
-
-    const Plato::SpatialModel & mSpatialModel;
-
-    Plato::DataMap& mDataMap; /*!< PLATO Engine and Analyze data map */
-
-    std::string mFunctionName; /*!< User defined function name */
-
-    std::string mSpatialWeightingFunctionString = "1.0"; /*!< Spatial weighting function string of x, y, z coordinates  */
-
-    /******************************************************************************//**
-     * \brief Initialization of Volume Average Criterion
-     * \param [in] aInputParams input parameters database
-    **********************************************************************************/
-    void
-    initialize(
-        Teuchos::ParameterList & aInputParams
-    )
-    {
-        auto params = aInputParams.sublist("Criteria").get<Teuchos::ParameterList>(mFunctionName);
-        if (params.isType<std::string>("Function"))
-            mSpatialWeightingFunctionString = params.get<std::string>("Function");
-
-        createDivisionFunction(mSpatialModel, aInputParams);
-    }
-
-
-    /******************************************************************************//**
-     * \brief Create the volume function only
-     * \param [in] aSpatialModel Plato Analyze spatial model
-     * \param [in] aInputParams parameter list
-     * \return physics scalar function
-    **********************************************************************************/
-    std::shared_ptr<Plato::Elliptic::PhysicsScalarFunction<PhysicsT>>
-    getVolumeFunction(
-        const Plato::SpatialModel & aSpatialModel,
-        Teuchos::ParameterList & aInputParams
-    )
-    {
-        std::shared_ptr<Plato::Elliptic::PhysicsScalarFunction<PhysicsT>> tVolumeFunction =
-             std::make_shared<Plato::Elliptic::PhysicsScalarFunction<PhysicsT>>(aSpatialModel, mDataMap);
-        tVolumeFunction->setFunctionName("Volume Function");
-
-        typename PhysicsT::FunctionFactory tFactory;
-        std::string tFunctionType = "volume average criterion denominator";
-
-        for(const auto& tDomain : mSpatialModel.Domains)
-        {
-            auto tName = tDomain.getDomainName();
-
-            Plato::ScalarVector tSpatialWeights = this->computeSpatialWeightingValues(tDomain);
-
-            std::shared_ptr<Plato::Elliptic::AbstractScalarFunction<Residual>> tValue = 
-                 tFactory.template createScalarFunction<Residual>(tDomain, mDataMap, aInputParams, tFunctionType, mFunctionName);
-            tValue->setSpatialWeights(tSpatialWeights);
-            tVolumeFunction->setEvaluator(tValue, tName);
-
-            std::shared_ptr<Plato::Elliptic::AbstractScalarFunction<GradientU>> tGradientU = 
-                 tFactory.template createScalarFunction<GradientU>(tDomain, mDataMap, aInputParams, tFunctionType, mFunctionName);
-            tGradientU->setSpatialWeights(tSpatialWeights);
-            tVolumeFunction->setEvaluator(tGradientU, tName);
-
-            std::shared_ptr<Plato::Elliptic::AbstractScalarFunction<GradientZ>> tGradientZ = 
-                 tFactory.template createScalarFunction<GradientZ>(tDomain, mDataMap, aInputParams, tFunctionType, mFunctionName);
-            tGradientZ->setSpatialWeights(tSpatialWeights);
-            tVolumeFunction->setEvaluator(tGradientZ, tName);
-
-            std::shared_ptr<Plato::Elliptic::AbstractScalarFunction<GradientX>> tGradientX = 
-                 tFactory.template createScalarFunction<GradientX>(tDomain, mDataMap, aInputParams, tFunctionType, mFunctionName);
-            tGradientX->setSpatialWeights(tSpatialWeights);
-            tVolumeFunction->setEvaluator(tGradientX, tName);
-        }
-        return tVolumeFunction;
-    }
-
-    /******************************************************************************//**
-     * \brief Create the division function
-     * \param [in] aSpatialModel Plato Analyze spatial model
-     * \param [in] aInputParams parameter list
-    **********************************************************************************/
-    void
-    createDivisionFunction(
-        const Plato::SpatialModel & aSpatialModel,
-        Teuchos::ParameterList & aInputParams
-    )
-    {
-        const std::string tNumeratorName = "Volume Average Criterion Numerator";
-        std::shared_ptr<Plato::Elliptic::PhysicsScalarFunction<PhysicsT>> tNumerator =
-             std::make_shared<Plato::Elliptic::PhysicsScalarFunction<PhysicsT>>(aSpatialModel, mDataMap);
-        tNumerator->setFunctionName(tNumeratorName);
-
-        typename PhysicsT::FunctionFactory tFactory;
-        std::string tFunctionType = "volume average criterion numerator";
-
-        for(const auto& tDomain : mSpatialModel.Domains)
-        {
-            auto tName = tDomain.getDomainName();
-
-            Plato::ScalarVector tSpatialWeights = this->computeSpatialWeightingValues(tDomain);
-
-            std::shared_ptr<Plato::Elliptic::AbstractScalarFunction<Residual>> tNumeratorValue = 
-                 tFactory.template createScalarFunction<Residual>(tDomain, mDataMap, aInputParams, tFunctionType, mFunctionName);
-            tNumeratorValue->setSpatialWeights(tSpatialWeights);
-            tNumerator->setEvaluator(tNumeratorValue, tName);
-
-            std::shared_ptr<Plato::Elliptic::AbstractScalarFunction<GradientU>> tNumeratorGradientU = 
-                 tFactory.template createScalarFunction<GradientU>(tDomain, mDataMap, aInputParams, tFunctionType, mFunctionName);
-            tNumeratorGradientU->setSpatialWeights(tSpatialWeights);
-            tNumerator->setEvaluator(tNumeratorGradientU, tName);
-
-            std::shared_ptr<Plato::Elliptic::AbstractScalarFunction<GradientZ>> tNumeratorGradientZ = 
-                 tFactory.template createScalarFunction<GradientZ>(tDomain, mDataMap, aInputParams, tFunctionType, mFunctionName);
-            tNumeratorGradientZ->setSpatialWeights(tSpatialWeights);
-            tNumerator->setEvaluator(tNumeratorGradientZ, tName);
-
-            std::shared_ptr<Plato::Elliptic::AbstractScalarFunction<GradientX>> tNumeratorGradientX = 
-                 tFactory.template createScalarFunction<GradientX>(tDomain, mDataMap, aInputParams, tFunctionType, mFunctionName);
-            tNumeratorGradientX->setSpatialWeights(tSpatialWeights);
-            tNumerator->setEvaluator(tNumeratorGradientX, tName);
-        }
-
-        const std::string tDenominatorName = "Volume Function";
-        std::shared_ptr<Plato::Elliptic::PhysicsScalarFunction<PhysicsT>> tDenominator = 
-             getVolumeFunction(aSpatialModel, aInputParams);
-        tDenominator->setFunctionName(tDenominatorName);
-
-        mDivisionFunction =
-             std::make_shared<Plato::Elliptic::DivisionFunction<PhysicsT>>(aSpatialModel, mDataMap);
-        mDivisionFunction->allocateNumeratorFunction(tNumerator);
-        mDivisionFunction->allocateDenominatorFunction(tDenominator);
-        mDivisionFunction->setFunctionName("Volume Average Criterion Division Function");
-    }
-
-
-public:
-    /******************************************************************************//**
-     * \brief Primary volume average criterion constructor
-     * \param [in] aSpatialModel Plato Analyze spatial model
-     * \param [in] aDataMap PLATO Engine and Analyze data map
-     * \param [in] aInputParams input parameters database
-     * \param [in] aName user defined function name
-    **********************************************************************************/
-    VolumeAverageCriterion(
-        const Plato::SpatialModel    & aSpatialModel,
-              Plato::DataMap         & aDataMap,
-              Teuchos::ParameterList & aInputParams,
-              std::string            & aName
-    ) :
-        Plato::WorksetBase<PhysicsT>(aSpatialModel.Mesh),
-        mSpatialModel (aSpatialModel),
-        mDataMap      (aDataMap),
-        mFunctionName (aName)
-    {
-        initialize(aInputParams);
-    }
-
-
-    /******************************************************************************//**
-     * \brief Update physics-based parameters within optimization iterations
-     * \param [in] aState 1D view of state variables
-     * \param [in] aControl 1D view of control variables
-     **********************************************************************************/
-    void
-    updateProblem(
-        const Plato::ScalarVector & aState,
-        const Plato::ScalarVector & aControl
-    ) const override
-    {
-        mDivisionFunction->updateProblem(aState, aControl);
-    }
-
-    /******************************************************************************//**
-     * \brief Compute values of the spatial weighting function
-     * \param [in] aSpatialDomain Plato Analyze spatial domain
-     * \return scalar vector containing the spatial weights for the specified domain
-    **********************************************************************************/
-    Plato::ScalarVector computeSpatialWeightingValues(const Plato::SpatialDomain & aSpatialDomain)
-    {
-      // get refCellQuadraturePoints, quadratureWeights
-      //
-      Plato::OrdinalType tQuadratureDegree = 1;
-
-      Plato::OrdinalType tNumPoints = Plato::Cubature::getNumCubaturePoints(mSpaceDim, tQuadratureDegree);
-
-      Plato::ScalarMultiVector tRefCellQuadraturePoints("ref quadrature points", tNumPoints, mSpaceDim);
-      Plato::ScalarVector      tQuadratureWeights("quadrature weights", tNumPoints);
-
-      Plato::Cubature::getCubature(mSpaceDim, tQuadratureDegree, tRefCellQuadraturePoints, tQuadratureWeights);
-
-      // get basis values
-      //
-      Plato::Basis tBasis(mSpaceDim);
-      Plato::OrdinalType tNumFields = tBasis.basisCardinality();
-      Plato::ScalarMultiVector tRefCellBasisValues("ref basis values", tNumFields, tNumPoints);
-      tBasis.getValues(tRefCellQuadraturePoints, tRefCellBasisValues);
-
-      // map points to physical space
-      //
-      Plato::OrdinalType tNumCells = aSpatialDomain.numCells();
-      Plato::ScalarArray3D tQuadraturePoints("quadrature points", tNumCells, tNumPoints, mSpaceDim);
-
-      Plato::mapPoints<mSpaceDim>(aSpatialDomain, tRefCellQuadraturePoints, tQuadraturePoints);
-
-      // get integrand values at quadrature points
-      //
-      Omega_h::Reals tFxnValues;
-      Plato::getFunctionValues<mSpaceDim>(tQuadraturePoints, mSpatialWeightingFunctionString, tFxnValues);
-
-      // Copy the result into a ScalarVector
-      Plato::ScalarVector tSpatialWeightingValues("spatial weights", tFxnValues.size());
-      Plato::OrdinalType tNumLocalVals = tFxnValues.size();
-      Kokkos::parallel_for(Kokkos::RangePolicy<>(0, tNumLocalVals), KOKKOS_LAMBDA(const Plato::OrdinalType & aOrdinal)
-      {
-          tSpatialWeightingValues(aOrdinal) = tFxnValues[aOrdinal];
-      }, "copy vector");
-
-      return tSpatialWeightingValues;
-    }
-
-    /******************************************************************************//**
-     * \brief Evaluate Volume Average Criterion
-     * \param [in] aSolution solution database
-     * \param [in] aControl 1D view of control variables
-     * \param [in] aTimeStep time step (default = 0.0)
-     * \return scalar function evaluation
-    **********************************************************************************/
-    Plato::Scalar
-    value(
-        const Plato::Solutions    & aSolution,
-        const Plato::ScalarVector & aControl,
-              Plato::Scalar         aTimeStep = 0.0
-    ) const override
-    {
-        Plato::Scalar tFunctionValue = mDivisionFunction->value(aSolution, aControl, aTimeStep);
-        return tFunctionValue;
-    }
-
-    /******************************************************************************//**
-     * \brief Evaluate gradient of the Volume Average Criterion with respect to (wrt) the state variables
-     * \param [in] aSolution solution database
-     * \param [in] aControl 1D view of control variables
-     * \param [in] aTimeStep time step (default = 0.0)
-     * \return 1D view with the gradient of the scalar function wrt the state variables
-    **********************************************************************************/
-    Plato::ScalarVector
-    gradient_u(
-        const Plato::Solutions    & aSolution,
-        const Plato::ScalarVector & aControl,
-              Plato::OrdinalType    aStepIndex,
-              Plato::Scalar         aTimeStep = 0.0
-    ) const override
-    {
-        Plato::ScalarVector tGradientU = mDivisionFunction->gradient_u(aSolution, aControl, aStepIndex, aTimeStep);
-        return tGradientU;
-    }
-
-    /******************************************************************************//**
-     * \brief Evaluate gradient of the Volume Average Criterion with respect to (wrt) the configuration
-     * \param [in] aSolution solution database
-     * \param [in] aControl 1D view of control variables
-     * \param [in] aTimeStep time step (default = 0.0)
-     * \return 1D view with the gradient of the scalar function wrt the state variables
-    **********************************************************************************/
-    Plato::ScalarVector
-    gradient_x(
-        const Plato::Solutions    & aSolution,
-        const Plato::ScalarVector & aControl,
-              Plato::Scalar         aTimeStep = 0.0
-    ) const override
-    {
-        Plato::ScalarVector tGradientX = mDivisionFunction->gradient_x(aSolution, aControl, aTimeStep);
-        return tGradientX;
-    }
-
-    /******************************************************************************//**
-     * \brief Evaluate gradient of the Volume Average Criterion with respect to (wrt) the control
-     * \param [in] aSolution solution database
-     * \param [in] aControl 1D view of control variables
-     * \param [in] aTimeStep time step (default = 0.0)
-     * \return 1D view with the gradient of the scalar function wrt the state variables
-    **********************************************************************************/
-    Plato::ScalarVector
-    gradient_z(
-        const Plato::Solutions    & aSolution,
-        const Plato::ScalarVector & aControl,
-              Plato::Scalar         aTimeStep = 0.0
-    ) const override
-    {
-        Plato::ScalarVector tGradientZ = mDivisionFunction->gradient_z(aSolution, aControl, aTimeStep);
-        return tGradientZ;
-    }
-
-
-    /******************************************************************************//**
-     * \brief Return user defined function name
-     * \return User defined function name
-    **********************************************************************************/
-    std::string name() const
-    {
-        return mFunctionName;
-    }
-};
-// class VolumeAverageCriterion
-
-} // namespace Elliptic
-
-} // namespace Plato
-
-
-#ifdef PLATOANALYZE_2D
-extern template class Plato::Elliptic::VolumeAverageCriterion<::Plato::Thermal<2>>;
-extern template class Plato::Elliptic::VolumeAverageCriterion<::Plato::Mechanics<2>>;
-extern template class Plato::Elliptic::VolumeAverageCriterion<::Plato::Electromechanics<2>>;
-extern template class Plato::Elliptic::VolumeAverageCriterion<::Plato::Thermomechanics<2>>;
-#ifdef PLATO_STABILIZED
-extern template class Plato::Elliptic::VolumeAverageCriterion<::Plato::StabilizedMechanics<2>>;
-extern template class Plato::Elliptic::VolumeAverageCriterion<::Plato::StabilizedThermomechanics<2>>;
-#endif
-#endif
-
-#ifdef PLATOANALYZE_3D
-extern template class Plato::Elliptic::VolumeAverageCriterion<::Plato::Thermal<3>>;
-extern template class Plato::Elliptic::VolumeAverageCriterion<::Plato::Mechanics<3>>;
-extern template class Plato::Elliptic::VolumeAverageCriterion<::Plato::Electromechanics<3>>;
-extern template class Plato::Elliptic::VolumeAverageCriterion<::Plato::Thermomechanics<3>>;
-#ifdef PLATO_STABILIZED
-extern template class Plato::Elliptic::VolumeAverageCriterion<::Plato::StabilizedMechanics<3>>;
-extern template class Plato::Elliptic::VolumeAverageCriterion<::Plato::StabilizedThermomechanics<3>>;
-#endif
-#endif
->>>>>>> 2973d7f8
+#endif