--- conflicted
+++ resolved
@@ -1,264 +1,4 @@
-<<<<<<< HEAD
 #include "elliptic/ThermoelastostaticResidual_decl.hpp"
 #ifndef PLATOANALYZE_USE_EXPLICIT_INSTANTIATION
 #include "elliptic/ThermoelastostaticResidual_def.hpp"
-#endif
-=======
-#ifndef THERMOELASTOSTATIC_RESIDUAL_HPP
-#define THERMOELASTOSTATIC_RESIDUAL_HPP
-
-#include <memory>
-
-#include "PlatoTypes.hpp"
-#include "SimplexFadTypes.hpp"
-#include "SimplexThermomechanics.hpp"
-#include "TMKinematics.hpp"
-#include "TMKinetics.hpp"
-#include "StressDivergence.hpp"
-#include "FluxDivergence.hpp"
-#include "elliptic/AbstractVectorFunction.hpp"
-#include "ApplyWeighting.hpp"
-#include "CellForcing.hpp"
-#include "InterpolateFromNodal.hpp"
-#include "LinearTetCubRuleDegreeOne.hpp"
-#include "ThermoelasticMaterial.hpp"
-#include "NaturalBCs.hpp"
-#include "BodyLoads.hpp"
-#include "BLAS2.hpp"
-
-namespace Plato
-{
-
-namespace Elliptic
-{
-
-/******************************************************************************/
-template<typename EvaluationType, typename IndicatorFunctionType>
-class ThermoelastostaticResidual :
-        public Plato::SimplexThermomechanics<EvaluationType::SpatialDim>,
-        public Plato::Elliptic::AbstractVectorFunction<EvaluationType>
-/******************************************************************************/
-{
-private:
-    static constexpr int SpaceDim = EvaluationType::SpatialDim;
-
-    static constexpr int NThrmDims = 1;
-    static constexpr int NMechDims = SpaceDim;
-
-    static constexpr int TDofOffset = SpaceDim;
-    static constexpr int MDofOffset = 0;
-
-    using PhysicsType = typename Plato::SimplexThermomechanics<SpaceDim>;
-
-    using Plato::SimplexThermomechanics<SpaceDim>::mNumVoigtTerms;
-    using Plato::Simplex<SpaceDim>::mNumNodesPerCell;
-    using PhysicsType::mNumDofsPerNode;
-    using PhysicsType::mNumDofsPerCell;
-
-    using FunctionBaseType = Plato::Elliptic::AbstractVectorFunction<EvaluationType>;
-
-    using FunctionBaseType::mSpatialDomain;
-    using FunctionBaseType::mDataMap;
-    using FunctionBaseType::mDofNames;
-
-    using StateScalarType   = typename EvaluationType::StateScalarType;
-    using ControlScalarType = typename EvaluationType::ControlScalarType;
-    using ConfigScalarType  = typename EvaluationType::ConfigScalarType;
-    using ResultScalarType  = typename EvaluationType::ResultScalarType;
-
-    IndicatorFunctionType mIndicatorFunction;
-    Plato::ApplyWeighting<SpaceDim, SpaceDim,       IndicatorFunctionType> mApplyFluxWeighting;
-    Plato::ApplyWeighting<SpaceDim, mNumVoigtTerms, IndicatorFunctionType> mApplyStressWeighting;
-
-    std::shared_ptr<Plato::BodyLoads<EvaluationType, PhysicsType>> mBodyLoads;
-
-    std::shared_ptr<Plato::NaturalBCs<SpaceDim, NMechDims, mNumDofsPerNode, MDofOffset>> mBoundaryLoads;
-    std::shared_ptr<Plato::NaturalBCs<SpaceDim, NThrmDims, mNumDofsPerNode, TDofOffset>> mBoundaryFluxes;
-
-
-    using CubatureType = Plato::LinearTetCubRuleDegreeOne<SpaceDim>;
-
-    std::shared_ptr<CubatureType> mCubatureRule;
-
-    Teuchos::RCP<Plato::MaterialModel<SpaceDim>> mMaterialModel;
-
-    std::vector<std::string> mPlottable;
-
-public:
-    /**************************************************************************/
-    ThermoelastostaticResidual(
-        const Plato::SpatialDomain   & aSpatialDomain,
-              Plato::DataMap         & aDataMap,
-              Teuchos::ParameterList & aProblemParams,
-              Teuchos::ParameterList & aPenaltyParams
-    ) :
-        FunctionBaseType      (aSpatialDomain, aDataMap),
-        mIndicatorFunction    (aPenaltyParams),
-        mApplyStressWeighting (mIndicatorFunction),
-        mApplyFluxWeighting   (mIndicatorFunction),
-        mBodyLoads            (nullptr),
-        mBoundaryLoads        (nullptr),
-        mBoundaryFluxes       (nullptr),
-        mCubatureRule         (std::make_shared<CubatureType>())
-    /**************************************************************************/
-    {
-        // obligatory: define dof names in order
-        mDofNames.push_back("displacement X");
-        if(SpaceDim > 1) mDofNames.push_back("displacement Y");
-        if(SpaceDim > 2) mDofNames.push_back("displacement Z");
-        mDofNames.push_back("temperature");
-
-        // create material model and get stiffness
-        //
-        Plato::ThermoelasticModelFactory<SpaceDim> mmfactory(aProblemParams);
-        mMaterialModel = mmfactory.create(aSpatialDomain.getMaterialName());
-
-        // parse body loads
-        // 
-        if(aProblemParams.isSublist("Body Loads"))
-        {
-            mBodyLoads = std::make_shared<Plato::BodyLoads<EvaluationType, PhysicsType>>(aProblemParams.sublist("Body Loads"));
-        }
-  
-        // parse mechanical boundary Conditions
-        // 
-        if(aProblemParams.isSublist("Mechanical Natural Boundary Conditions"))
-        {
-            mBoundaryLoads = std::make_shared<Plato::NaturalBCs<SpaceDim, NMechDims, mNumDofsPerNode, MDofOffset>>
-                (aProblemParams.sublist("Mechanical Natural Boundary Conditions"));
-        }
-  
-        // parse thermal boundary Conditions
-        // 
-        if(aProblemParams.isSublist("Thermal Natural Boundary Conditions"))
-        {
-            mBoundaryFluxes = std::make_shared<Plato::NaturalBCs<SpaceDim, NThrmDims, mNumDofsPerNode, TDofOffset>>
-                (aProblemParams.sublist("Thermal Natural Boundary Conditions"));
-        }
-  
-        auto tResidualParams = aProblemParams.sublist("Elliptic");
-        if( tResidualParams.isType<Teuchos::Array<std::string>>("Plottable") )
-        {
-            mPlottable = tResidualParams.get<Teuchos::Array<std::string>>("Plottable").toVector();
-        }
-    }
-
-    /****************************************************************************//**
-    * \brief Pure virtual function to get output solution data
-    * \param [in] state solution database
-    * \return output state solution database
-    ********************************************************************************/
-    Plato::Solutions getSolutionStateOutputData(const Plato::Solutions &aSolutions) const override
-    {
-      return aSolutions;
-    }
-    /**************************************************************************/
-    void evaluate(
-        const Plato::ScalarMultiVectorT <StateScalarType>   & state,
-        const Plato::ScalarMultiVectorT <ControlScalarType> & control,
-        const Plato::ScalarArray3DT     <ConfigScalarType>  & config,
-              Plato::ScalarMultiVectorT <ResultScalarType>  & result,
-              Plato::Scalar aTimeStep = 0.0
-    ) const
-    /**************************************************************************/
-    {
-      auto tNumCells = state.extent(0);
-
-      using GradScalarType =
-      typename Plato::fad_type_t<Plato::SimplexThermomechanics<EvaluationType::SpatialDim>, StateScalarType, ConfigScalarType>;
-
-      Plato::ComputeGradientWorkset<SpaceDim> computeGradient;
-      Plato::TMKinematics<SpaceDim>           kinematics;
-      Plato::TMKinetics<SpaceDim>             kinetics(mMaterialModel);
-      
-      Plato::StressDivergence<SpaceDim, mNumDofsPerNode, MDofOffset> stressDivergence;
-      Plato::FluxDivergence  <SpaceDim, mNumDofsPerNode, TDofOffset> fluxDivergence;
-
-      Plato::InterpolateFromNodal<SpaceDim, mNumDofsPerNode, TDofOffset> interpolateFromNodal;
-
-      Plato::ScalarVectorT<ConfigScalarType> cellVolume("cell weight",tNumCells);
-
-      Plato::ScalarArray3DT<ConfigScalarType> gradient("gradient", tNumCells, mNumNodesPerCell, SpaceDim);
-
-      Plato::ScalarMultiVectorT<GradScalarType> strain("strain", tNumCells, mNumVoigtTerms);
-      Plato::ScalarMultiVectorT<GradScalarType> tgrad("tgrad", tNumCells, SpaceDim);
-    
-      Plato::ScalarMultiVectorT<ResultScalarType> stress("stress", tNumCells, mNumVoigtTerms);
-      Plato::ScalarMultiVectorT<ResultScalarType> flux ("flux" , tNumCells, SpaceDim);
-    
-      Plato::ScalarVectorT<StateScalarType> temperature("Gauss point temperature", tNumCells);
-
-      auto quadratureWeight = mCubatureRule->getCubWeight();
-      auto basisFunctions = mCubatureRule->getBasisFunctions();
-
-      Kokkos::parallel_for(Kokkos::RangePolicy<int>(0,tNumCells), KOKKOS_LAMBDA(int cellOrdinal)
-      {
-        computeGradient(cellOrdinal, gradient, config, cellVolume);
-        cellVolume(cellOrdinal) *= quadratureWeight;
-
-        // compute strain and electric field
-        //
-        kinematics(cellOrdinal, strain, tgrad, state, gradient);
-    
-        // compute stress and electric displacement
-        //
-        interpolateFromNodal(cellOrdinal, basisFunctions, state, temperature);
-        kinetics(cellOrdinal, stress, flux, strain, tgrad, temperature);
-
-      }, "Cauchy stress");
-
-      auto& applyStressWeighting = mApplyStressWeighting;
-      auto& applyFluxWeighting  = mApplyFluxWeighting;
-      Kokkos::parallel_for(Kokkos::RangePolicy<int>(0,tNumCells), KOKKOS_LAMBDA(int cellOrdinal)
-      {
-        // apply weighting
-        //
-        applyStressWeighting(cellOrdinal, stress, control);
-        applyFluxWeighting (cellOrdinal, flux,  control);
-    
-        // compute divergence
-        //
-        stressDivergence(cellOrdinal, result, stress, gradient, cellVolume);
-        fluxDivergence (cellOrdinal, result, flux,  gradient, cellVolume);
-      }, "Apply weighting and compute divergence");
-
-      if( mBodyLoads != nullptr )
-      {
-          mBodyLoads->get( mSpatialDomain, state, control, result, -1.0 );
-      }
-
-      if( std::count(mPlottable.begin(),mPlottable.end(),"strain") ) toMap(mDataMap, strain, "strain", mSpatialDomain);
-      if( std::count(mPlottable.begin(),mPlottable.end(),"tgrad" ) ) toMap(mDataMap, tgrad,  "tgrad",  mSpatialDomain);
-      if( std::count(mPlottable.begin(),mPlottable.end(),"stress") ) toMap(mDataMap, stress, "stress", mSpatialDomain);
-      if( std::count(mPlottable.begin(),mPlottable.end(),"flux"  ) ) toMap(mDataMap, flux,   "flux" ,  mSpatialDomain);
-
-    }
-    /**************************************************************************/
-    void evaluate_boundary(
-        const Plato::SpatialModel                           & aSpatialModel,
-        const Plato::ScalarMultiVectorT <StateScalarType>   & aState,
-        const Plato::ScalarMultiVectorT <ControlScalarType> & aControl,
-        const Plato::ScalarArray3DT     <ConfigScalarType>  & aConfig,
-              Plato::ScalarMultiVectorT <ResultScalarType>  & aResult,
-              Plato::Scalar aTimeStep = 0.0
-    ) const
-    /**************************************************************************/
-    {
-      if( mBoundaryLoads != nullptr )
-      {
-          mBoundaryLoads->get( aSpatialModel, aState, aControl, aConfig, aResult, -1.0 );
-      }
-
-      if( mBoundaryFluxes != nullptr )
-      {
-          mBoundaryFluxes->get( aSpatialModel, aState, aControl, aConfig, aResult, -1.0 );
-      }
-    }
-};
-// class ThermoelastostaticResidual
-
-} // namespace Elliptic
-
-} // namespace Plato
-#endif
->>>>>>> 2973d7f8
+#endif