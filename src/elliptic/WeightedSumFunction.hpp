#pragma once

#include <memory>
#include <cassert>
#include <vector>

#include <Omega_h_mesh.hpp>

#include "WorksetBase.hpp"
#include "PlatoStaticsTypes.hpp"
#include "elliptic/ScalarFunctionBase.hpp"
#include "elliptic/ScalarFunctionBaseFactory.hpp"
#include "AnalyzeMacros.hpp"

#include <Teuchos_ParameterList.hpp>

namespace Plato
{

namespace Elliptic
{

/******************************************************************************//**
 * \brief Weighted sum function class \f$ F(x) = \sum_{i = 1}^{n} w_i * f_i(x) \f$
 **********************************************************************************/
template<typename PhysicsT>
class WeightedSumFunction : public Plato::Elliptic::ScalarFunctionBase, public Plato::WorksetBase<PhysicsT>
{
private:
    using Plato::WorksetBase<PhysicsT>::mNumDofsPerCell; /*!< number of degree of freedom per cell/element */
    using Plato::WorksetBase<PhysicsT>::mNumNodesPerCell; /*!< number of nodes per cell/element */
    using Plato::WorksetBase<PhysicsT>::mNumDofsPerNode; /*!< number of degree of freedom per node */
    using Plato::WorksetBase<PhysicsT>::mNumSpatialDims; /*!< number of spatial dimensions */
    using Plato::WorksetBase<PhysicsT>::mNumControl; /*!< number of control variables */
    using Plato::WorksetBase<PhysicsT>::mNumNodes; /*!< total number of nodes in the mesh */
    using Plato::WorksetBase<PhysicsT>::mNumCells; /*!< total number of cells/elements in the mesh */

    using Plato::WorksetBase<PhysicsT>::mGlobalStateEntryOrdinal;
    using Plato::WorksetBase<PhysicsT>::mControlEntryOrdinal;
    using Plato::WorksetBase<PhysicsT>::mConfigEntryOrdinal;

    std::vector<Plato::Scalar> mFunctionWeights; /*!< Vector of function weights */
    std::vector<std::shared_ptr<Plato::Elliptic::ScalarFunctionBase>> mScalarFunctionBaseContainer; /*!< Vector of ScalarFunctionBase objects */

    const Plato::SpatialModel & mSpatialModel;

    Plato::DataMap& mDataMap; /*!< PLATO Engine and Analyze data map */

    std::string mFunctionName; /*!< User defined function name */

	/******************************************************************************//**
     * \brief Initialization of Weighted Sum Function
<<<<<<< HEAD
     * \param [in] aSpatialModel Plato Analyze spatial model
     * \param [in] aInputParams input parameters database
    **********************************************************************************/
    void
    initialize(
        Teuchos::ParameterList & aInputParams
    )
=======
     * \param [in] aMesh        mesh database
     * \param [in] aMeshSets    side sets database
     * \param [in] aProblemParams input parameters database
    **********************************************************************************/
    void initialize (Omega_h::Mesh& aMesh, 
                     Omega_h::MeshSets& aMeshSets, 
                     Teuchos::ParameterList & aProblemParams)
>>>>>>> 1e72b948
    {
        Plato::Elliptic::ScalarFunctionBaseFactory<PhysicsT> tFactory;

        mScalarFunctionBaseContainer.clear();
        mFunctionWeights.clear();

        auto tFunctionParams = aProblemParams.sublist("Criteria").sublist(mFunctionName);

        auto tFunctionNamesArray = tFunctionParams.get<Teuchos::Array<std::string>>("Functions");
        auto tFunctionWeightsArray = tFunctionParams.get<Teuchos::Array<Plato::Scalar>>("Weights");

        auto tFunctionNames = tFunctionNamesArray.toVector();
        auto tFunctionWeights = tFunctionWeightsArray.toVector();

        if (tFunctionNames.size() != tFunctionWeights.size())
        {
            const std::string tErrorString = std::string("Number of 'Functions' in '") + mFunctionName + 
                                                         "' parameter list does not equal the number of 'Weights'";
            THROWERR(tErrorString)
        }

        for (Plato::OrdinalType tFunctionIndex = 0; tFunctionIndex < tFunctionNames.size(); ++tFunctionIndex)
        {
            mScalarFunctionBaseContainer.push_back(
                tFactory.create(
<<<<<<< HEAD
                    mSpatialModel, mDataMap, aInputParams, tFunctionNames[tFunctionIndex]));
=======
                    aMesh, aMeshSets, mDataMap, aProblemParams, tFunctionNames[tFunctionIndex]));
>>>>>>> 1e72b948
            mFunctionWeights.push_back(tFunctionWeights[tFunctionIndex]);
        }

    }

public:
    /******************************************************************************//**
     * \brief Primary weight sum function constructor
     * \param [in] aSpatialModel Plato Analyze spatial model
     * \param [in] aDataMap PLATO Engine and Analyze data map
     * \param [in] aProblemParams input parameters database
     * \param [in] aName user defined function name
    **********************************************************************************/
    WeightedSumFunction(
<<<<<<< HEAD
        const Plato::SpatialModel    & aSpatialModel,
              Plato::DataMap         & aDataMap,
              Teuchos::ParameterList & aInputParams,
              std::string            & aName
    ) :
        Plato::WorksetBase<PhysicsT>(aSpatialModel.Mesh),
        mSpatialModel (aSpatialModel),
        mDataMap      (aDataMap),
        mFunctionName (aName)
    {
        initialize(aInputParams);
=======
        Omega_h::Mesh          & aMesh,
        Omega_h::MeshSets      & aMeshSets,
        Plato::DataMap         & aDataMap,
        Teuchos::ParameterList & aProblemParams,
        std::string            & aName
    ) :
        Plato::WorksetBase<PhysicsT>(aMesh),
        mDataMap(aDataMap),
        mFunctionName(aName)
    {
        initialize(aMesh, aMeshSets, aProblemParams);
>>>>>>> 1e72b948
    }

    /******************************************************************************//**
     * \brief Secondary weight sum function constructor, used for unit testing
     * \param [in] aSpatialModel Plato Analyze spatial model
    **********************************************************************************/
    WeightedSumFunction(
        const Plato::SpatialModel & aSpatialModel,
              Plato::DataMap      & aDataMap
    ) :
        Plato::WorksetBase<PhysicsT>(aSpatialModel.Mesh),
        mSpatialModel (aSpatialModel),
        mDataMap      (aDataMap),
        mFunctionName ("Weighted Sum")
    {
    }

    /******************************************************************************//**
     * \brief Add function weight
     * \param [in] aWeight function weight
    **********************************************************************************/
    void appendFunctionWeight(Plato::Scalar aWeight)
    {
        mFunctionWeights.push_back(aWeight);
    }

    /******************************************************************************//**
     * \brief Allocate scalar function base using the residual automatic differentiation type
     * \param [in] aInput scalar function
    **********************************************************************************/
    void allocateScalarFunctionBase(const std::shared_ptr<Plato::Elliptic::ScalarFunctionBase>& aInput)
    {
        mScalarFunctionBaseContainer.push_back(aInput);
    }

    /******************************************************************************//**
     * \brief Update physics-based parameters within optimization iterations
     * \param [in] aState 1D view of state variables
     * \param [in] aControl 1D view of control variables
     **********************************************************************************/
    void updateProblem(const Plato::ScalarVector & aState, const Plato::ScalarVector & aControl) const override
    {
        for (Plato::OrdinalType tFunctionIndex = 0; tFunctionIndex < mScalarFunctionBaseContainer.size(); ++tFunctionIndex)
        {
            mScalarFunctionBaseContainer[tFunctionIndex]->updateProblem(aState, aControl);
        }
    }


    /******************************************************************************//**
     * \brief Evaluate weight sum function
     * \param [in] aSolution Plato::Solution composed of state variables
     * \param [in] aControl 1D view of control variables
     * \param [in] aTimeStep time step (default = 0.0)
     * \return scalar function evaluation
    **********************************************************************************/
    Plato::Scalar value(const Plato::Solution     & aSolution,
                        const Plato::ScalarVector & aControl,
                              Plato::Scalar         aTimeStep = 0.0) const override
    {
        assert(mScalarFunctionBaseContainer.size() == mFunctionWeights.size());

        Plato::Scalar tResult = 0.0;
        for (Plato::OrdinalType tFunctionIndex = 0; tFunctionIndex < mScalarFunctionBaseContainer.size(); ++tFunctionIndex)
        {
            const Plato::Scalar tFunctionWeight = mFunctionWeights[tFunctionIndex];
            Plato::Scalar tFunctionValue = mScalarFunctionBaseContainer[tFunctionIndex]->value(aSolution, aControl, aTimeStep);
            tResult += tFunctionWeight * tFunctionValue;
        }
        return tResult;
    }

    /******************************************************************************//**
     * \brief Evaluate gradient of the weight sum function with respect to (wrt) the configuration parameters
     * \param [in] aSolution Plato::Solution composed of state variables
     * \param [in] aControl 1D view of control variables
     * \param [in] aTimeStep time step (default = 0.0)
     * \return 1D view with the gradient of the scalar function wrt the configuration parameters
    **********************************************************************************/
    Plato::ScalarVector gradient_x(const Plato::Solution     & aSolution,
                                   const Plato::ScalarVector & aControl,
                                         Plato::Scalar         aTimeStep = 0.0) const override
    {
        const Plato::OrdinalType tNumDofs = mNumSpatialDims * mNumNodes;
        Plato::ScalarVector tGradientX ("gradient configuration", tNumDofs);
        for (Plato::OrdinalType tFunctionIndex = 0; tFunctionIndex < mScalarFunctionBaseContainer.size(); ++tFunctionIndex)
        {
            const Plato::Scalar tFunctionWeight = mFunctionWeights[tFunctionIndex];
            Plato::ScalarVector tFunctionGradX = mScalarFunctionBaseContainer[tFunctionIndex]->gradient_x(aSolution, aControl, aTimeStep);
            Kokkos::parallel_for(Kokkos::RangePolicy<>(0, tNumDofs), LAMBDA_EXPRESSION(const Plato::OrdinalType & tDof)
            {
                tGradientX(tDof) += tFunctionWeight * tFunctionGradX(tDof);
            },"Weighted Sum Function Summation Grad X");
        }
        return tGradientX;
    }

    /******************************************************************************//**
     * \brief Evaluate gradient of the weight sum function with respect to (wrt) the state variables
     * \param [in] aSolution Plato::Solution composed of state variables
     * \param [in] aControl 1D view of control variables
     * \param [in] aTimeStep time step (default = 0.0)
     * \return 1D view with the gradient of the scalar function wrt the state variables
    **********************************************************************************/
    Plato::ScalarVector gradient_u(const Plato::Solution     & aSolution,
                                   const Plato::ScalarVector & aControl,
                                         Plato::OrdinalType    aStepIndex,
                                         Plato::Scalar         aTimeStep = 0.0) const override
    {
        const Plato::OrdinalType tNumDofs = mNumDofsPerNode * mNumNodes;
        Plato::ScalarVector tGradientU ("gradient state", tNumDofs);
        for (Plato::OrdinalType tFunctionIndex = 0; tFunctionIndex < mScalarFunctionBaseContainer.size(); ++tFunctionIndex)
        {
            const Plato::Scalar tFunctionWeight = mFunctionWeights[tFunctionIndex];
            Plato::ScalarVector tFunctionGradU = mScalarFunctionBaseContainer[tFunctionIndex]->gradient_u(aSolution, aControl, aTimeStep);
            Kokkos::parallel_for(Kokkos::RangePolicy<>(0, tNumDofs), LAMBDA_EXPRESSION(const Plato::OrdinalType & tDof)
            {
                tGradientU(tDof) += tFunctionWeight * tFunctionGradU(tDof);
            },"Weighted Sum Function Summation Grad U");
        }
        return tGradientU;
    }

    /******************************************************************************//**
     * \brief Evaluate gradient of the weight sum function with respect to (wrt) the control variables
     * \param [in] aSolution Plato::Solution composed of state variables
     * \param [in] aControl 1D view of control variables
     * \param [in] aTimeStep time step (default = 0.0)
     * \return 1D view with the gradient of the scalar function wrt the control variables
    **********************************************************************************/
    Plato::ScalarVector gradient_z(const Plato::Solution     & aSolution,
                                   const Plato::ScalarVector & aControl,
                                         Plato::Scalar         aTimeStep = 0.0) const override
    {
        const Plato::OrdinalType tNumDofs = mNumNodes;
        Plato::ScalarVector tGradientZ ("gradient control", tNumDofs);
        for (Plato::OrdinalType tFunctionIndex = 0; tFunctionIndex < mScalarFunctionBaseContainer.size(); ++tFunctionIndex)
        {
            const Plato::Scalar tFunctionWeight = mFunctionWeights[tFunctionIndex];
            Plato::ScalarVector tFunctionGradZ = mScalarFunctionBaseContainer[tFunctionIndex]->gradient_z(aSolution, aControl, aTimeStep);
            Kokkos::parallel_for(Kokkos::RangePolicy<>(0, tNumDofs), LAMBDA_EXPRESSION(const Plato::OrdinalType & tDof)
            {
                tGradientZ(tDof) += tFunctionWeight * tFunctionGradZ(tDof);
            },"Weighted Sum Function Summation Grad Z");
        }
        return tGradientZ;
    }

    /******************************************************************************//**
     * \brief Set user defined function name
     * \param [in] function name
    **********************************************************************************/
    void setFunctionName(const std::string aFunctionName)
    {
        mFunctionName = aFunctionName;
    }

    /******************************************************************************//**
     * \brief Return user defined function name
     * \return User defined function name
    **********************************************************************************/
    std::string name() const
    {
        return mFunctionName;
    }
};
// class WeightedSumFunction

} // namespace Elliptic

} // namespace Plato

#include "Thermal.hpp"
#include "Mechanics.hpp"
#include "Electromechanics.hpp"
#include "Thermomechanics.hpp"

#ifdef PLATOANALYZE_1D
extern template class Plato::Elliptic::WeightedSumFunction<::Plato::Thermal<1>>;
extern template class Plato::Elliptic::WeightedSumFunction<::Plato::Mechanics<1>>;
extern template class Plato::Elliptic::WeightedSumFunction<::Plato::Electromechanics<1>>;
extern template class Plato::Elliptic::WeightedSumFunction<::Plato::Thermomechanics<1>>;
#endif

#ifdef PLATOANALYZE_2D
extern template class Plato::Elliptic::WeightedSumFunction<::Plato::Thermal<2>>;
extern template class Plato::Elliptic::WeightedSumFunction<::Plato::Mechanics<2>>;
extern template class Plato::Elliptic::WeightedSumFunction<::Plato::Electromechanics<2>>;
extern template class Plato::Elliptic::WeightedSumFunction<::Plato::Thermomechanics<2>>;
#endif

#ifdef PLATOANALYZE_3D
extern template class Plato::Elliptic::WeightedSumFunction<::Plato::Thermal<3>>;
extern template class Plato::Elliptic::WeightedSumFunction<::Plato::Mechanics<3>>;
extern template class Plato::Elliptic::WeightedSumFunction<::Plato::Electromechanics<3>>;
extern template class Plato::Elliptic::WeightedSumFunction<::Plato::Thermomechanics<3>>;
#endif<|MERGE_RESOLUTION|>--- conflicted
+++ resolved
@@ -50,23 +50,13 @@
 
 	/******************************************************************************//**
      * \brief Initialization of Weighted Sum Function
-<<<<<<< HEAD
      * \param [in] aSpatialModel Plato Analyze spatial model
-     * \param [in] aInputParams input parameters database
+     * \param [in] aProblemParams input parameters database
     **********************************************************************************/
     void
     initialize(
-        Teuchos::ParameterList & aInputParams
+        Teuchos::ParameterList & aProblemParams
     )
-=======
-     * \param [in] aMesh        mesh database
-     * \param [in] aMeshSets    side sets database
-     * \param [in] aProblemParams input parameters database
-    **********************************************************************************/
-    void initialize (Omega_h::Mesh& aMesh, 
-                     Omega_h::MeshSets& aMeshSets, 
-                     Teuchos::ParameterList & aProblemParams)
->>>>>>> 1e72b948
     {
         Plato::Elliptic::ScalarFunctionBaseFactory<PhysicsT> tFactory;
 
@@ -92,11 +82,7 @@
         {
             mScalarFunctionBaseContainer.push_back(
                 tFactory.create(
-<<<<<<< HEAD
-                    mSpatialModel, mDataMap, aInputParams, tFunctionNames[tFunctionIndex]));
-=======
-                    aMesh, aMeshSets, mDataMap, aProblemParams, tFunctionNames[tFunctionIndex]));
->>>>>>> 1e72b948
+                    mSpatialModel, mDataMap, aProblemParams, tFunctionNames[tFunctionIndex]));
             mFunctionWeights.push_back(tFunctionWeights[tFunctionIndex]);
         }
 
@@ -111,10 +97,9 @@
      * \param [in] aName user defined function name
     **********************************************************************************/
     WeightedSumFunction(
-<<<<<<< HEAD
         const Plato::SpatialModel    & aSpatialModel,
               Plato::DataMap         & aDataMap,
-              Teuchos::ParameterList & aInputParams,
+              Teuchos::ParameterList & aProblemParams,
               std::string            & aName
     ) :
         Plato::WorksetBase<PhysicsT>(aSpatialModel.Mesh),
@@ -122,20 +107,7 @@
         mDataMap      (aDataMap),
         mFunctionName (aName)
     {
-        initialize(aInputParams);
-=======
-        Omega_h::Mesh          & aMesh,
-        Omega_h::MeshSets      & aMeshSets,
-        Plato::DataMap         & aDataMap,
-        Teuchos::ParameterList & aProblemParams,
-        std::string            & aName
-    ) :
-        Plato::WorksetBase<PhysicsT>(aMesh),
-        mDataMap(aDataMap),
-        mFunctionName(aName)
-    {
-        initialize(aMesh, aMeshSets, aProblemParams);
->>>>>>> 1e72b948
+        initialize(aProblemParams);
     }
 
     /******************************************************************************//**
