--- conflicted
+++ resolved
@@ -1,215 +1,4 @@
-<<<<<<< HEAD
 #include "elliptic/InternalElasticEnergy_decl.hpp"
 #ifndef PLATOANALYZE_USE_EXPLICIT_INSTANTIATION
 #include "elliptic/InternalElasticEnergy_def.hpp"
-=======
-#ifndef INTERNAL_ELASTIC_ENERGY_HPP
-#define INTERNAL_ELASTIC_ENERGY_HPP
-
-#include "SimplexFadTypes.hpp"
-#include "SimplexMechanics.hpp"
-#include "ScalarProduct.hpp"
-#include "ApplyWeighting.hpp"
-#include "Strain.hpp"
-#include "LinearStress.hpp"
-#include "ElasticModelFactory.hpp"
-#include "elliptic/AbstractScalarFunction.hpp"
-#include "LinearTetCubRuleDegreeOne.hpp"
-#include "ImplicitFunctors.hpp"
-#include "ExpInstMacros.hpp"
-#include "ToMap.hpp"
-#include "Simp.hpp"
-#include "Ramp.hpp"
-#include "Heaviside.hpp"
-#include "NoPenalty.hpp"
-#include "UtilsTeuchos.hpp"
-
-
-namespace Plato
-{
-
-namespace Elliptic
-{
-
-/******************************************************************************//**
- * \brief Internal energy criterion, given by /f$ f(z) = u^{T}K(z)u /f$
- * @tparam EvaluationType evaluation type use to determine automatic differentiation
- *   type for scalar function (e.g. Residual, Jacobian, GradientZ, etc.)
- * @tparam IndicatorFunctionType penalty function (e.g. simp)
-**********************************************************************************/
-template<typename EvaluationType, typename IndicatorFunctionType>
-class InternalElasticEnergy :
-  public Plato::SimplexMechanics<EvaluationType::SpatialDim>,
-  public Plato::Elliptic::AbstractScalarFunction<EvaluationType>
-{
-  private:
-    static constexpr Plato::OrdinalType mSpaceDim = EvaluationType::SpatialDim; /*!< spatial dimensions */
-
-    using Plato::SimplexMechanics<mSpaceDim>::mNumVoigtTerms; /*!< number of Voigt terms */
-    using Plato::Simplex<mSpaceDim>::mNumNodesPerCell; /*!< number of nodes per cell */
-    using Plato::SimplexMechanics<mSpaceDim>::mNumDofsPerCell; /*!< number of degree of freedom per cell */
-
-    using Plato::Elliptic::AbstractScalarFunction<EvaluationType>::mSpatialDomain; /*!< Plato Analyze spatial domain */
-    using Plato::Elliptic::AbstractScalarFunction<EvaluationType>::mDataMap; /*!< Plato Analyze database */
-
-    using StateScalarType   = typename EvaluationType::StateScalarType; /*!< automatic differentiation type for states */
-    using ControlScalarType = typename EvaluationType::ControlScalarType; /*!< automatic differentiation type for controls */
-    using ConfigScalarType  = typename EvaluationType::ConfigScalarType; /*!< automatic differentiation type for configuration */
-    using ResultScalarType  = typename EvaluationType::ResultScalarType; /*!< automatic differentiation type for results */
-
-    IndicatorFunctionType mIndicatorFunction; /*!< penalty function */
-    Plato::ApplyWeighting<mSpaceDim,mNumVoigtTerms,IndicatorFunctionType> mApplyWeighting; /*!< apply penalty function */
-
-    std::shared_ptr<Plato::LinearTetCubRuleDegreeOne<EvaluationType::SpatialDim>> mCubatureRule;
-
-    std::vector<std::string> mPlottable; /*!< database of output field names */
-
-    Teuchos::RCP<Plato::LinearElasticMaterial<mSpaceDim>> mMaterialModel;
-
-    bool mCompute;
-
-
-  public:
-    /******************************************************************************//**
-     * \brief Constructor
-     * \param aSpatialDomain Plato Analyze spatial domain
-     * \param aProblemParams input database for overall problem
-     * \param aPenaltyParams input database for penalty function
-    **********************************************************************************/
-    InternalElasticEnergy(
-        const Plato::SpatialDomain   & aSpatialDomain,
-              Plato::DataMap         & aDataMap,
-              Teuchos::ParameterList & aProblemParams,
-              Teuchos::ParameterList & aPenaltyParams,
-              std::string            & aFunctionName
-    ) :
-        Plato::Elliptic::AbstractScalarFunction<EvaluationType>(aSpatialDomain, aDataMap, aFunctionName),
-        mIndicatorFunction (aPenaltyParams),
-        mApplyWeighting    (mIndicatorFunction),
-        mCubatureRule(std::make_shared<Plato::LinearTetCubRuleDegreeOne<EvaluationType::SpatialDim>>())
-    {
-
-        // decide whether we should compute the internal elastic energy contribution for the current domain
-        mCompute = false;
-        std::string tCurrentDomainName = aSpatialDomain.getDomainName();
-
-        auto tMyCriteria= aProblemParams.sublist("Criteria").sublist(aFunctionName);
-        std::vector<std::string> tDomains = Plato::teuchos::parse_array<std::string>("Domains", tMyCriteria);
-
-        // see if this matches any of the domains we want to compute volumes of
-        for(int i = 0; i < tDomains.size(); i++)
-        {
-            if(tCurrentDomainName == tDomains[i])
-            {
-                mCompute = true;
-            }
-        }
-
-        // check for a case we don't handle
-        if(tMyCriteria.isParameter("Domains") && tDomains.size() == 0)
-        {
-          ANALYZE_THROWERR(std::string("Empty Domains in Volume criteria, either have at least one domain specified or remove from input. No specification indicates we include all domains in volume computation"));
-        }
-
-        // if not specified compute all
-        if(!tMyCriteria.isParameter("Domains"))
-        {
-            mCompute = true;
-        }
-
-        Plato::ElasticModelFactory<mSpaceDim> tMaterialModelFactory(aProblemParams);
-        mMaterialModel = tMaterialModelFactory.create(aSpatialDomain.getMaterialName());
-
-        if(aProblemParams.isType < Teuchos::Array < std::string >> ("Plottable"))
-        {
-            mPlottable = aProblemParams.get < Teuchos::Array < std::string >> ("Plottable").toVector();
-        }
-    }
-
-    /******************************************************************************//**
-     * \brief Evaluate internal elastic energy function
-     * \param [in] aState 2D container of state variables
-     * \param [in] aControl 2D container of control variables
-     * \param [in] aConfig 3D container of configuration/coordinates
-     * \param [out] aResult 1D container of cell criterion values
-     * \param [in] aTimeStep time step (default = 0)
-    **********************************************************************************/
-    void
-    evaluate(
-        const Plato::ScalarMultiVectorT <StateScalarType>   & aState,
-        const Plato::ScalarMultiVectorT <ControlScalarType> & aControl,
-        const Plato::ScalarArray3DT     <ConfigScalarType>  & aConfig,
-              Plato::ScalarVectorT      <ResultScalarType>  & aResult,
-              Plato::Scalar aTimeStep = 0.0) const
-    {
-        using SimplexPhysics = typename Plato::SimplexMechanics<mSpaceDim>;
-        using StrainScalarType =
-            typename Plato::fad_type_t<SimplexPhysics, StateScalarType, ConfigScalarType>;
-
-        if (mCompute)
-        {
-            auto tNumCells = mSpatialDomain.numCells();
-
-            Plato::Strain<mSpaceDim>                 tComputeVoigtStrain;
-            Plato::ScalarProduct<mNumVoigtTerms>     tComputeScalarProduct;
-            Plato::ComputeGradientWorkset<mSpaceDim> tComputeGradient;
-            Plato::LinearStress<EvaluationType,
-                                SimplexPhysics>      tComputeVoigtStress(mMaterialModel);
-
-            Plato::ScalarVectorT<ConfigScalarType>
-                tCellVolume("cell weight", tNumCells);
-
-            Kokkos::View<StrainScalarType **, Plato::Layout, Plato::MemSpace>
-                tStrain("strain", tNumCells, mNumVoigtTerms);
-
-            Kokkos::View<ConfigScalarType ***, Plato::Layout, Plato::MemSpace>
-                tGradient("gradient", tNumCells, mNumNodesPerCell, mSpaceDim);
-
-            Kokkos::View<ResultScalarType **, Plato::Layout, Plato::MemSpace>
-                tStress("stress", tNumCells, mNumVoigtTerms);
-
-            auto tQuadratureWeight = mCubatureRule->getCubWeight();
-
-            auto tApplyWeighting = mApplyWeighting;
-            Kokkos::parallel_for(
-                Kokkos::RangePolicy<int>(0, tNumCells), KOKKOS_LAMBDA(const int &aCellOrdinal)
-                {
-                    tComputeGradient(aCellOrdinal, tGradient, aConfig, tCellVolume);
-                    tCellVolume(aCellOrdinal) *= tQuadratureWeight;
-
-                    // compute strain
-                    //
-                    tComputeVoigtStrain(aCellOrdinal, tStrain, aState, tGradient);
-
-                    // compute stress
-                    //
-                    tComputeVoigtStress(aCellOrdinal, tStress, tStrain);
-
-                    // apply weighting
-                    //
-                    tApplyWeighting(aCellOrdinal, tStress, aControl);
-
-                    // compute element internal energy (0.5 * inner
-                    // product of strain and weighted stress)
-                    //
-                    tComputeScalarProduct(aCellOrdinal, aResult, tStress, tStrain, tCellVolume, 0.5);
-                },
-                "energy gradient");
-
-            if (std::count(mPlottable.begin(), mPlottable.end(), "strain"))
-                toMap(mDataMap, tStrain, "strain", mSpatialDomain);
-            if (std::count(mPlottable.begin(), mPlottable.end(), "stress"))
-                toMap(mDataMap, tStress, "stress", mSpatialDomain);
-        }
-    }
-};
-// class InternalElasticEnergy
-
-} // namespace Elliptic
-
-} // namespace Plato
-
-#ifdef PLATOANALYZE_1D
-PLATO_EXPL_DEC(Plato::Elliptic::InternalElasticEnergy, Plato::SimplexMechanics, 1)
->>>>>>> 2973d7f8
-#endif
+#endif