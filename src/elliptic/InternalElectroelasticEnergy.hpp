--- conflicted
+++ resolved
@@ -1,182 +1,4 @@
-<<<<<<< HEAD
 #include "elliptic/InternalElectroelasticEnergy_decl.hpp"
 #ifndef PLATOANALYZE_USE_EXPLICIT_INSTANTIATION
 #include "elliptic/InternalElectroelasticEnergy_def.hpp"
-=======
-#ifndef INTERNAL_ELECTROELASTIC_ENERGY_HPP
-#define INTERNAL_ELECTROELASTIC_ENERGY_HPP
-
-#include "elliptic/AbstractScalarFunction.hpp"
-
-#include "SimplexElectromechanics.hpp"
-#include "LinearElectroelasticMaterial.hpp"
-#include "SimplexFadTypes.hpp"
-#include "ImplicitFunctors.hpp"
-#include "ScalarProduct.hpp"
-#include "EMKinematics.hpp"
-#include "EMKinetics.hpp"
-#include "ApplyWeighting.hpp"
-#include "Strain.hpp"
-#include "LinearTetCubRuleDegreeOne.hpp"
-#include "ToMap.hpp"
-#include "ExpInstMacros.hpp"
-#include "Simp.hpp"
-#include "Ramp.hpp"
-#include "Heaviside.hpp"
-#include "NoPenalty.hpp"
-
-namespace Plato
-{
-
-namespace Elliptic
-{
-
-/******************************************************************************//**
- * \brief Compute internal electro-static energy criterion, given by /f$ f(z) = u^{T}K(z)u /f$
- * @tparam EvaluationType evaluation type use to determine automatic differentiation
- *   type for scalar function (e.g. Residual, Jacobian, GradientZ, etc.)
- * @tparam IndicatorFunctionType penalty function (e.g. simp)
-**********************************************************************************/
-template<typename EvaluationType, typename IndicatorFunctionType>
-class InternalElectroelasticEnergy : 
-  public Plato::SimplexElectromechanics<EvaluationType::SpatialDim>,
-  public Plato::Elliptic::AbstractScalarFunction<EvaluationType>
-{
-  private:
-    static constexpr Plato::OrdinalType mSpaceDim = EvaluationType::SpatialDim; /*!< spatial dimensions */
-    
-    using Plato::SimplexElectromechanics<mSpaceDim>::mNumVoigtTerms; /*!< number of Voigt terms */
-    using Plato::Simplex<mSpaceDim>::mNumNodesPerCell; /*!< number of nodes per cell */
-    using Plato::SimplexElectromechanics<mSpaceDim>::mNumDofsPerCell; /*!< number of degree of freedom per cell */
-
-    using Plato::Elliptic::AbstractScalarFunction<EvaluationType>::mSpatialDomain; /*!< mesh database */
-    using Plato::Elliptic::AbstractScalarFunction<EvaluationType>::mDataMap; /*!< Plato Analyze database */
-
-    using StateScalarType   = typename EvaluationType::StateScalarType; /*!< automatic differentiation type for states */
-    using ControlScalarType = typename EvaluationType::ControlScalarType; /*!< automatic differentiation type for controls */
-    using ConfigScalarType  = typename EvaluationType::ConfigScalarType; /*!< automatic differentiation type for configuration */
-    using ResultScalarType  = typename EvaluationType::ResultScalarType; /*!< automatic differentiation type for results */
-
-    Teuchos::RCP<Plato::LinearElectroelasticMaterial<mSpaceDim>> mMaterialModel; /*!< electrostatics material model */
-    
-    IndicatorFunctionType mIndicatorFunction; /*!< penalty function */
-    ApplyWeighting<mSpaceDim, mNumVoigtTerms, IndicatorFunctionType> mApplyStressWeighting; /*!< apply penalty function */
-    ApplyWeighting<mSpaceDim, mSpaceDim, IndicatorFunctionType> mApplyEDispWeighting; /*!< apply penalty function */
-
-    std::shared_ptr<Plato::LinearTetCubRuleDegreeOne<EvaluationType::SpatialDim>> mCubatureRule; /*!< integration rule */
-
-    std::vector<std::string> mPlottable; /*!< database of output field names */
-
-  public:
-    /******************************************************************************//**
-     * \brief Constructor
-     * \param aSpatialDomain Plato Analyze spatial domain
-     * \param aProblemParams input database for overall problem
-     * \param aPenaltyParams input database for penalty function
-    **********************************************************************************/
-    InternalElectroelasticEnergy(
-        const Plato::SpatialDomain   & aSpatialDomain,
-              Plato::DataMap         & aDataMap,
-              Teuchos::ParameterList & aProblemParams,
-              Teuchos::ParameterList & aPenaltyParams,
-              std::string            & aFunctionName
-    ) :
-        Plato::Elliptic::AbstractScalarFunction<EvaluationType>(aSpatialDomain, aDataMap, aFunctionName),
-        mIndicatorFunction    (aPenaltyParams),
-        mApplyStressWeighting (mIndicatorFunction),
-        mApplyEDispWeighting  (mIndicatorFunction),
-        mCubatureRule(std::make_shared<Plato::LinearTetCubRuleDegreeOne<EvaluationType::SpatialDim>>())
-    {
-      Plato::ElectroelasticModelFactory<mSpaceDim> mmfactory(aProblemParams);
-      mMaterialModel = mmfactory.create(aSpatialDomain.getMaterialName());
-
-      if( aProblemParams.isType<Teuchos::Array<std::string>>("Plottable") )
-      {
-          mPlottable = aProblemParams.get<Teuchos::Array<std::string>>("Plottable").toVector();
-      }
-    }
-
-    /******************************************************************************//**
-     * \brief Evaluate internal elastic energy function
-     * \param [in] aState 2D container of state variables
-     * \param [in] aControl 2D container of control variables
-     * \param [in] aConfig 3D container of configuration/coordinates
-     * \param [out] aResult 1D container of cell criterion values
-     * \param [in] aTimeStep time step (default = 0)
-    **********************************************************************************/
-    void
-    evaluate(
-        const Plato::ScalarMultiVectorT <StateScalarType>   & aState,
-        const Plato::ScalarMultiVectorT <ControlScalarType> & aControl,
-        const Plato::ScalarArray3DT     <ConfigScalarType>  & aConfig,
-              Plato::ScalarVectorT      <ResultScalarType>  & aResult,
-              Plato::Scalar aTimeStep = 0.0
-    ) const
-    {
-      auto tNumCells = mSpatialDomain.numCells();
-
-      using GradScalarType = 
-        typename Plato::fad_type_t<Plato::SimplexElectromechanics<EvaluationType::SpatialDim>, StateScalarType, ConfigScalarType>;
-
-      Plato::ComputeGradientWorkset<mSpaceDim> tComputeGradient;
-      Plato::EMKinematics<mSpaceDim>           tKinematics;
-      Plato::EMKinetics<mSpaceDim>             tKinetics(mMaterialModel);
-
-      Plato::ScalarProduct<mNumVoigtTerms>     tMechanicalScalarProduct;
-      Plato::ScalarProduct<mSpaceDim>          tElectricalScalarProduct;
-
-      Plato::ScalarVectorT<ConfigScalarType> tCellVolume("cell weight",tNumCells);
-
-      Plato::ScalarMultiVectorT<GradScalarType>   tStrain("strain", tNumCells, mNumVoigtTerms);
-      Plato::ScalarMultiVectorT<GradScalarType>   tEfield("efield", tNumCells, mSpaceDim);
-
-      Plato::ScalarMultiVectorT<ResultScalarType> tStress("stress", tNumCells, mNumVoigtTerms);
-      Plato::ScalarMultiVectorT<ResultScalarType> tEdisp ("edisp" , tNumCells, mSpaceDim);
-
-      Plato::ScalarArray3DT<ConfigScalarType>   tGradient("gradient",tNumCells,mNumNodesPerCell,mSpaceDim);
-
-      auto tQuadratureWeight = mCubatureRule->getCubWeight();
-
-      auto& tApplyStressWeighting = mApplyStressWeighting;
-      auto& tApplyEDispWeighting  = mApplyEDispWeighting;
-      Kokkos::parallel_for(Kokkos::RangePolicy<int>(0,tNumCells), KOKKOS_LAMBDA(const int & aCellOrdinal)
-      {
-        tComputeGradient(aCellOrdinal, tGradient, aConfig, tCellVolume);
-        tCellVolume(aCellOrdinal) *= tQuadratureWeight;
-
-        // compute strain and electric field
-        //
-        tKinematics(aCellOrdinal, tStrain, tEfield, aState, tGradient);
-
-        // compute stress and electric displacement
-        //
-        tKinetics(aCellOrdinal, tStress, tEdisp, tStrain, tEfield);
-
-        // apply weighting
-        //
-        tApplyStressWeighting(aCellOrdinal, tStress, aControl);
-        tApplyEDispWeighting (aCellOrdinal, tEdisp,  aControl);
-    
-        // compute element internal energy (inner product of strain and weighted stress)
-        //
-        tMechanicalScalarProduct(aCellOrdinal, aResult, tStress, tStrain, tCellVolume);
-        tElectricalScalarProduct(aCellOrdinal, aResult, tEdisp,  tEfield, tCellVolume, -1.0);
-
-      },"energy gradient");
-
-     if( std::count(mPlottable.begin(),mPlottable.end(),"strain") ) toMap(mDataMap, tStrain, "strain", mSpatialDomain);
-     if( std::count(mPlottable.begin(),mPlottable.end(),"stress") ) toMap(mDataMap, tStress, "stress", mSpatialDomain);
-     if( std::count(mPlottable.begin(),mPlottable.end(),"edisp" ) ) toMap(mDataMap, tStress, "edisp" , mSpatialDomain);
-
-    }
-};
-// class InternalElectroelasticEnergy
-
-} // namespace Elliptic
-
-} // namespace Plato
-
-#ifdef PLATOANALYZE_1D
-PLATO_EXPL_DEC(Plato::Elliptic::InternalElectroelasticEnergy, Plato::SimplexElectromechanics, 1)
->>>>>>> 2973d7f8
-#endif
+#endif