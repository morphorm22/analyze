--- conflicted
+++ resolved
@@ -1,239 +1,4 @@
-<<<<<<< HEAD
 #include "elliptic/ThermostaticResidual_decl.hpp"
 #ifndef PLATOANALYZE_USE_EXPLICIT_INSTANTIATION
 #include "elliptic/ThermostaticResidual_def.hpp"
-=======
-#ifndef THERMOSTATIC_RESIDUAL_HPP
-#define THERMOSTATIC_RESIDUAL_HPP
-
-#include "SimplexThermal.hpp"
-#include "ApplyWeighting.hpp"
-#include "ScalarGrad.hpp"
-#include "ThermalFlux.hpp"
-#include "FluxDivergence.hpp"
-#include "SimplexFadTypes.hpp"
-#include "PlatoMathHelpers.hpp"
-#include "Simp.hpp"
-#include "Ramp.hpp"
-#include "Heaviside.hpp"
-#include "ToMap.hpp"
-#include "InterpolateFromNodal.hpp"
-
-#include "ThermalConductivityMaterial.hpp"
-#include "elliptic/AbstractVectorFunction.hpp"
-#include "ImplicitFunctors.hpp"
-#include "ApplyWeighting.hpp"
-#include "NaturalBCs.hpp"
-#include "SimplexFadTypes.hpp"
-#include "BodyLoads.hpp"
-
-#include "ExpInstMacros.hpp"
-
-namespace Plato
-{
-
-namespace Elliptic
-{
-
-/******************************************************************************/
-template<typename EvaluationType, typename IndicatorFunctionType>
-class ThermostaticResidual : 
-  public Plato::SimplexThermal<EvaluationType::SpatialDim>,
-  public Plato::Elliptic::AbstractVectorFunction<EvaluationType>
-/******************************************************************************/
-{
-  private:
-    static constexpr Plato::OrdinalType mSpaceDim = EvaluationType::SpatialDim;
-
-    using PhysicsType = typename Plato::SimplexThermal<mSpaceDim>;
-
-    using Plato::Simplex<mSpaceDim>::mNumNodesPerCell;
-    using PhysicsType::mNumDofsPerCell;
-    using PhysicsType::mNumDofsPerNode;
-
-    using FunctionBaseType = Plato::Elliptic::AbstractVectorFunction<EvaluationType>;
-
-    using FunctionBaseType::mSpatialDomain;
-    using FunctionBaseType::mDataMap;
-    using FunctionBaseType::mDofNames;
-
-    using StateScalarType   = typename EvaluationType::StateScalarType;
-    using ControlScalarType = typename EvaluationType::ControlScalarType;
-    using ConfigScalarType  = typename EvaluationType::ConfigScalarType;
-    using ResultScalarType  = typename EvaluationType::ResultScalarType;
-
-    IndicatorFunctionType mIndicatorFunction;
-    ApplyWeighting<mSpaceDim,mSpaceDim,IndicatorFunctionType> mApplyWeighting;
-
-    std::shared_ptr<Plato::BodyLoads<EvaluationType, PhysicsType>> mBodyLoads;
-
-    using CubatureType = Plato::LinearTetCubRuleDegreeOne<mSpaceDim>;
-    std::shared_ptr<CubatureType> mCubatureRule;
-
-    std::shared_ptr<Plato::NaturalBCs<mSpaceDim,mNumDofsPerNode>> mBoundaryLoads;
-
-    Teuchos::RCP<Plato::MaterialModel<mSpaceDim>> mMaterialModel;
-
-    std::vector<std::string> mPlottable;
-
-  public:
-    /**************************************************************************/
-    ThermostaticResidual(
-        const Plato::SpatialDomain   & aSpatialDomain,
-              Plato::DataMap         & aDataMap,
-              Teuchos::ParameterList & aProblemParams,
-              Teuchos::ParameterList & penaltyParams
-    ) :
-        FunctionBaseType   (aSpatialDomain, aDataMap),
-        mIndicatorFunction (penaltyParams),
-        mApplyWeighting    (mIndicatorFunction),
-        mCubatureRule      (std::make_shared<CubatureType>()),
-        mBodyLoads         (nullptr),
-        mBoundaryLoads     (nullptr)
-    /**************************************************************************/
-    {
-        // obligatory: define dof names in order
-        mDofNames.push_back("temperature");
-
-        Plato::ThermalConductionModelFactory<mSpaceDim> tMaterialFactory(aProblemParams);
-        mMaterialModel = tMaterialFactory.create(aSpatialDomain.getMaterialName());
-
-        // parse body loads
-        // 
-        if(aProblemParams.isSublist("Body Loads"))
-        {
-            mBodyLoads = std::make_shared<Plato::BodyLoads<EvaluationType, PhysicsType>>(aProblemParams.sublist("Body Loads"));
-        }
-
-        // parse boundary Conditions
-        // 
-        if(aProblemParams.isSublist("Natural Boundary Conditions"))
-        {
-            mBoundaryLoads = std::make_shared<Plato::NaturalBCs<mSpaceDim,mNumDofsPerNode>>(aProblemParams.sublist("Natural Boundary Conditions"));
-        }
-
-        auto tResidualParams = aProblemParams.sublist("Elliptic");
-        if( tResidualParams.isType<Teuchos::Array<std::string>>("Plottable") )
-        {
-            mPlottable = tResidualParams.get<Teuchos::Array<std::string>>("Plottable").toVector();
-        }
-    }
-
-    /****************************************************************************//**
-    * \brief Pure virtual function to get output solution data
-    * \param [in] state solution database
-    * \return output state solution database
-    ********************************************************************************/
-    Plato::Solutions getSolutionStateOutputData(const Plato::Solutions &aSolutions) const override
-    {
-      return aSolutions;
-    }
-
-    /**************************************************************************/
-    void
-    evaluate(
-        const Plato::ScalarMultiVectorT <StateScalarType  > & aState,
-        const Plato::ScalarMultiVectorT <ControlScalarType> & aControl,
-        const Plato::ScalarArray3DT     <ConfigScalarType > & aConfig,
-              Plato::ScalarMultiVectorT <ResultScalarType > & aResult,
-              Plato::Scalar aTimeStep = 0.0
-    ) const
-    /**************************************************************************/
-    {
-      auto tNumCells = mSpatialDomain.numCells();
-
-      using GradScalarType =
-        typename Plato::fad_type_t<Plato::SimplexThermal<EvaluationType::SpatialDim>, StateScalarType, ConfigScalarType>;
-
-      Plato::ScalarVectorT<ConfigScalarType>
-        tCellVolume("cell weight",tNumCells);
-
-      Kokkos::View<GradScalarType**, Plato::Layout, Plato::MemSpace>
-        tGrad("temperature gradient",tNumCells,mSpaceDim);
-
-      Plato::ScalarArray3DT<ConfigScalarType>
-        tGradient("gradient",tNumCells,mNumNodesPerCell,mSpaceDim);
-
-      Kokkos::View<ResultScalarType**, Plato::Layout, Plato::MemSpace>
-        tFlux("thermal flux",tNumCells,mSpaceDim);
-
-      Plato::ScalarVectorT<StateScalarType> 
-        tTemperature("Gauss point temperature", tNumCells);
-
-
-      // create a bunch of functors:
-      Plato::ComputeGradientWorkset<mSpaceDim>  tComputeGradient;
-
-      Plato::ScalarGrad<mSpaceDim>            tScalarGrad;
-      Plato::ThermalFlux<mSpaceDim>           tThermalFlux(mMaterialModel);
-      Plato::FluxDivergence<mSpaceDim>        tFluxDivergence;
-
-      Plato::InterpolateFromNodal<mSpaceDim, mNumDofsPerNode> tInterpolateFromNodal;
-
-    
-      auto& tApplyWeighting  = mApplyWeighting;
-      auto tQuadratureWeight = mCubatureRule->getCubWeight();
-      auto tBasisFunctions    = mCubatureRule->getBasisFunctions();
-
-      Kokkos::parallel_for(Kokkos::RangePolicy<>(0,tNumCells), KOKKOS_LAMBDA(Plato::OrdinalType aCellOrdinal)
-      {
-    
-        tComputeGradient(aCellOrdinal, tGradient, aConfig, tCellVolume);
-        tCellVolume(aCellOrdinal) *= tQuadratureWeight;
-    
-        // compute temperature gradient
-        //
-        tScalarGrad(aCellOrdinal, tGrad, aState, tGradient);
-    
-        // compute flux
-        //
-        tInterpolateFromNodal(aCellOrdinal, tBasisFunctions, aState, tTemperature);
-        tThermalFlux(aCellOrdinal, tFlux, tGrad, tTemperature);
-    
-        // apply weighting
-        //
-        tApplyWeighting(aCellOrdinal, tFlux, aControl);
-    
-        // compute stress divergence
-        //
-        tFluxDivergence(aCellOrdinal, aResult, tFlux, tGradient, tCellVolume, -1.0);
-        
-      },"flux divergence");
-
-      if( mBodyLoads != nullptr )
-      {
-          mBodyLoads->get( mSpatialDomain, aState, aControl, aResult, -1.0 );
-      }
-
-      if( std::count(mPlottable.begin(),mPlottable.end(),"tgrad") ) toMap(mDataMap, tGrad, "tgrad", mSpatialDomain);
-      if( std::count(mPlottable.begin(),mPlottable.end(),"flux" ) ) toMap(mDataMap, tFlux, "flux" , mSpatialDomain);
-    }
-
-    /**************************************************************************/
-    void
-    evaluate_boundary(
-        const Plato::SpatialModel                           & aSpatialModel,
-        const Plato::ScalarMultiVectorT <StateScalarType  > & aState,
-        const Plato::ScalarMultiVectorT <ControlScalarType> & aControl,
-        const Plato::ScalarArray3DT     <ConfigScalarType > & aConfig,
-              Plato::ScalarMultiVectorT <ResultScalarType > & aResult,
-              Plato::Scalar aTimeStep = 0.0
-    ) const
-    /**************************************************************************/
-    {
-        if( mBoundaryLoads != nullptr )
-        {
-            mBoundaryLoads->get(aSpatialModel, aState, aControl, aConfig, aResult,  1.0 );
-        }
-    }
-};
-// class ThermostaticResidual
-
-} // namespace Elliptic
-
-} // namespace Plato
-
-#ifdef PLATOANALYZE_1D
-PLATO_EXPL_DEC(Plato::Elliptic::ThermostaticResidual, Plato::SimplexThermal, 1)
->>>>>>> 2973d7f8
-#endif
+#endif