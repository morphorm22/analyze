#ifndef PLATO_PROBLEM_HPP
#define PLATO_PROBLEM_HPP

#include "PlatoUtilities.hpp"

#include <memory>
#include <sstream>

#include <Omega_h_mesh.hpp>
#include <Omega_h_assoc.hpp>

#include "BLAS1.hpp"
#include "NaturalBCs.hpp"
#include "EssentialBCs.hpp"
#include "ImplicitFunctors.hpp"
#include "ApplyConstraints.hpp"
#include "SpatialModel.hpp"

#include "ParseTools.hpp"
#include "PlatoMathHelpers.hpp"
#include "PlatoStaticsTypes.hpp"
#include "PlatoAbstractProblem.hpp"

#include "Geometrical.hpp"
#include "geometric/ScalarFunctionBase.hpp"
#include "geometric/ScalarFunctionBaseFactory.hpp"

#include "elliptic/VectorFunction.hpp"
#include "elliptic/ScalarFunctionBaseFactory.hpp"
#include "AnalyzeMacros.hpp"

#include "alg/ParallelComm.hpp"
#include "alg/PlatoSolverFactory.hpp"

namespace Plato
{

namespace Elliptic
{

/******************************************************************************//**
 * \brief Manage scalar and vector function evaluations
**********************************************************************************/
template<typename SimplexPhysics>
class Problem: public Plato::AbstractProblem
{
private:

    using Criterion       = std::shared_ptr<Plato::Elliptic::ScalarFunctionBase>;
    using Criteria        = std::map<std::string, Criterion>;

    using LinearCriterion = std::shared_ptr<Plato::Geometric::ScalarFunctionBase>;
    using LinearCriteria  = std::map<std::string, LinearCriterion>;

    static constexpr Plato::OrdinalType SpatialDim = SimplexPhysics::mNumSpatialDims; /*!< spatial dimensions */

    using VectorFunctionType = Plato::Elliptic::VectorFunction<SimplexPhysics>;

    Plato::SpatialModel mSpatialModel; /*!< SpatialModel instance contains the mesh, meshsets, domains, etc. */

    // required
    std::shared_ptr<VectorFunctionType> mPDE; /*!< equality constraint interface */

    LinearCriteria mLinearCriteria;
    Criteria       mCriteria;

    Plato::OrdinalType mNumNewtonSteps;
    Plato::Scalar      mNewtonResTol, mNewtonIncTol;

    bool mSaveState;

    Plato::ScalarMultiVector mAdjoint;
    Plato::ScalarVector mResidual;

    Plato::ScalarMultiVector mStates; /*!< state variables */

    bool mIsSelfAdjoint; /*!< indicates if problem is self-adjoint */

    Teuchos::RCP<Plato::CrsMatrixType> mJacobian; /*!< Jacobian matrix */

    Plato::LocalOrdinalVector mBcDofs; /*!< list of degrees of freedom associated with the Dirichlet boundary conditions */
    Plato::ScalarVector mBcValues; /*!< values associated with the Dirichlet boundary conditions */

    rcp<Plato::AbstractSolver> mSolver;

public:
    /******************************************************************************//**
     * \brief PLATO problem constructor
     * \param [in] aMesh mesh database
     * \param [in] aMeshSets side sets database
     * \param [in] aProblemParams input parameters database
    **********************************************************************************/
    Problem(
      Omega_h::Mesh& aMesh,
      Omega_h::MeshSets& aMeshSets,
      Teuchos::ParameterList& aProblemParams,
      Comm::Machine aMachine
    ) :
<<<<<<< HEAD
      mSpatialModel  (aMesh, aMeshSets, aInputParams),
      mPDE(std::make_shared<VectorFunctionType>(mSpatialModel, mDataMap, aInputParams, aInputParams.get<std::string>("PDE Constraint"))),
      mConstraint    (nullptr),
      mObjective     (nullptr),
      mNumNewtonSteps(Plato::ParseTools::getSubParam<int>   (aInputParams, "Newton Iteration", "Maximum Iterations",  1  )),
      mNewtonIncTol  (Plato::ParseTools::getSubParam<double>(aInputParams, "Newton Iteration", "Increment Tolerance", 0.0)),
      mNewtonResTol  (Plato::ParseTools::getSubParam<double>(aInputParams, "Newton Iteration", "Residual Tolerance",  0.0)),
      mSaveState     (aInputParams.sublist("Elliptic").isType<Teuchos::Array<std::string>>("Plottable")),
=======
      mPDE(std::make_shared<Plato::Elliptic::VectorFunction<SimplexPhysics>>(aMesh, aMeshSets, mDataMap, aProblemParams, aProblemParams.get<std::string>("PDE Constraint"))),
      mNumNewtonSteps(Plato::ParseTools::getSubParam<int>   (aProblemParams, "Newton Iteration", "Maximum Iterations",  1  )),
      mNewtonIncTol  (Plato::ParseTools::getSubParam<double>(aProblemParams, "Newton Iteration", "Increment Tolerance", 0.0)),
      mNewtonResTol  (Plato::ParseTools::getSubParam<double>(aProblemParams, "Newton Iteration", "Residual Tolerance",  0.0)),
      mSaveState     (aProblemParams.sublist("Elliptic").isType<Teuchos::Array<std::string>>("Plottable")),
>>>>>>> 1e72b948
      mResidual      ("MyResidual", mPDE->size()),
      mStates        ("States", static_cast<Plato::OrdinalType>(1), mPDE->size()),
      mJacobian      (Teuchos::null),
      mIsSelfAdjoint (aProblemParams.get<bool>("Self-Adjoint", false))
    {
<<<<<<< HEAD
        this->initialize(aInputParams);
=======
        this->initialize(aMesh, aMeshSets, aProblemParams);
>>>>>>> 1e72b948

        Plato::SolverFactory tSolverFactory(aProblemParams.sublist("Linear Solver"));
        mSolver = tSolverFactory.create(aMesh, aMachine, SimplexPhysics::mNumDofsPerNode);
    }

    ~Problem(){}

    Plato::OrdinalType numNodes() const
    {
        const auto tNumNodes = mPDE->numNodes();
        return (tNumNodes);
    }

    Plato::OrdinalType numCells() const
    {
        const auto tNumCells = mPDE->numCells();
        return (tNumCells);
    }
    
    Plato::OrdinalType numDofsPerCell() const
    {
        const auto tNumDofsPerCell = mPDE->numDofsPerCell();
        return (tNumDofsPerCell);
    }

    Plato::OrdinalType numNodesPerCell() const
    {
        const auto tNumNodesPerCell = mPDE->numNodesPerCell();
        return (tNumNodesPerCell);
    }

    Plato::OrdinalType numDofsPerNode() const
    {
        const auto tNumDofsPerNode = mPDE->numDofsPerNode();
        return (tNumDofsPerNode);
    }

    Plato::OrdinalType numControlsPerNode() const
    {
        const auto tNumControlsPerNode = mPDE->numControlsPerNode();
        return (tNumControlsPerNode);
    }

<<<<<<< HEAD
    void appendResidual(const std::shared_ptr<VectorFunctionType>& aPDE)
    {
        mPDE = aPDE;
    }

    void appendObjective(const std::shared_ptr<Plato::Elliptic::ScalarFunctionBase>& aObjective)
    {
        mObjective = aObjective;
    }

    void appendConstraint(const std::shared_ptr<Plato::Geometric::ScalarFunctionBase>& aConstraint)
    {
        mConstraint = aConstraint;
    }

=======
>>>>>>> 1e72b948
    /******************************************************************************//**
     * \brief Return number of degrees of freedom in solution.
     * \return Number of degrees of freedom
    **********************************************************************************/
    Plato::OrdinalType getNumSolutionDofs()
    {
        return SimplexPhysics::mNumDofsPerNode;
    }

    /******************************************************************************//**
     * \brief Set state variables
     * \param [in] aGlobalState 2D view of state variables
    **********************************************************************************/
    void setGlobalSolution(const Plato::Solution & aSolution)
    {
        auto tState = aSolution.State;
        assert(tState.extent(0) == mStates.extent(0));
        assert(tState.extent(1) == mStates.extent(1));
        Kokkos::deep_copy(mStates, tState);
    }

    /******************************************************************************//**
     * \brief Return 2D view of state variables
     * \return aGlobalState 2D view of state variables
    **********************************************************************************/
    Plato::Solution getGlobalSolution()
    {
        return Plato::Solution(mStates);
    }

    /******************************************************************************//**
     * \brief Return 2D view of adjoint variables
     * \return 2D view of adjoint variables
    **********************************************************************************/
    Plato::Adjoint getAdjoint()
    {
        return Plato::Adjoint(mAdjoint);
    }

    void applyConstraints(
      const Teuchos::RCP<Plato::CrsMatrixType> & aMatrix,
      const Plato::ScalarVector & aVector
    ){}
    /******************************************************************************//**
     * \brief Apply Dirichlet constraints
     * \param [in] aMatrix Compressed Row Storage (CRS) matrix
     * \param [in] aVector 1D view of Right-Hand-Side forces
    **********************************************************************************/
    void applyStateConstraints(
      const Teuchos::RCP<Plato::CrsMatrixType> & aMatrix,
      const Plato::ScalarVector & aVector,
            Plato::Scalar aScale
    )
    //**********************************************************************************/
    {
        if(mJacobian->isBlockMatrix())
        {
            Plato::applyBlockConstraints<SimplexPhysics::mNumDofsPerNode>(aMatrix, aVector, mBcDofs, mBcValues, aScale);
        }
        else
        {
            Plato::applyConstraints<SimplexPhysics::mNumDofsPerNode>(aMatrix, aVector, mBcDofs, mBcValues, aScale);
        }
    }

    void applyBoundaryLoads(const Plato::ScalarVector & aForce){}

    /******************************************************************************//**
     * \brief Update physics-based parameters within optimization iterations
     * \param [in] aGlobalState 2D container of state variables
     * \param [in] aControl 1D container of control variables
    **********************************************************************************/
    void updateProblem(const Plato::ScalarVector & aControl, const Plato::Solution & aSolution)
    {
        const Plato::OrdinalType tTIME_STEP_INDEX = 0;
        auto tStatesSubView = Kokkos::subview(aSolution.State, tTIME_STEP_INDEX, Kokkos::ALL());

        for( auto tCriterion : mCriteria )
        {
            tCriterion.second->updateProblem(tStatesSubView, aControl);
        }
        for( auto tCriterion : mLinearCriteria )
        {
            tCriterion.second->updateProblem(aControl);
        }
    }

    /******************************************************************************//**
     * \brief Solve system of equations
     * \param [in] aControl 1D view of control variables
     * \return Plato::Solution composed of state variables
    **********************************************************************************/
    Plato::Solution
    solution(const Plato::ScalarVector & aControl)
    {
        const Plato::OrdinalType tTIME_STEP_INDEX = 0;
        Plato::ScalarVector tStatesSubView = Kokkos::subview(mStates, tTIME_STEP_INDEX, Kokkos::ALL());
        Plato::blas1::fill(static_cast<Plato::Scalar>(0.0), tStatesSubView);

        mDataMap.clearStates();

        // inner loop for non-linear models
        for(Plato::OrdinalType tNewtonIndex = 0; tNewtonIndex < mNumNewtonSteps; tNewtonIndex++)
        {
            mResidual = mPDE->value(tStatesSubView, aControl);
            Plato::blas1::scale(-1.0, mResidual);

            if (mNumNewtonSteps > 1) {
                auto tResidualNorm = Plato::blas1::norm(mResidual);
                std::cout << " Residual norm: " << tResidualNorm << std::endl;
                if (tResidualNorm < mNewtonResTol) {
                    std::cout << " Residual norm tolerance satisfied." << std::endl;
                    break;
                }
            }

            mJacobian = mPDE->gradient_u(tStatesSubView, aControl);

            Plato::OrdinalType tScale = (tNewtonIndex == 0) ? 1.0 : 0.0;
            this->applyStateConstraints(mJacobian, mResidual, tScale);

            Plato::ScalarVector tDeltaD("increment", tStatesSubView.extent(0));
            Plato::blas1::fill(static_cast<Plato::Scalar>(0.0), tDeltaD);

            mSolver->solve(*mJacobian, tDeltaD, mResidual);
            Plato::blas1::axpy(1.0, tDeltaD, tStatesSubView);

            if (mNumNewtonSteps > 1) {
                auto tIncrementNorm = Plato::blas1::norm(tDeltaD);
                std::cout << " Delta norm: " << tIncrementNorm << std::endl;
                if (tIncrementNorm < mNewtonIncTol) {
                    std::cout << " Solution increment norm tolerance satisfied." << std::endl;
                    break;
                }
            }
        }

        if ( mSaveState )
        {
            // evaluate at new state
            mResidual  = mPDE->value(tStatesSubView, aControl);
            mDataMap.saveState();
        }

        return Plato::Solution(mStates);
    }

    /******************************************************************************//**
     * \brief Evaluate criterion function
     * \param [in] aControl 1D view of control variables
     * \param [in] aName Name of criterion.
     * \return criterion function value
    **********************************************************************************/
    Plato::Scalar
    criterionValue(
        const Plato::ScalarVector & aControl,
        const std::string         & aName
    ) override
    {
        if( mCriteria.count(aName) )
        {
            Criterion tCriterion = mCriteria[aName];
            return tCriterion->value(Plato::Solution(mStates), aControl);
        }
        else
        if( mLinearCriteria.count(aName) )
        {
            LinearCriterion tCriterion = mLinearCriteria[aName];
            return tCriterion->value(aControl);
        }
        else
        {
            THROWERR("REQUESTED CRITERION NOT DEFINED BY USER.");
        }
    }

    /******************************************************************************//**
     * \brief Evaluate criterion function
     * \param [in] aControl 1D view of control variables
     * \param [in] aSolution Plato::Solution composed of state variables
     * \param [in] aName Name of criterion.
     * \return criterion function value
    **********************************************************************************/
    Plato::Scalar
    criterionValue(
        const Plato::ScalarVector & aControl,
        const Plato::Solution     & aSolution,
        const std::string         & aName
    ) override
    {
        if( mCriteria.count(aName) )
        {
            Criterion tCriterion = mCriteria[aName];
            return tCriterion->value(aSolution, aControl);
        }
        else
        if( mLinearCriteria.count(aName) )
        {
            LinearCriterion tCriterion = mLinearCriteria[aName];
            return tCriterion->value(aControl);
        }
        else
        {
            THROWERR("REQUESTED CRITERION NOT DEFINED BY USER.");
        }
    }

    /******************************************************************************//**
     * \brief Evaluate criterion gradient wrt control variables
     * \param [in] aControl 1D view of control variables
     * \param [in] aSolution Plato::Solution containing state
     * \param [in] aName Name of criterion.
     * \return 1D view - criterion gradient wrt control variables
    **********************************************************************************/
    Plato::ScalarVector
    criterionGradient(
        const Plato::ScalarVector & aControl,
        const Plato::Solution     & aSolution,
        const std::string         & aName
    ) override
    {
        if( mCriteria.count(aName) )
        {
            Criterion tCriterion = mCriteria[aName];
            return criterionGradient(aControl, aSolution, tCriterion);
        }
        else
        if( mLinearCriteria.count(aName) )
        {
            LinearCriterion tCriterion = mLinearCriteria[aName];
            return tCriterion->gradient_z(aControl);
        }
        else
        {
            THROWERR("REQUESTED CRITERION NOT DEFINED BY USER.");
        }
    }


    /******************************************************************************//**
     * \brief Evaluate criterion gradient wrt control variables
     * \param [in] aControl 1D view of control variables
     * \param [in] aSolution Plato::Solution composed of state variables
     * \param [in] aCriterion criterion to be evaluated
     * \return 1D view - criterion gradient wrt control variables
    **********************************************************************************/
    Plato::ScalarVector
    criterionGradient(
        const Plato::ScalarVector & aControl,
        const Plato::Solution     & aSolution,
              Criterion             aCriterion
    )
    {
        assert(aSolution.State.extent(0) == mStates.extent(0));
        assert(aSolution.State.extent(1) == mStates.extent(1));

        if(aCriterion == nullptr)
        {
            THROWERR("REQUESTED CRITERION NOT DEFINED BY USER.");
        }

        if(static_cast<Plato::OrdinalType>(mAdjoint.size()) <= static_cast<Plato::OrdinalType>(0))
        {
            const auto tLength = mPDE->size();
            mAdjoint = Plato::ScalarMultiVector("Adjoint Variables", 1, tLength);
        }

        // compute dfdz: partial of criterion wrt z
        const Plato::OrdinalType tTIME_STEP_INDEX = 0;
        auto tStatesSubView = Kokkos::subview(aSolution.State, tTIME_STEP_INDEX, Kokkos::ALL());

        auto tPartialCriterionWRT_Control = aCriterion->gradient_z(aSolution, aControl);
        if(mIsSelfAdjoint)
        {
            Plato::blas1::scale(static_cast<Plato::Scalar>(-1), tPartialCriterionWRT_Control);
        }
        else
        {
            // compute dfdu: partial of criterion wrt u
            auto tPartialCriterionWRT_State = aCriterion->gradient_u(aSolution, aControl, /*stepIndex=*/0);
            Plato::blas1::scale(static_cast<Plato::Scalar>(-1), tPartialCriterionWRT_State);

            // compute dgdu: partial of PDE wrt state
            mJacobian = mPDE->gradient_u_T(tStatesSubView, aControl);

            this->applyAdjointConstraints(mJacobian, tPartialCriterionWRT_State);

            // adjoint problem uses transpose of global stiffness, but we're assuming the constrained
            // system is symmetric.

            Plato::ScalarVector tAdjointSubView = Kokkos::subview(mAdjoint, tTIME_STEP_INDEX, Kokkos::ALL());

            mSolver->solve(*mJacobian, tAdjointSubView, tPartialCriterionWRT_State);

            // compute dgdz: partial of PDE wrt state.
            // dgdz is returned transposed, nxm.  n=z.size() and m=u.size().
            auto tPartialPDE_WRT_Control = mPDE->gradient_z(tStatesSubView, aControl);

            // compute dgdz . adjoint + dfdz
            Plato::MatrixTimesVectorPlusVector(tPartialPDE_WRT_Control, tAdjointSubView, tPartialCriterionWRT_Control);
        }
        return tPartialCriterionWRT_Control;
    }

    /******************************************************************************//**
     * \brief Evaluate criterion gradient wrt configuration variables
     * \param [in] aControl 1D view of control variables
     * \param [in] aSolution Plato::Solution containing state
     * \param [in] aName Name of criterion.
     * \return 1D view - criterion gradient wrt control variables
    **********************************************************************************/
    Plato::ScalarVector
    criterionGradientX(
        const Plato::ScalarVector & aControl,
        const Plato::Solution     & aSolution,
        const std::string         & aName
    ) override
    {
        if( mCriteria.count(aName) )
        {
            Criterion tCriterion = mCriteria[aName];
            return criterionGradientX(aControl, aSolution, tCriterion);
        }
        else
        if( mLinearCriteria.count(aName) )
        {
            LinearCriterion tCriterion = mLinearCriteria[aName];
            return tCriterion->gradient_x(aControl);
        }
        else
        {
            THROWERR("REQUESTED CRITERION NOT DEFINED BY USER.");
        }
    }


    /******************************************************************************//**
     * \brief Evaluate criterion gradient wrt configuration variables
     * \param [in] aControl 1D view of control variables
     * \param [in] aGlobalState 2D view of state variables
     * \param [in] aCriterion criterion to be evaluated
     * \return 1D view - criterion gradient wrt configuration variables
    **********************************************************************************/
    Plato::ScalarVector
    criterionGradientX(
        const Plato::ScalarVector & aControl,
        const Plato::Solution     & aSolution,
              Criterion             aCriterion)
    {
        assert(aSolution.State.extent(0) == mStates.extent(0));
        assert(aSolution.State.extent(1) == mStates.extent(1));

        if(aCriterion == nullptr)
        {
            THROWERR("REQUESTED CRITERION NOT DEFINED BY USER.");
        }

        // compute partial derivative wrt x
        const Plato::OrdinalType tTIME_STEP_INDEX = 0;
        auto tStatesSubView = Kokkos::subview(aSolution.State, tTIME_STEP_INDEX, Kokkos::ALL());

        auto tPartialCriterionWRT_Config  = aCriterion->gradient_x(aSolution, aControl);

        if(mIsSelfAdjoint)
        {
            Plato::blas1::scale(static_cast<Plato::Scalar>(-1), tPartialCriterionWRT_Config);
        }
        else
        {
            // compute dfdu: partial of criterion wrt u
            auto tPartialCriterionWRT_State = aCriterion->gradient_u(aSolution, aControl, /*stepIndex=*/0);
            Plato::blas1::scale(static_cast<Plato::Scalar>(-1), tPartialCriterionWRT_State);

            // compute dgdu: partial of PDE wrt state
            mJacobian = mPDE->gradient_u(tStatesSubView, aControl);
            this->applyStateConstraints(mJacobian, tPartialCriterionWRT_State, 1.0);

            // adjoint problem uses transpose of global stiffness, but we're assuming the constrained
            // system is symmetric.

            Plato::ScalarVector
              tAdjointSubView = Kokkos::subview(mAdjoint, tTIME_STEP_INDEX, Kokkos::ALL());

            mSolver->solve(*mJacobian, tAdjointSubView, tPartialCriterionWRT_State);

            // compute dgdx: partial of PDE wrt config.
            // dgdx is returned transposed, nxm.  n=x.size() and m=u.size().
            auto tPartialPDE_WRT_Config = mPDE->gradient_x(tStatesSubView, aControl);

            // compute dgdx . adjoint + dfdx
            Plato::MatrixTimesVectorPlusVector(tPartialPDE_WRT_Config, tAdjointSubView, tPartialCriterionWRT_Config);
        }
        return tPartialCriterionWRT_Config;
    }

    /******************************************************************************//**
     * \brief Evaluate criterion partial derivative wrt control variables
     * \param [in] aControl 1D view of control variables
     * \param [in] aName Name of criterion.
     * \return 1D view - criterion partial derivative wrt control variables
    **********************************************************************************/
    Plato::ScalarVector
    criterionGradient(
        const Plato::ScalarVector & aControl,
        const std::string         & aName
    ) override
    {
        if( mCriteria.count(aName) )
        {
            Criterion tCriterion = mCriteria[aName];
            return criterionGradient(aControl, Plato::Solution(mStates), tCriterion);
        }
        else
        if( mLinearCriteria.count(aName) )
        {
            LinearCriterion tCriterion = mLinearCriteria[aName];
            return tCriterion->gradient_z(aControl);
        }
        else
        {
            THROWERR("REQUESTED CRITERION NOT DEFINED BY USER.");
        }
    }

    /******************************************************************************//**
     * \brief Evaluate criterion partial derivative wrt configuration variables
     * \param [in] aControl 1D view of control variables
     * \param [in] aName Name of criterion.
     * \return 1D view - criterion partial derivative wrt configuration variables
    **********************************************************************************/
    Plato::ScalarVector
    criterionGradientX(
        const Plato::ScalarVector & aControl,
        const std::string         & aName
    ) override
    {
        if( mCriteria.count(aName) )
        {
            Criterion tCriterion = mCriteria[aName];
            return criterionGradientX(aControl, Plato::Solution(mStates), tCriterion);
        }
        else
        if( mLinearCriteria.count(aName) )
        {
            LinearCriterion tCriterion = mLinearCriteria[aName];
            return tCriterion->gradient_x(aControl);
        }
        else
        {
            THROWERR("REQUESTED CRITERION NOT DEFINED BY USER.");
        }
    }

    /***************************************************************************//**
     * \brief Read essential (Dirichlet) boundary conditions from the Exodus file.
<<<<<<< HEAD
     * \param [in] aInputParams input parameters database
    *******************************************************************************/
    void readEssentialBoundaryConditions(Teuchos::ParameterList& aInputParams)
=======
     * \param [in] aMesh mesh database
     * \param [in] aMeshSets side sets database
     * \param [in] aProblemParams input parameters database
    *******************************************************************************/
    void readEssentialBoundaryConditions(Omega_h::Mesh& aMesh, Omega_h::MeshSets& aMeshSets, Teuchos::ParameterList& aProblemParams)
>>>>>>> 1e72b948
    {
        if(aProblemParams.isSublist("Essential Boundary Conditions") == false)
        {
            THROWERR("ESSENTIAL BOUNDARY CONDITIONS SUBLIST IS NOT DEFINED IN THE INPUT FILE.")
        }
<<<<<<< HEAD
        Plato::EssentialBCs<SimplexPhysics> tEssentialBoundaryConditions(aInputParams.sublist("Essential Boundary Conditions", false));
        tEssentialBoundaryConditions.get(mSpatialModel.MeshSets, mBcDofs, mBcValues);
=======
        Plato::EssentialBCs<SimplexPhysics> tEssentialBoundaryConditions(aProblemParams.sublist("Essential Boundary Conditions", false));
        tEssentialBoundaryConditions.get(aMeshSets, mBcDofs, mBcValues);
>>>>>>> 1e72b948
    }

    /***************************************************************************//**
     * \brief Set essential (Dirichlet) boundary conditions
     * \param [in] aDofs   degrees of freedom associated with Dirichlet boundary conditions
     * \param [in] aValues values associated with Dirichlet degrees of freedom
    *******************************************************************************/
    void setEssentialBoundaryConditions(const Plato::LocalOrdinalVector & aDofs, const Plato::ScalarVector & aValues)
    {
        if(aDofs.size() != aValues.size())
        {
            std::ostringstream tError;
            tError << "DIMENSION MISMATCH: THE NUMBER OF ELEMENTS IN INPUT DOFS AND VALUES ARRAY DO NOT MATCH."
                << "DOFS SIZE = " << aDofs.size() << " AND VALUES SIZE = " << aValues.size();
            THROWERR(tError.str())
        }
        mBcDofs = aDofs;
        mBcValues = aValues;
    }

private:
    /******************************************************************************//**
     * \brief Initialize member data
<<<<<<< HEAD
     * \param [in] aInputParams input parameters database
    **********************************************************************************/
    void initialize(Teuchos::ParameterList& aInputParams)
    {
        if(aInputParams.isType<std::string>("Constraint"))
        {
            Plato::Geometric::ScalarFunctionBaseFactory<Plato::Geometrical<SpatialDim>> tFunctionBaseFactory;
            std::string tName = aInputParams.get<std::string>("Constraint");
            mConstraint = tFunctionBaseFactory.create(mSpatialModel, mDataMap, aInputParams, tName);
        }
=======
     * \param [in] aMesh mesh database
     * \param [in] aMeshSets side sets database
     * \param [in] aProblemParams input parameters database
    **********************************************************************************/
    void initialize(Omega_h::Mesh& aMesh, Omega_h::MeshSets& aMeshSets, Teuchos::ParameterList& aProblemParams)
    {
        auto tName = aProblemParams.get<std::string>("PDE Constraint");
        mPDE = std::make_shared<Plato::Elliptic::VectorFunction<SimplexPhysics>>(aMesh, aMeshSets, mDataMap, aProblemParams, tName);
>>>>>>> 1e72b948

        if(aProblemParams.isSublist("Criteria"))
        {
<<<<<<< HEAD
            Plato::Elliptic::ScalarFunctionBaseFactory<SimplexPhysics> tFunctionBaseFactory;
            std::string tName = aInputParams.get<std::string>("Objective");
            mObjective = tFunctionBaseFactory.create(mSpatialModel, mDataMap, aInputParams, tName);

            auto tLength = mPDE->size();
            mAdjoint = Plato::ScalarMultiVector("Adjoint Variables", 1, tLength);
=======
            Plato::Geometric::ScalarFunctionBaseFactory<Plato::Geometrical<SpatialDim>> tLinearFunctionBaseFactory;
            Plato::Elliptic::ScalarFunctionBaseFactory<SimplexPhysics> tNonlinearFunctionBaseFactory;

            auto tCriteriaParams = aProblemParams.sublist("Criteria");
            for(Teuchos::ParameterList::ConstIterator tIndex = tCriteriaParams.begin(); tIndex != tCriteriaParams.end(); ++tIndex)
            {
                const Teuchos::ParameterEntry & tEntry = tCriteriaParams.entry(tIndex);
                std::string tName = tCriteriaParams.name(tIndex);

                TEUCHOS_TEST_FOR_EXCEPTION(!tEntry.isList(), std::logic_error,
                  " Parameter in Criteria block not valid.  Expect lists only.");

                if( tCriteriaParams.sublist(tName).get<bool>("Linear", false) == true )
                {
                    auto tCriterion = tLinearFunctionBaseFactory.create(aMesh, aMeshSets, mDataMap, aProblemParams, tName);
                    if( tCriterion != nullptr )
                    {
                        mLinearCriteria[tName] = tCriterion;
                    }
                }
                else
                {
                    auto tCriterion = tNonlinearFunctionBaseFactory.create(aMesh, aMeshSets, mDataMap, aProblemParams, tName);
                    if( tCriterion != nullptr )
                    {
                        mCriteria[tName] = tCriterion;
                    }
                }
            }
            if( mCriteria.size() )
            {
                auto tLength = mPDE->size();
                mAdjoint = Plato::ScalarMultiVector("Adjoint Variables", 1, tLength);
            }
>>>>>>> 1e72b948
        }
    }

    void applyAdjointConstraints(const Teuchos::RCP<Plato::CrsMatrixType> & aMatrix, const Plato::ScalarVector & aVector)
    {
        Plato::ScalarVector tDirichletValues("Dirichlet Values For Adjoint Problem", mBcValues.size());
        Plato::blas1::scale(static_cast<Plato::Scalar>(0.0), tDirichletValues);
        if(mJacobian->isBlockMatrix())
        {
            Plato::applyBlockConstraints<SimplexPhysics::mNumDofsPerNode>(aMatrix, aVector, mBcDofs, tDirichletValues);
        }
        else
        {
            Plato::applyConstraints<SimplexPhysics::mNumDofsPerNode>(aMatrix, aVector, mBcDofs, tDirichletValues);
        }
    }

};
// class Problem

} // namespace Elliptic

} // namespace Plato

#include "Thermal.hpp"
#include "Mechanics.hpp"
#include "Electromechanics.hpp"
#include "Thermomechanics.hpp"

#ifdef PLATOANALYZE_1D
extern template class Plato::Elliptic::Problem<::Plato::Thermal<1>>;
extern template class Plato::Elliptic::Problem<::Plato::Mechanics<1>>;
extern template class Plato::Elliptic::Problem<::Plato::Electromechanics<1>>;
extern template class Plato::Elliptic::Problem<::Plato::Thermomechanics<1>>;
#endif
#ifdef PLATOANALYZE_2D
extern template class Plato::Elliptic::Problem<::Plato::Thermal<2>>;
extern template class Plato::Elliptic::Problem<::Plato::Mechanics<2>>;
extern template class Plato::Elliptic::Problem<::Plato::Electromechanics<2>>;
extern template class Plato::Elliptic::Problem<::Plato::Thermomechanics<2>>;
#endif
#ifdef PLATOANALYZE_3D
extern template class Plato::Elliptic::Problem<::Plato::Thermal<3>>;
extern template class Plato::Elliptic::Problem<::Plato::Mechanics<3>>;
extern template class Plato::Elliptic::Problem<::Plato::Electromechanics<3>>;
extern template class Plato::Elliptic::Problem<::Plato::Thermomechanics<3>>;
#endif

#endif // PLATO_PROBLEM_HPP<|MERGE_RESOLUTION|>--- conflicted
+++ resolved
@@ -96,32 +96,18 @@
       Teuchos::ParameterList& aProblemParams,
       Comm::Machine aMachine
     ) :
-<<<<<<< HEAD
-      mSpatialModel  (aMesh, aMeshSets, aInputParams),
-      mPDE(std::make_shared<VectorFunctionType>(mSpatialModel, mDataMap, aInputParams, aInputParams.get<std::string>("PDE Constraint"))),
-      mConstraint    (nullptr),
-      mObjective     (nullptr),
-      mNumNewtonSteps(Plato::ParseTools::getSubParam<int>   (aInputParams, "Newton Iteration", "Maximum Iterations",  1  )),
-      mNewtonIncTol  (Plato::ParseTools::getSubParam<double>(aInputParams, "Newton Iteration", "Increment Tolerance", 0.0)),
-      mNewtonResTol  (Plato::ParseTools::getSubParam<double>(aInputParams, "Newton Iteration", "Residual Tolerance",  0.0)),
-      mSaveState     (aInputParams.sublist("Elliptic").isType<Teuchos::Array<std::string>>("Plottable")),
-=======
-      mPDE(std::make_shared<Plato::Elliptic::VectorFunction<SimplexPhysics>>(aMesh, aMeshSets, mDataMap, aProblemParams, aProblemParams.get<std::string>("PDE Constraint"))),
+      mSpatialModel  (aMesh, aMeshSets, aProblemParams),
+      mPDE(std::make_shared<VectorFunctionType>(mSpatialModel, mDataMap, aProblemParams, aProblemParams.get<std::string>("PDE Constraint"))),
       mNumNewtonSteps(Plato::ParseTools::getSubParam<int>   (aProblemParams, "Newton Iteration", "Maximum Iterations",  1  )),
       mNewtonIncTol  (Plato::ParseTools::getSubParam<double>(aProblemParams, "Newton Iteration", "Increment Tolerance", 0.0)),
       mNewtonResTol  (Plato::ParseTools::getSubParam<double>(aProblemParams, "Newton Iteration", "Residual Tolerance",  0.0)),
       mSaveState     (aProblemParams.sublist("Elliptic").isType<Teuchos::Array<std::string>>("Plottable")),
->>>>>>> 1e72b948
       mResidual      ("MyResidual", mPDE->size()),
       mStates        ("States", static_cast<Plato::OrdinalType>(1), mPDE->size()),
       mJacobian      (Teuchos::null),
       mIsSelfAdjoint (aProblemParams.get<bool>("Self-Adjoint", false))
     {
-<<<<<<< HEAD
-        this->initialize(aInputParams);
-=======
-        this->initialize(aMesh, aMeshSets, aProblemParams);
->>>>>>> 1e72b948
+        this->initialize(aProblemParams);
 
         Plato::SolverFactory tSolverFactory(aProblemParams.sublist("Linear Solver"));
         mSolver = tSolverFactory.create(aMesh, aMachine, SimplexPhysics::mNumDofsPerNode);
@@ -165,24 +151,6 @@
         return (tNumControlsPerNode);
     }
 
-<<<<<<< HEAD
-    void appendResidual(const std::shared_ptr<VectorFunctionType>& aPDE)
-    {
-        mPDE = aPDE;
-    }
-
-    void appendObjective(const std::shared_ptr<Plato::Elliptic::ScalarFunctionBase>& aObjective)
-    {
-        mObjective = aObjective;
-    }
-
-    void appendConstraint(const std::shared_ptr<Plato::Geometric::ScalarFunctionBase>& aConstraint)
-    {
-        mConstraint = aConstraint;
-    }
-
-=======
->>>>>>> 1e72b948
     /******************************************************************************//**
      * \brief Return number of degrees of freedom in solution.
      * \return Number of degrees of freedom
@@ -638,29 +606,16 @@
 
     /***************************************************************************//**
      * \brief Read essential (Dirichlet) boundary conditions from the Exodus file.
-<<<<<<< HEAD
-     * \param [in] aInputParams input parameters database
-    *******************************************************************************/
-    void readEssentialBoundaryConditions(Teuchos::ParameterList& aInputParams)
-=======
-     * \param [in] aMesh mesh database
-     * \param [in] aMeshSets side sets database
      * \param [in] aProblemParams input parameters database
     *******************************************************************************/
-    void readEssentialBoundaryConditions(Omega_h::Mesh& aMesh, Omega_h::MeshSets& aMeshSets, Teuchos::ParameterList& aProblemParams)
->>>>>>> 1e72b948
+    void readEssentialBoundaryConditions(Teuchos::ParameterList& aProblemParams)
     {
         if(aProblemParams.isSublist("Essential Boundary Conditions") == false)
         {
             THROWERR("ESSENTIAL BOUNDARY CONDITIONS SUBLIST IS NOT DEFINED IN THE INPUT FILE.")
         }
-<<<<<<< HEAD
-        Plato::EssentialBCs<SimplexPhysics> tEssentialBoundaryConditions(aInputParams.sublist("Essential Boundary Conditions", false));
+        Plato::EssentialBCs<SimplexPhysics> tEssentialBoundaryConditions(aProblemParams.sublist("Essential Boundary Conditions", false));
         tEssentialBoundaryConditions.get(mSpatialModel.MeshSets, mBcDofs, mBcValues);
-=======
-        Plato::EssentialBCs<SimplexPhysics> tEssentialBoundaryConditions(aProblemParams.sublist("Essential Boundary Conditions", false));
-        tEssentialBoundaryConditions.get(aMeshSets, mBcDofs, mBcValues);
->>>>>>> 1e72b948
     }
 
     /***************************************************************************//**
@@ -684,38 +639,15 @@
 private:
     /******************************************************************************//**
      * \brief Initialize member data
-<<<<<<< HEAD
-     * \param [in] aInputParams input parameters database
-    **********************************************************************************/
-    void initialize(Teuchos::ParameterList& aInputParams)
-    {
-        if(aInputParams.isType<std::string>("Constraint"))
-        {
-            Plato::Geometric::ScalarFunctionBaseFactory<Plato::Geometrical<SpatialDim>> tFunctionBaseFactory;
-            std::string tName = aInputParams.get<std::string>("Constraint");
-            mConstraint = tFunctionBaseFactory.create(mSpatialModel, mDataMap, aInputParams, tName);
-        }
-=======
-     * \param [in] aMesh mesh database
-     * \param [in] aMeshSets side sets database
      * \param [in] aProblemParams input parameters database
     **********************************************************************************/
-    void initialize(Omega_h::Mesh& aMesh, Omega_h::MeshSets& aMeshSets, Teuchos::ParameterList& aProblemParams)
+    void initialize(Teuchos::ParameterList& aProblemParams)
     {
         auto tName = aProblemParams.get<std::string>("PDE Constraint");
-        mPDE = std::make_shared<Plato::Elliptic::VectorFunction<SimplexPhysics>>(aMesh, aMeshSets, mDataMap, aProblemParams, tName);
->>>>>>> 1e72b948
+        mPDE = std::make_shared<Plato::Elliptic::VectorFunction<SimplexPhysics>>(mSpatialModel, mDataMap, aProblemParams, tName);
 
         if(aProblemParams.isSublist("Criteria"))
         {
-<<<<<<< HEAD
-            Plato::Elliptic::ScalarFunctionBaseFactory<SimplexPhysics> tFunctionBaseFactory;
-            std::string tName = aInputParams.get<std::string>("Objective");
-            mObjective = tFunctionBaseFactory.create(mSpatialModel, mDataMap, aInputParams, tName);
-
-            auto tLength = mPDE->size();
-            mAdjoint = Plato::ScalarMultiVector("Adjoint Variables", 1, tLength);
-=======
             Plato::Geometric::ScalarFunctionBaseFactory<Plato::Geometrical<SpatialDim>> tLinearFunctionBaseFactory;
             Plato::Elliptic::ScalarFunctionBaseFactory<SimplexPhysics> tNonlinearFunctionBaseFactory;
 
@@ -730,7 +662,7 @@
 
                 if( tCriteriaParams.sublist(tName).get<bool>("Linear", false) == true )
                 {
-                    auto tCriterion = tLinearFunctionBaseFactory.create(aMesh, aMeshSets, mDataMap, aProblemParams, tName);
+                    auto tCriterion = tLinearFunctionBaseFactory.create(mSpatialModel, mDataMap, aProblemParams, tName);
                     if( tCriterion != nullptr )
                     {
                         mLinearCriteria[tName] = tCriterion;
@@ -738,7 +670,7 @@
                 }
                 else
                 {
-                    auto tCriterion = tNonlinearFunctionBaseFactory.create(aMesh, aMeshSets, mDataMap, aProblemParams, tName);
+                    auto tCriterion = tNonlinearFunctionBaseFactory.create(mSpatialModel, mDataMap, aProblemParams, tName);
                     if( tCriterion != nullptr )
                     {
                         mCriteria[tName] = tCriterion;
@@ -750,7 +682,6 @@
                 auto tLength = mPDE->size();
                 mAdjoint = Plato::ScalarMultiVector("Adjoint Variables", 1, tLength);
             }
->>>>>>> 1e72b948
         }
     }
 
