--- conflicted
+++ resolved
@@ -1,188 +1,4 @@
-<<<<<<< HEAD
 #include "elliptic/EffectiveEnergy_decl.hpp"
 #ifndef PLATOANALYZE_USE_EXPLICIT_INSTANTIATION
 #include "elliptic/EffectiveEnergy_def.hpp"
-=======
-#ifndef EFFECTIVE_ELASTIC_ENERGY_HPP
-#define EFFECTIVE_ELASTIC_ENERGY_HPP
-
-#include "SimplexMechanics.hpp"
-#include "SimplexFadTypes.hpp"
-#include "ScalarProduct.hpp"
-#include "ApplyWeighting.hpp"
-#include "Strain.hpp"
-#include "ElasticModelFactory.hpp"
-#include "ImplicitFunctors.hpp"
-#include "HomogenizedStress.hpp"
-#include "elliptic/AbstractScalarFunction.hpp"
-#include "ExpInstMacros.hpp"
-#include "ToMap.hpp"
-#include "Simp.hpp"
-#include "Ramp.hpp"
-#include "Heaviside.hpp"
-#include "NoPenalty.hpp"
-
-namespace Plato
-{
-
-namespace Elliptic
-{
-
-/******************************************************************************//**
- * \brief Compute internal effective energy criterion, given by /f$ f(z) = u^{T}K(z)u /f$
- * @tparam EvaluationType evaluation type use to determine automatic differentiation
- *   type for scalar function (e.g. Residual, Jacobian, GradientZ, etc.)
- * @tparam IndicatorFunctionType penalty function (e.g. simp)
-**********************************************************************************/
-template<typename EvaluationType, typename IndicatorFunctionType>
-class EffectiveEnergy : 
-  public Plato::SimplexMechanics<EvaluationType::SpatialDim>,
-  public Plato::Elliptic::AbstractScalarFunction<EvaluationType>
-{
-  private:
-    static constexpr Plato::OrdinalType mSpaceDim = EvaluationType::SpatialDim;
-    
-    using Plato::SimplexMechanics<mSpaceDim>::mNumVoigtTerms;
-    using Plato::Simplex<mSpaceDim>::mNumNodesPerCell;
-    using Plato::SimplexMechanics<mSpaceDim>::mNumDofsPerCell;
-
-    using Plato::Elliptic::AbstractScalarFunction<EvaluationType>::mSpatialDomain;
-    using Plato::Elliptic::AbstractScalarFunction<EvaluationType>::mDataMap;
-    using Plato::Elliptic::AbstractScalarFunction<EvaluationType>::mFunctionName;
-
-    using StateScalarType   = typename EvaluationType::StateScalarType;
-    using ControlScalarType = typename EvaluationType::ControlScalarType;
-    using ConfigScalarType  = typename EvaluationType::ConfigScalarType;
-    using ResultScalarType  = typename EvaluationType::ResultScalarType;
-
-    IndicatorFunctionType mIndicatorFunction;
-    Plato::ApplyWeighting<mSpaceDim,mNumVoigtTerms,IndicatorFunctionType> mApplyWeighting;
-
-    Plato::Matrix< mNumVoigtTerms, mNumVoigtTerms> mCellStiffness;
-    Plato::Array<mNumVoigtTerms> mAssumedStrain;
-    Plato::OrdinalType mColumnIndex;
-    Plato::Scalar mQuadratureWeight;
-
-    std::vector<std::string> mPlottable;
-
-  public:
-    /**************************************************************************/
-    EffectiveEnergy(
-        const Plato::SpatialDomain   & aSpatialDomain,
-              Plato::DataMap         & aDataMap,
-              Teuchos::ParameterList & aProblemParams,
-              Teuchos::ParameterList & aPenaltyParams,
-              std::string            & aFunctionName
-    ) :
-        Plato::Elliptic::AbstractScalarFunction<EvaluationType>(aSpatialDomain, aDataMap, aFunctionName),
-        mIndicatorFunction (aPenaltyParams),
-        mApplyWeighting    (mIndicatorFunction)
-    /**************************************************************************/
-    {
-      Plato::ElasticModelFactory<mSpaceDim> mmfactory(aProblemParams);
-      auto materialModel = mmfactory.create(aSpatialDomain.getMaterialName());
-      mCellStiffness = materialModel->getStiffnessMatrix();
-
-      Teuchos::ParameterList& tParams = aProblemParams.sublist("Criteria").sublist(aFunctionName);
-      auto tAssumedStrain = tParams.get<Teuchos::Array<Plato::Scalar>>("Assumed Strain");
-      assert(tAssumedStrain.size() == mNumVoigtTerms);
-      for( Plato::OrdinalType iVoigt=0; iVoigt<mNumVoigtTerms; iVoigt++)
-      {
-          mAssumedStrain[iVoigt] = tAssumedStrain[iVoigt];
-      }
-
-      // parse cell problem forcing
-      //
-      if(aProblemParams.isSublist("Cell Problem Forcing"))
-      {
-          mColumnIndex = aProblemParams.sublist("Cell Problem Forcing").get<Plato::OrdinalType>("Column Index");
-      }
-      else
-      {
-          // JR TODO: throw
-      }
-
-      mQuadratureWeight = 1.0; // for a 1-point quadrature rule for simplices
-      for (Plato::OrdinalType d=2; d<=mSpaceDim; d++)
-      { 
-          mQuadratureWeight /= Plato::Scalar(d);
-      }
-    
-      if( tParams.isType<Teuchos::Array<std::string>>("Plottable") )
-        mPlottable = tParams.get<Teuchos::Array<std::string>>("Plottable").toVector();
-    }
-
-    /**************************************************************************/
-    void 
-    evaluate(
-        const Plato::ScalarMultiVectorT <StateScalarType>   & aState,
-        const Plato::ScalarMultiVectorT <ControlScalarType> & aControl,
-        const Plato::ScalarArray3DT     <ConfigScalarType>  & aConfig,
-              Plato::ScalarVectorT      <ResultScalarType>  & aResult,
-              Plato::Scalar aTimeStep = 0.0
-    ) const
-    /**************************************************************************/
-    {
-      auto tNumCells = mSpatialDomain.numCells();
-
-      Plato::Strain<mSpaceDim> voigtStrain;
-      Plato::ScalarProduct<mNumVoigtTerms> scalarProduct;
-      Plato::ComputeGradientWorkset<mSpaceDim> computeGradient;
-      Plato::HomogenizedStress < mSpaceDim > homogenizedStress(mCellStiffness, mColumnIndex);
-
-      using StrainScalarType = 
-        typename Plato::fad_type_t<Plato::SimplexMechanics<EvaluationType::SpatialDim>, StateScalarType, ConfigScalarType>;
-
-      Plato::ScalarVectorT<ConfigScalarType>
-        cellVolume("cell weight",tNumCells);
-
-      Kokkos::View<StrainScalarType**, Plato::Layout, Plato::MemSpace>
-        strain("strain", tNumCells, mNumVoigtTerms);
-
-      Kokkos::View<ConfigScalarType***, Plato::Layout, Plato::MemSpace>
-        gradient("gradient", tNumCells, mNumNodesPerCell, mSpaceDim);
-
-      Kokkos::View<ResultScalarType**, Plato::Layout, Plato::MemSpace>
-        stress("stress", tNumCells, mNumVoigtTerms);
-
-      auto quadratureWeight = mQuadratureWeight;
-      auto applyWeighting   = mApplyWeighting;
-      auto assumedStrain    = mAssumedStrain;
-      Kokkos::parallel_for(Kokkos::RangePolicy<>(0,tNumCells), KOKKOS_LAMBDA(const Plato::OrdinalType & aCellOrdinal)
-      {
-        computeGradient(aCellOrdinal, gradient, aConfig, cellVolume);
-        cellVolume(aCellOrdinal) *= quadratureWeight;
-
-        // compute strain
-        //
-        voigtStrain(aCellOrdinal, strain, aState, gradient);
-
-        // compute stress
-        //
-        homogenizedStress(aCellOrdinal, stress, strain);
-
-        // apply weighting
-        //
-        applyWeighting(aCellOrdinal, stress, aControl);
-    
-        // compute element internal energy (inner product of strain and weighted stress)
-        //
-        scalarProduct(aCellOrdinal, aResult, stress, assumedStrain, cellVolume);
-
-      },"energy gradient");
-
-     if( std::count(mPlottable.begin(),mPlottable.end(),"effective stress") ) toMap(mDataMap, stress, "effective stress", mSpatialDomain);
-     if( std::count(mPlottable.begin(),mPlottable.end(),"cell volume") ) toMap(mDataMap, cellVolume, "cell volume", mSpatialDomain);
-
-    }
-};
-// class EffectiveEnergy
-
-} // namespace Elliptic
-
-} // namespace Plato
-
-#ifdef PLATOANALYZE_1D
-PLATO_EXPL_DEC(Plato::Elliptic::EffectiveEnergy, Plato::SimplexMechanics, 1)
->>>>>>> 2973d7f8
-#endif
+#endif