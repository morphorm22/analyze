--- conflicted
+++ resolved
@@ -30,13 +30,8 @@
     {
         this->initialize(aMesh,aProblemParams);
 
-<<<<<<< HEAD
-        Plato::SolverFactory tSolverFactory(aProblemParams.sublist("Linear Solver"));
-        mSolver = tSolverFactory.create(aMesh->NumNodes(), aMachine, ElementType::mNumDofsPerNode);
-=======
         Plato::SolverFactory tSolverFactory(aProblemParams.sublist("Linear Solver"), LinearSystemType::SYMMETRIC_INDEFINITE);
         mSolver = tSolverFactory.create(aMesh->NumNodes(), aMachine, ElementType::mNumDofsPerNode, mMPCs);
->>>>>>> 12b47df5
     }
 
     template<typename PhysicsType>
