#pragma once

#include "ToMap.hpp"
#include "FadTypes.hpp"
#include "ScalarGrad.hpp"
#include "SurfaceArea.hpp"
#include "UtilsTeuchos.hpp"
#include "GradientMatrix.hpp"
#include "PlatoMathHelpers.hpp"
#include "ImplicitFunctors.hpp"
#include "InterpolateFromNodal.hpp"
#include "GeneralFluxDivergence.hpp"
#include "SurfaceIntegralUtilities.hpp"

#include "helmholtz/AddMassTerm.hpp"
#include "helmholtz/HelmholtzFlux.hpp"
#include "helmholtz/EvaluationTypes.hpp"
#include "helmholtz/HelmholtzElement.hpp"
#include "helmholtz/AbstractVectorFunction.hpp"

namespace Plato
{

namespace Helmholtz
{

/******************************************************************************/
template<typename EvaluationType>
class HelmholtzResidual : 
  public EvaluationType::ElementType,
  public Plato::Helmholtz::AbstractVectorFunction<EvaluationType>
/******************************************************************************/
{
  private:
    using ElementType = typename EvaluationType::ElementType;

    using ElementType::mNumDofsPerCell;
    using ElementType::mNumDofsPerNode;
    using ElementType::mNumNodesPerFace;
    using ElementType::mNumNodesPerCell;
    using ElementType::mNumSpatialDimsOnFace;

    using FunctionBaseType = Plato::Helmholtz::AbstractVectorFunction<EvaluationType>;

    using FunctionBaseType::mSpatialDomain;
    using FunctionBaseType::mDataMap;
    
    using StateScalarType   = typename EvaluationType::StateScalarType;
    using ControlScalarType = typename EvaluationType::ControlScalarType;
    using ConfigScalarType  = typename EvaluationType::ConfigScalarType;
    using ResultScalarType  = typename EvaluationType::ResultScalarType;

    Plato::Scalar mLengthScale = 0.5; /*!< volume length scale */
    Plato::Scalar mSurfaceLengthScale = 0.0; /*!< surface length scale multiplier, 0 \leq \alpha \leq 1 */
    std::vector<std::string> mSymmetryPlaneSides; /*!< entity sets where symmetry constraints are applied */

  public:
    /**************************************************************************/
    HelmholtzResidual(
        const Plato::SpatialDomain   & aSpatialDomain,
              Plato::DataMap         & aDataMap,
              Teuchos::ParameterList & aProblemParams
    ) :
        FunctionBaseType(aSpatialDomain, aDataMap)
    /**************************************************************************/
    {
        // parse length scale parameter
        if (!aProblemParams.isSublist("Parameters"))
        {
            ANALYZE_THROWERR("NO PARAMETERS SUBLIST WAS PROVIDED FOR THE HELMHOLTZ FILTER.");
        }
        else
        {
          auto tParamList = aProblemParams.get < Teuchos::ParameterList > ("Parameters");
          mLengthScale = tParamList.get<Plato::Scalar>("Length Scale", 0.5);
          mSurfaceLengthScale = tParamList.get<Plato::Scalar>("Surface Length Scale", 0.0);
          mSymmetryPlaneSides = Plato::teuchos::parse_array<std::string>("Symmetry Plane Sides", tParamList);
        }
    }

    /****************************************************************************//**
    * \brief Pure virtual function to get output solution data
    * \param [in] state solution database
    * \return output state solution database
    ********************************************************************************/
    Plato::Solutions getSolutionStateOutputData(const Plato::Solutions &aSolutions) const override
    {
      Plato::ScalarMultiVector tFilteredDensity = aSolutions.get("State");
      Plato::Solutions tSolutionsOutput(aSolutions.physics(), aSolutions.pde());
      tSolutionsOutput.set("Filtered Density", tFilteredDensity);
      tSolutionsOutput.setNumDofs("Filtered Density", 1);
      return tSolutionsOutput;
    }

    /**************************************************************************/
    void
    evaluate(
        const Plato::ScalarMultiVectorT <StateScalarType  > & aState,
        const Plato::ScalarMultiVectorT <ControlScalarType> & aControl,
        const Plato::ScalarArray3DT     <ConfigScalarType > & aConfig,
              Plato::ScalarMultiVectorT <ResultScalarType > & aResult,
              Plato::Scalar aTimeStep = 0.0
    ) const
    /**************************************************************************/
    {
      using GradScalarType = typename Plato::fad_type_t<ElementType, StateScalarType, ConfigScalarType>;

      auto tNumCells = mSpatialDomain.numCells();

      // create a bunch of functors:
      Plato::ComputeGradientMatrix<ElementType>    computeGradient;
      Plato::ScalarGrad<ElementType>               scalarGrad;
      Plato::Helmholtz::HelmholtzFlux<ElementType> helmholtzFlux(mLengthScale);
      Plato::GeneralFluxDivergence<ElementType>    fluxDivergence;
      Plato::Helmholtz::AddMassTerm<ElementType>   addMassTerm;

      Plato::InterpolateFromNodal<ElementType, mNumDofsPerNode> tInterpolateFromNodal;

      auto tCubPoints = ElementType::getCubPoints();
      auto tCubWeights = ElementType::getCubWeights();
      auto tNumPoints = tCubWeights.size();

      Kokkos::parallel_for("helmholtz residual", Kokkos::MDRangePolicy<Kokkos::Rank<2>>({0, 0}, {tNumCells, tNumPoints}),
      LAMBDA_EXPRESSION(const Plato::OrdinalType iCellOrdinal, const Plato::OrdinalType iGpOrdinal)
      {
        ConfigScalarType tVolume(0.0);
        StateScalarType tFilteredDensity;
        ControlScalarType tUnfilteredDensity;
        Plato::Array<ElementType::mNumSpatialDims, GradScalarType> tGrad;
        Plato::Array<ElementType::mNumSpatialDims, ResultScalarType> tFlux;

        Plato::Matrix<ElementType::mNumNodesPerCell, ElementType::mNumSpatialDims, ConfigScalarType> tGradient;

        auto tCubPoint = tCubPoints(iGpOrdinal);

        computeGradient(iCellOrdinal, tCubPoint, aConfig, tGradient, tVolume);

<<<<<<< HEAD
        tVolume *= tCubWeights(iGpOrdinal);
=======
      auto tQuadratureWeight = mCubatureRule.getCubWeight();
      auto tBasisFunctions   = mCubatureRule.getBasisFunctions();

      Kokkos::parallel_for(Kokkos::RangePolicy<>(0,tNumCells), KOKKOS_LAMBDA(Plato::OrdinalType aCellOrdinal)
      {
        tComputeGradient(aCellOrdinal, tGradient, aConfig, tCellVolume);
        tCellVolume(aCellOrdinal) *= tQuadratureWeight;
>>>>>>> 2973d7f8
        
        // compute filtered and unfiltered densities
        //
        auto tBasisValues = ElementType::basisValues(tCubPoint);
        tInterpolateFromNodal(iCellOrdinal, tBasisValues, aState, tFilteredDensity);
        tInterpolateFromNodal(iCellOrdinal, tBasisValues, aControl, tUnfilteredDensity);

        // compute filtered density gradient
        //
        scalarGrad(iCellOrdinal, tGrad, aState, tGradient);
    
        // compute flux (scale by length scale squared)
        //
        helmholtzFlux(iCellOrdinal, tFlux, tGrad);
    
        // compute flux divergence
        //
        fluxDivergence(iCellOrdinal, aResult, tFlux, tGradient, tVolume);
        
        // add mass term
        //
        addMassTerm(iCellOrdinal, aResult, tFilteredDensity, tUnfilteredDensity, tBasisValues, tVolume);

      });
    }

    /**************************************************************************/
    void
    evaluate_boundary(
        const Plato::SpatialModel                           & aSpatialModel,
        const Plato::ScalarMultiVectorT <StateScalarType  > & aState,
        const Plato::ScalarMultiVectorT <ControlScalarType> & aControl,
        const Plato::ScalarArray3DT     <ConfigScalarType > & aConfig,
              Plato::ScalarMultiVectorT <ResultScalarType > & aResult,
              Plato::Scalar aTimeStep = 0.0
    ) const
    /**************************************************************************/
    {
      if(mSurfaceLengthScale <= static_cast<Plato::Scalar>(0.0))
        { return; }

      // set local functors
      Plato::SurfaceArea<ElementType> surfaceArea;

      // get sideset faces
      auto tElementOrds = aSpatialModel.Mesh->GetSideSetElementsComplement(mSymmetryPlaneSides);
      auto tNodeOrds = aSpatialModel.Mesh->GetSideSetLocalNodesComplement(mSymmetryPlaneSides);
      Plato::OrdinalType tNumFaces = tElementOrds.size();

      // evaluate integral
      auto tLengthScale = mLengthScale;
      const auto tNodesPerFace = mNumNodesPerFace;
      auto tSurfaceLengthScale = mSurfaceLengthScale;
<<<<<<< HEAD
      auto tCubatureWeights = ElementType::Face::getCubWeights();
      auto tCubaturePoints  = ElementType::Face::getCubPoints();
      auto tNumPoints = tCubatureWeights.size();

      Kokkos::parallel_for(Kokkos::MDRangePolicy<Kokkos::Rank<2>>({0,0},{tNumFaces, tNumPoints}),
      LAMBDA_EXPRESSION(const Plato::OrdinalType & aSideOrdinal, const Plato::OrdinalType & aPointOrdinal)
=======
      auto tSurfaceCubatureWeight = mSurfaceCubatureRule.getCubWeight();
      auto tSurfaceBasisFunctions = mSurfaceCubatureRule.getBasisFunctions();
      Kokkos::parallel_for(Kokkos::RangePolicy<>(0, tNumFaces), KOKKOS_LAMBDA(const Plato::OrdinalType & aSideOrdinal)
>>>>>>> 2973d7f8
      {
          auto tElementOrdinal = tElementOrds(aSideOrdinal);

          Plato::Array<mNumNodesPerFace, Plato::OrdinalType> tLocalNodeOrds;
          for( Plato::OrdinalType tNodeOrd=0; tNodeOrd<tNodesPerFace; tNodeOrd++)
          {
              tLocalNodeOrds(tNodeOrd) = tNodeOrds(aSideOrdinal*tNodesPerFace+tNodeOrd);
          }

          auto tCubatureWeight = tCubatureWeights(aPointOrdinal);
          auto tCubaturePoint = tCubaturePoints(aPointOrdinal);
          auto tBasisValues = ElementType::Face::basisValues(tCubaturePoint);
          auto tBasisGrads  = ElementType::Face::basisGrads(tCubaturePoint);

          // calculate surface jacobians
          ResultScalarType tSurfaceArea(0.0);
          surfaceArea(tElementOrdinal, tLocalNodeOrds, tBasisGrads, aConfig, tSurfaceArea);
          tSurfaceArea *= tCubatureWeight;

          // project filtered density field onto surface
          StateScalarType tFilteredDensity(0.0);
          for(Plato::OrdinalType tNode = 0; tNode < mNumNodesPerFace; tNode++)
          {
            auto tLocalCellNode = tLocalNodeOrds(tNode);
            tFilteredDensity += tBasisValues(tNode) * aState(tElementOrdinal, tLocalCellNode);
          }

          for( Plato::OrdinalType tNode = 0; tNode < mNumNodesPerFace; tNode++ )
          {
            auto tLocalCellNode = tLocalNodeOrds(tNode);
            Kokkos::atomic_add(&aResult(tElementOrdinal, tLocalCellNode), tSurfaceLengthScale * tLengthScale * tFilteredDensity *
              tBasisValues(tNode) * tSurfaceArea);
          }
      }, "add surface mass to left-hand-side");
    }
};
// class HelmholtzResidual

} // namespace Helmholtz

} // namespace Plato

#include "helmholtz/ExpInstMacros.hpp"

PLATO_HELMHOLTZ_DEF_3(Plato::Helmholtz::HelmholtzResidual, Plato::HelmholtzElement)<|MERGE_RESOLUTION|>--- conflicted
+++ resolved
@@ -121,7 +121,7 @@
       auto tNumPoints = tCubWeights.size();
 
       Kokkos::parallel_for("helmholtz residual", Kokkos::MDRangePolicy<Kokkos::Rank<2>>({0, 0}, {tNumCells, tNumPoints}),
-      LAMBDA_EXPRESSION(const Plato::OrdinalType iCellOrdinal, const Plato::OrdinalType iGpOrdinal)
+      KOKKOS_LAMBDA(const Plato::OrdinalType iCellOrdinal, const Plato::OrdinalType iGpOrdinal)
       {
         ConfigScalarType tVolume(0.0);
         StateScalarType tFilteredDensity;
@@ -135,17 +135,7 @@
 
         computeGradient(iCellOrdinal, tCubPoint, aConfig, tGradient, tVolume);
 
-<<<<<<< HEAD
         tVolume *= tCubWeights(iGpOrdinal);
-=======
-      auto tQuadratureWeight = mCubatureRule.getCubWeight();
-      auto tBasisFunctions   = mCubatureRule.getBasisFunctions();
-
-      Kokkos::parallel_for(Kokkos::RangePolicy<>(0,tNumCells), KOKKOS_LAMBDA(Plato::OrdinalType aCellOrdinal)
-      {
-        tComputeGradient(aCellOrdinal, tGradient, aConfig, tCellVolume);
-        tCellVolume(aCellOrdinal) *= tQuadratureWeight;
->>>>>>> 2973d7f8
         
         // compute filtered and unfiltered densities
         //
@@ -199,18 +189,12 @@
       auto tLengthScale = mLengthScale;
       const auto tNodesPerFace = mNumNodesPerFace;
       auto tSurfaceLengthScale = mSurfaceLengthScale;
-<<<<<<< HEAD
       auto tCubatureWeights = ElementType::Face::getCubWeights();
       auto tCubaturePoints  = ElementType::Face::getCubPoints();
       auto tNumPoints = tCubatureWeights.size();
 
       Kokkos::parallel_for(Kokkos::MDRangePolicy<Kokkos::Rank<2>>({0,0},{tNumFaces, tNumPoints}),
-      LAMBDA_EXPRESSION(const Plato::OrdinalType & aSideOrdinal, const Plato::OrdinalType & aPointOrdinal)
-=======
-      auto tSurfaceCubatureWeight = mSurfaceCubatureRule.getCubWeight();
-      auto tSurfaceBasisFunctions = mSurfaceCubatureRule.getBasisFunctions();
-      Kokkos::parallel_for(Kokkos::RangePolicy<>(0, tNumFaces), KOKKOS_LAMBDA(const Plato::OrdinalType & aSideOrdinal)
->>>>>>> 2973d7f8
+      KOKKOS_LAMBDA(const Plato::OrdinalType & aSideOrdinal, const Plato::OrdinalType & aPointOrdinal)
       {
           auto tElementOrdinal = tElementOrds(aSideOrdinal);
 
