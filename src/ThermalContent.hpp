--- conflicted
+++ resolved
@@ -44,8 +44,7 @@
     }
 
     template<typename TScalarType, typename TRateScalarType, typename TContentScalarType>
-<<<<<<< HEAD
-    DEVICE_TYPE inline void
+    KOKKOS_INLINE_FUNCTION void
     operator()(
         TContentScalarType & aContent,
         TRateScalarType      aTemperatureRate,
@@ -68,10 +67,7 @@
     }
 
     template<typename TScalarType, typename TRateScalarType, typename TContentScalarType>
-    DEVICE_TYPE inline void
-=======
     KOKKOS_INLINE_FUNCTION void
->>>>>>> 2973d7f8
     operator()( Plato::OrdinalType cellOrdinal,
                 Plato::ScalarVectorT<TContentScalarType> tcontent,
                 Plato::ScalarVectorT<TRateScalarType> temperature_rate,
@@ -94,18 +90,11 @@
       }
     }
     template<typename TRateScalarType, typename TContentScalarType>
-<<<<<<< HEAD
-    DEVICE_TYPE inline void
+    KOKKOS_INLINE_FUNCTION void
     operator()(
         TContentScalarType & tcontent,
         TRateScalarType      temperature_rate
     ) const {
-=======
-    KOKKOS_INLINE_FUNCTION void
-    operator()( Plato::OrdinalType cellOrdinal,
-                Plato::ScalarVectorT<TContentScalarType> tcontent,
-                Plato::ScalarVectorT<TRateScalarType> temperature_rate) const {
->>>>>>> 2973d7f8
 
       // compute thermal content
       //
