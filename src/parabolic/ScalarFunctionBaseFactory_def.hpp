#pragma once

#include "ScalarFunctionBase.hpp"
#include "parabolic/PhysicsScalarFunction.hpp"
#include "AnalyzeMacros.hpp"

namespace Plato
{

namespace Parabolic
{
    /******************************************************************************//**
     * @brief Create method
<<<<<<< HEAD
     * @param [in] aSpatialModel Plato Analyze spatial model
     * @param [in] aDataMap Plato Analyze data map
     * @param [in] aInputParams parameter input
=======
     * @param [in] aMesh mesh database
     * @param [in] aMeshSets side sets database
     * @param [in] aDataMap PLATO Engine and Analyze data map
     * @param [in] aProblemParams parameter input
>>>>>>> 1e72b948
     * @param [in] aFunctionName name of function in parameter list
     **********************************************************************************/
    template <typename PhysicsT>
    std::shared_ptr<Plato::Parabolic::ScalarFunctionBase> 
<<<<<<< HEAD
    ScalarFunctionBaseFactory<PhysicsT>::create(
        Plato::SpatialModel    & aSpatialModel,
        Plato::DataMap         & aDataMap,
        Teuchos::ParameterList & aInputParams,
        std::string            & aFunctionName
    )
=======
    ScalarFunctionBaseFactory<PhysicsT>::create(Omega_h::Mesh& aMesh,
           Omega_h::MeshSets& aMeshSets,
           Plato::DataMap & aDataMap,
           Teuchos::ParameterList& aProblemParams,
           std::string& aFunctionName)
>>>>>>> 1e72b948
    {
        auto tProblemFunction = aProblemParams.sublist("Criteria").sublist(aFunctionName);
        auto tFunctionType = tProblemFunction.get<std::string>("Type", "Not Defined");

        if(tFunctionType == "Scalar Function")
        {
<<<<<<< HEAD
            return std::make_shared<Plato::Parabolic::PhysicsScalarFunction<PhysicsT>>(aSpatialModel, aDataMap, aInputParams, aFunctionName);
=======
            return std::make_shared<Plato::Parabolic::PhysicsScalarFunction<PhysicsT>>(aMesh, aMeshSets, aDataMap, aProblemParams, aFunctionName);
>>>>>>> 1e72b948
        }
        else
        {
            const std::string tErrorString = std::string("Unknown function Type '") + tFunctionType +
                            "' specified in function name " + aFunctionName + " ParameterList";
            THROWERR(tErrorString)
        }
    }
} // namespace Parabolic

} // namespace Plato<|MERGE_RESOLUTION|>--- conflicted
+++ resolved
@@ -11,45 +11,27 @@
 {
     /******************************************************************************//**
      * @brief Create method
-<<<<<<< HEAD
      * @param [in] aSpatialModel Plato Analyze spatial model
      * @param [in] aDataMap Plato Analyze data map
-     * @param [in] aInputParams parameter input
-=======
-     * @param [in] aMesh mesh database
-     * @param [in] aMeshSets side sets database
-     * @param [in] aDataMap PLATO Engine and Analyze data map
      * @param [in] aProblemParams parameter input
->>>>>>> 1e72b948
      * @param [in] aFunctionName name of function in parameter list
      **********************************************************************************/
     template <typename PhysicsT>
     std::shared_ptr<Plato::Parabolic::ScalarFunctionBase> 
-<<<<<<< HEAD
     ScalarFunctionBaseFactory<PhysicsT>::create(
         Plato::SpatialModel    & aSpatialModel,
         Plato::DataMap         & aDataMap,
-        Teuchos::ParameterList & aInputParams,
+        Teuchos::ParameterList & aProblemParams,
         std::string            & aFunctionName
     )
-=======
-    ScalarFunctionBaseFactory<PhysicsT>::create(Omega_h::Mesh& aMesh,
-           Omega_h::MeshSets& aMeshSets,
-           Plato::DataMap & aDataMap,
-           Teuchos::ParameterList& aProblemParams,
-           std::string& aFunctionName)
->>>>>>> 1e72b948
     {
         auto tProblemFunction = aProblemParams.sublist("Criteria").sublist(aFunctionName);
         auto tFunctionType = tProblemFunction.get<std::string>("Type", "Not Defined");
 
         if(tFunctionType == "Scalar Function")
         {
-<<<<<<< HEAD
-            return std::make_shared<Plato::Parabolic::PhysicsScalarFunction<PhysicsT>>(aSpatialModel, aDataMap, aInputParams, aFunctionName);
-=======
-            return std::make_shared<Plato::Parabolic::PhysicsScalarFunction<PhysicsT>>(aMesh, aMeshSets, aDataMap, aProblemParams, aFunctionName);
->>>>>>> 1e72b948
+            return std::make_shared<Plato::Parabolic::PhysicsScalarFunction<PhysicsT>>
+                (aSpatialModel, aDataMap, aProblemParams, aFunctionName);
         }
         else
         {
