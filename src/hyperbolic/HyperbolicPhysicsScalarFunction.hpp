--- conflicted
+++ resolved
@@ -65,15 +65,9 @@
 
     std::string mFunctionName;
 
-<<<<<<< HEAD
-        /******************************************************************************//**
-     * @brief Initialization of Hyperbolic Physics Scalar Function
-     * @param [in] aInputParams input parameters database
-=======
-	/******************************************************************************//**
+    /******************************************************************************//**
      * \brief Initialization of Hyperbolic Physics Scalar Function
      * \param [in] aInputParams input parameters database
->>>>>>> a7337167
     **********************************************************************************/
     void
     initialize(
