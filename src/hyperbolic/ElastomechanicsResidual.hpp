--- conflicted
+++ resolved
@@ -67,35 +67,20 @@
   public:
     /**************************************************************************/
     TransientMechanicsResidual(
-<<<<<<< HEAD
         const Plato::SpatialDomain   & aSpatialDomain,
               Plato::DataMap         & aDataMap,
               Teuchos::ParameterList & aProblemParams,
               Teuchos::ParameterList & aPenaltyParams
     ) :
-        FunctionBaseType      (aSpatialDomain, aDataMap, {"Displacement X", "Displacement Y", "Displacement Z"}),
+        FunctionBaseType      (aSpatialDomain, aDataMap,
+                               {"Displacement X", "Displacement Y", "Displacement Z"},
+                               {"Velocity X",     "Velocity Y",     "Velocity Z"    }),
         mIndicatorFunction    (aPenaltyParams),
         mApplyStressWeighting (mIndicatorFunction),
         mApplyMassWeighting   (mIndicatorFunction),
         mBodyLoads            (nullptr),
         mCubatureRule         (std::make_shared<CubatureType>()),
         mBoundaryLoads        (nullptr)
-=======
-      Omega_h::Mesh& aMesh,
-      Omega_h::MeshSets& aMeshSets,
-      Plato::DataMap& aDataMap,
-      Teuchos::ParameterList& aProblemParams,
-      Teuchos::ParameterList& aPenaltyParams) :
-     Plato::Hyperbolic::AbstractVectorFunction<EvaluationType>(aMesh, aMeshSets, aDataMap,
-        {"Displacement X", "Displacement Y", "Displacement Z"},
-        {"Velocity X",     "Velocity Y",     "Velocity Z"    }),
-     mIndicatorFunction(aPenaltyParams),
-     mApplyStressWeighting(mIndicatorFunction),
-     mApplyMassWeighting(mIndicatorFunction),
-     mBodyLoads(nullptr),
-     mCubatureRule(std::make_shared<Plato::LinearTetCubRuleDegreeOne<SpaceDim>>()),
-     mBoundaryLoads(nullptr)
->>>>>>> d45ad210
     /**************************************************************************/
     {
 
@@ -129,7 +114,6 @@
 
     /**************************************************************************/
     void
-<<<<<<< HEAD
     evaluate(
         const Plato::ScalarMultiVectorT< StateScalarType       > & aState,
         const Plato::ScalarMultiVectorT< StateDotScalarType    > & aStateDot,
@@ -137,20 +121,10 @@
         const Plato::ScalarMultiVectorT< ControlScalarType     > & aControl,
         const Plato::ScalarArray3DT    < ConfigScalarType      > & aConfig,
               Plato::ScalarMultiVectorT< ResultScalarType      > & aResult,
-              Plato::Scalar aTimeStep = 0.0
+              Plato::Scalar aTimeStep = 0.0,
+              Plato::Scalar aCurrentTime = 0.0
     ) const override
-=======
-    evaluate( const Plato::ScalarMultiVectorT< StateScalarType       > & aState,
-              const Plato::ScalarMultiVectorT< StateDotScalarType    > & aStateDot,
-              const Plato::ScalarMultiVectorT< StateDotDotScalarType > & aStateDotDot,
-              const Plato::ScalarMultiVectorT< ControlScalarType     > & aControl,
-              const Plato::ScalarArray3DT    < ConfigScalarType      > & aConfig,
-                    Plato::ScalarMultiVectorT< ResultScalarType      > & aResult,
-                    Plato::Scalar aTimeStep = 0.0,
-                    Plato::Scalar aCurrentTime = 0.0
->>>>>>> d45ad210
-    /**************************************************************************/
-    ) const override
+    /**************************************************************************/
     {
       auto tNumCells = mSpatialDomain.numCells();
 
@@ -228,16 +202,7 @@
 
       if( mBodyLoads != nullptr )
       {
-<<<<<<< HEAD
           mBodyLoads->get( mSpatialDomain, aState, aControl, aResult, -1.0 );
-=======
-          mBodyLoads->get( mMesh, aState, aControl, aResult, -1.0 );
-      }
-
-      if( mBoundaryLoads != nullptr )
-      {
-          mBoundaryLoads->get( &mMesh, mMeshSets, aState, aControl, aConfig, aResult, -1.0, aCurrentTime );
->>>>>>> d45ad210
       }
     }
     /**************************************************************************/
@@ -250,13 +215,14 @@
         const Plato::ScalarMultiVectorT< ControlScalarType     > & aControl,
         const Plato::ScalarArray3DT    < ConfigScalarType      > & aConfig,
               Plato::ScalarMultiVectorT< ResultScalarType      > & aResult,
-              Plato::Scalar aTimeStep = 0.0
+              Plato::Scalar aTimeStep = 0.0,
+              Plato::Scalar aCurrentTime = 0.0
     ) const override
     /**************************************************************************/
     {
         if( mBoundaryLoads != nullptr )
         {
-            mBoundaryLoads->get(aSpatialModel, aState, aControl, aConfig, aResult, -1.0 );
+            mBoundaryLoads->get(aSpatialModel, aState, aControl, aConfig, aResult, -1.0, aCurrentTime );
         }
     }
 };
