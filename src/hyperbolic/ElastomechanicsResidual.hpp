<<<<<<< HEAD
#include "hyperbolic/ElastomechanicsResidual_decl.hpp"
#ifndef PLATOANALYZE_USE_EXPLICIT_INSTANTIATION
#include "hyperbolic/ElastomechanicsResidual_def.hpp"
=======
#ifndef HYPERBOLIC_ELASTOMECHANICS_RESIDUAL_HPP
#define HYPERBOLIC_ELASTOMECHANICS_RESIDUAL_HPP

#include "Simp.hpp"
#include "Ramp.hpp"
#include "BLAS1.hpp"
#include "BLAS2.hpp"
#include "ToMap.hpp"
#include "Strain.hpp"
#include "Heaviside.hpp"
#include "BodyLoads.hpp"
#include "NaturalBCs.hpp"
#include "Plato_Solve.hpp"
#include "ProjectToNode.hpp"
#include "RayleighStress.hpp"
#include "ApplyWeighting.hpp"
#include "StressDivergence.hpp"
#include "SimplexMechanics.hpp"
#include "ApplyConstraints.hpp"
#include "PlatoMathHelpers.hpp"
#include "ElasticModelFactory.hpp"
#include "InterpolateFromNodal.hpp"
#include "PlatoAbstractProblem.hpp"
#include "ElastomechanicsResidual.hpp"
#include "LinearTetCubRuleDegreeOne.hpp"

#include "hyperbolic/Newmark.hpp"
#include "hyperbolic/InertialContent.hpp"
#include "hyperbolic/HyperbolicVectorFunction.hpp"
#include "hyperbolic/HyperbolicLinearStress.hpp"

/******************************************************************************/
template<typename EvaluationType, typename IndicatorFunctionType>
class TransientMechanicsResidual :
  public Plato::SimplexMechanics<EvaluationType::SpatialDim>,
  public Plato::Hyperbolic::AbstractVectorFunction<EvaluationType>
/******************************************************************************/
{
    static constexpr Plato::OrdinalType mSpaceDim = EvaluationType::SpatialDim;

    using PhysicsType = typename Plato::SimplexMechanics<mSpaceDim>;

    using Plato::Simplex<mSpaceDim>::mNumNodesPerCell;
    using PhysicsType::mNumVoigtTerms;
    using PhysicsType::mNumDofsPerCell;
    using PhysicsType::mNumDofsPerNode;

    using Plato::Hyperbolic::AbstractVectorFunction<EvaluationType>::mSpatialDomain;
    using Plato::Hyperbolic::AbstractVectorFunction<EvaluationType>::mDataMap;

    using StateScalarType       = typename EvaluationType::StateScalarType;
    using StateDotScalarType    = typename EvaluationType::StateDotScalarType;
    using StateDotDotScalarType = typename EvaluationType::StateDotDotScalarType;
    using ControlScalarType     = typename EvaluationType::ControlScalarType;
    using ConfigScalarType      = typename EvaluationType::ConfigScalarType;
    using ResultScalarType      = typename EvaluationType::ResultScalarType;

    using FunctionBaseType = Plato::Hyperbolic::AbstractVectorFunction<EvaluationType>;
    using CubatureType = Plato::LinearTetCubRuleDegreeOne<mSpaceDim>;

    IndicatorFunctionType mIndicatorFunction;
    Plato::ApplyWeighting<mSpaceDim, mNumVoigtTerms, IndicatorFunctionType> mApplyStressWeighting;
    Plato::ApplyWeighting<mSpaceDim, mSpaceDim,       IndicatorFunctionType> mApplyMassWeighting;

    std::shared_ptr<Plato::BodyLoads<EvaluationType, PhysicsType>> mBodyLoads;
    std::shared_ptr<CubatureType> mCubatureRule;
    std::shared_ptr<Plato::NaturalBCs<mSpaceDim,mNumDofsPerNode>> mBoundaryLoads;

    bool mRayleighDamping;

    Teuchos::RCP<Plato::LinearElasticMaterial<mSpaceDim>> mMaterialModel;

    std::vector<std::string> mPlottable;

  public:
    /**************************************************************************/
    TransientMechanicsResidual(
        const Plato::SpatialDomain   & aSpatialDomain,
              Plato::DataMap         & aDataMap,
              Teuchos::ParameterList & aProblemParams,
              Teuchos::ParameterList & aPenaltyParams
    ) :
        FunctionBaseType      (aSpatialDomain, aDataMap,
                               {"displacement X", "displacement Y", "displacement Z"},
                               {"velocity X",     "velocity Y",     "velocity Z"    },
                               {"acceleration X", "acceleration Y", "acceleration Z"}),
        mIndicatorFunction    (aPenaltyParams),
        mApplyStressWeighting (mIndicatorFunction),
        mApplyMassWeighting   (mIndicatorFunction),
        mBodyLoads            (nullptr),
        mCubatureRule         (std::make_shared<CubatureType>()),
        mBoundaryLoads        (nullptr)
    /**************************************************************************/
    {
        // create material model and get stiffness
        //
        Plato::ElasticModelFactory<mSpaceDim> tMaterialModelFactory(aProblemParams);
        mMaterialModel = tMaterialModelFactory.create(aSpatialDomain.getMaterialName());

        mRayleighDamping = (mMaterialModel->getRayleighA() != 0.0)
                        || (mMaterialModel->getRayleighB() != 0.0);

        // parse body loads
        //
        if(aProblemParams.isSublist("Body Loads"))
        {
            mBodyLoads = std::make_shared<Plato::BodyLoads<EvaluationType, PhysicsType>>
                         (aProblemParams.sublist("Body Loads"));
        }

        // parse boundary Conditions
        //
        if(aProblemParams.isSublist("Natural Boundary Conditions"))
        {
            mBoundaryLoads = std::make_shared<Plato::NaturalBCs<mSpaceDim,mNumDofsPerNode>>
                             (aProblemParams.sublist("Natural Boundary Conditions"));
        }

        auto tResidualParams = aProblemParams.sublist("Hyperbolic");
        if( tResidualParams.isType<Teuchos::Array<std::string>>("Plottable") )
        {
            mPlottable = tResidualParams.get<Teuchos::Array<std::string>>("Plottable").toVector();
        }
    }

    /**************************************************************************//**
    * \brief return the maximum eigenvalue of the gradient wrt state
    ******************************************************************************/
    Plato::Scalar
    getMaxEigenvalue(
        const Plato::ScalarArray3D & aConfig
    ) const override
    {
        auto tNumCells = mSpatialDomain.numCells();
        Plato::ScalarVector tCellVolume("cell weight", tNumCells);

        Plato::ComputeCellVolume<mSpaceDim> tComputeVolume;

        Kokkos::parallel_for(Kokkos::RangePolicy<>(0, tNumCells), KOKKOS_LAMBDA(const Plato::OrdinalType & aCellOrdinal)
        {
            Plato::Scalar tThisVolume;
            tComputeVolume(aCellOrdinal, aConfig, tThisVolume);
            tCellVolume(aCellOrdinal) = tThisVolume;
        }, "compute volume");

        Plato::Scalar tMinVolume;
        Plato::blas1::min(tCellVolume, tMinVolume);
        Plato::Scalar tLength = pow(tMinVolume, 1.0/mSpaceDim);

        auto tStiffnessMatrix = mMaterialModel->getStiffnessMatrix();
        auto tMassDensity     = mMaterialModel->getMassDensity();
        auto tSoundSpeed = sqrt(tStiffnessMatrix(0,0)/tMassDensity);

        return 2.0*tSoundSpeed/tLength;
    }

    /**************************************************************************//**
    *
    * \brief Call the output state function in the residual
    * 
    * \param [in] aSolutions State solutions database
    * \return output solutions database
    * 
    ******************************************************************************/
    Plato::Solutions getSolutionStateOutputData(const Plato::Solutions &aSolutions) const override
    {
      return aSolutions;
    }

    /**************************************************************************/
    void
    evaluate(
        const Plato::ScalarMultiVectorT< StateScalarType       > & aState,
        const Plato::ScalarMultiVectorT< StateDotScalarType    > & aStateDot,
        const Plato::ScalarMultiVectorT< StateDotDotScalarType > & aStateDotDot,
        const Plato::ScalarMultiVectorT< ControlScalarType     > & aControl,
        const Plato::ScalarArray3DT    < ConfigScalarType      > & aConfig,
              Plato::ScalarMultiVectorT< ResultScalarType      > & aResult,
              Plato::Scalar aTimeStep = 0.0,
              Plato::Scalar aCurrentTime = 0.0
    ) const override
    /**************************************************************************/
    {
        if ( mRayleighDamping )
        {
             evaluateWithDamping(aState, aStateDot, aStateDotDot, aControl, aConfig, aResult, aTimeStep, aCurrentTime);
        }
        else
        {
             evaluateWithoutDamping(aState, aStateDot, aStateDotDot, aControl, aConfig, aResult, aTimeStep, aCurrentTime);
        }
    }

    /**************************************************************************/
    void
    evaluateWithoutDamping(
        const Plato::ScalarMultiVectorT< StateScalarType       > & aState,
        const Plato::ScalarMultiVectorT< StateDotScalarType    > & aStateDot,
        const Plato::ScalarMultiVectorT< StateDotDotScalarType > & aStateDotDot,
        const Plato::ScalarMultiVectorT< ControlScalarType     > & aControl,
        const Plato::ScalarArray3DT    < ConfigScalarType      > & aConfig,
              Plato::ScalarMultiVectorT< ResultScalarType      > & aResult,
              Plato::Scalar aTimeStep = 0.0,
              Plato::Scalar aCurrentTime = 0.0
    ) const
    /**************************************************************************/
    {
      using SimplexPhysics = typename Plato::SimplexMechanics<mSpaceDim>;
      using StrainScalarType =
          typename Plato::fad_type_t<SimplexPhysics, StateScalarType, ConfigScalarType>;

      auto tNumCells = mSpatialDomain.numCells();

      Plato::ComputeGradientWorkset<mSpaceDim> tComputeGradient;
      Plato::Strain<mSpaceDim>                 tComputeVoigtStrain;
      // Note one can use the HyperbolicLinearStress to call the
      // original LinearStress operator (sans VelGrad) or the operator
      // with VelGrad as below in evaluateWithDamping. That is the
      // HyperbolicLinearStress contains both operator interfaces.
      Plato::LinearStress<EvaluationType,
                          SimplexPhysics>      tComputeVoigtStress(mMaterialModel);
      // OR
      // Plato::Hyperbolic::HyperbolicLinearStress
      //          <EvaluationType, SimplexPhysics>     tComputeVoigtStress(mMaterialModel);
      Plato::StressDivergence<mSpaceDim>       tComputeStressDivergence;
      Plato::InertialContent<mSpaceDim>        tInertialContent(mMaterialModel);

      Plato::ProjectToNode<mSpaceDim, mNumDofsPerNode>        tProjectInertialContent;

      Plato::InterpolateFromNodal<mSpaceDim, mNumDofsPerNode, /*offset=*/0, mSpaceDim> tInterpolateFromNodal;

      Plato::ScalarVectorT<ConfigScalarType>
        tCellVolume("cell weight",tNumCells);

      Plato::ScalarMultiVectorT<StrainScalarType>
        tStrain("strain",tNumCells,mNumVoigtTerms);

      Plato::ScalarArray3DT<ConfigScalarType>
        tGradient("gradient",tNumCells,mNumNodesPerCell,mSpaceDim);

      Plato::ScalarMultiVectorT<ResultScalarType>
        tStress("stress",tNumCells,mNumVoigtTerms);

      Plato::ScalarMultiVectorT<StateDotDotScalarType>
        tAccelerationGP("acceleration at Gauss point", tNumCells, mSpaceDim);

      Plato::ScalarMultiVectorT<ResultScalarType>
        tInertialContentGP("Inertial content at Gauss point", tNumCells, mSpaceDim);

      auto tBasisFunctions = mCubatureRule->getBasisFunctions();

      auto tQuadratureWeight = mCubatureRule->getCubWeight();
      auto& tApplyStressWeighting = mApplyStressWeighting;
      auto& tApplyMassWeighting = mApplyMassWeighting;
      Kokkos::parallel_for(Kokkos::RangePolicy<>(0, tNumCells), KOKKOS_LAMBDA(const Plato::OrdinalType & aCellOrdinal)
      {
        tComputeGradient(aCellOrdinal, tGradient, aConfig, tCellVolume);
        tCellVolume(aCellOrdinal) *= tQuadratureWeight;

        // compute strain
        tComputeVoigtStrain(aCellOrdinal, tStrain, aState, tGradient);

        // compute stress
        tComputeVoigtStress(aCellOrdinal, tStress, tStrain);

        // apply weighting
        tApplyStressWeighting(aCellOrdinal, tStress, aControl);

        // compute stress divergence
        tComputeStressDivergence(aCellOrdinal, aResult, tStress, tGradient, tCellVolume);

        // compute accelerations at gausspoints
        tInterpolateFromNodal(aCellOrdinal, tBasisFunctions, aStateDotDot, tAccelerationGP);

        // compute inertia at gausspoints
        tInertialContent(aCellOrdinal, tInertialContentGP, tAccelerationGP);

        // apply weighting
        tApplyMassWeighting(aCellOrdinal, tInertialContentGP, aControl);

        // project to nodes
        tProjectInertialContent(aCellOrdinal, tCellVolume, tBasisFunctions, tInertialContentGP, aResult);

      }, "Compute Residual");

     if( std::count(mPlottable.begin(),mPlottable.end(),"stress") ) toMap(mDataMap, tStress, "stress", mSpatialDomain);
     if( std::count(mPlottable.begin(),mPlottable.end(),"strain") ) toMap(mDataMap, tStress, "strain", mSpatialDomain);

      if( mBodyLoads != nullptr )
      {
          mBodyLoads->get( mSpatialDomain, aState, aControl, aResult, -1.0 );
      }
    }
    /**************************************************************************/
    void
    evaluateWithDamping(
        const Plato::ScalarMultiVectorT< StateScalarType       > & aState,
        const Plato::ScalarMultiVectorT< StateDotScalarType    > & aStateDot,
        const Plato::ScalarMultiVectorT< StateDotDotScalarType > & aStateDotDot,
        const Plato::ScalarMultiVectorT< ControlScalarType     > & aControl,
        const Plato::ScalarArray3DT    < ConfigScalarType      > & aConfig,
              Plato::ScalarMultiVectorT< ResultScalarType      > & aResult,
              Plato::Scalar aTimeStep = 0.0,
              Plato::Scalar aCurrentTime = 0.0
    ) const
    /**************************************************************************/
    {
      using SimplexPhysics = typename Plato::SimplexMechanics<mSpaceDim>;
      using StrainScalarType =
          typename Plato::fad_type_t<SimplexPhysics, StateScalarType, ConfigScalarType>;
      using VelGradScalarType =
          typename Plato::fad_type_t<SimplexPhysics, StateDotScalarType, ConfigScalarType>;
      auto tNumCells = mSpatialDomain.numCells();

      Plato::ComputeGradientWorkset<mSpaceDim> tComputeGradient;
      Plato::Strain<mSpaceDim>                 tComputeVoigtStrain;
      Plato::RayleighStress<mSpaceDim>         tComputeVoigtStress(mMaterialModel);
      Plato::StressDivergence<mSpaceDim>       tComputeStressDivergence;
      Plato::InertialContent<mSpaceDim>        tInertialContent(mMaterialModel);

      Plato::ProjectToNode<mSpaceDim, mNumDofsPerNode>        tProjectInertialContent;

      Plato::InterpolateFromNodal<mSpaceDim, mNumDofsPerNode, /*offset=*/0, mSpaceDim> tInterpolateFromNodal;

      Plato::ScalarVectorT<ConfigScalarType>
        tCellVolume("cell weight",tNumCells);

      Plato::ScalarMultiVectorT<StrainScalarType>
        tStrain("strain",tNumCells,mNumVoigtTerms);

      Plato::ScalarMultiVectorT<VelGradScalarType>
        tVelGrad("velocity gradient", tNumCells, mNumVoigtTerms);

      Plato::ScalarArray3DT<ConfigScalarType>
        tGradient("gradient", tNumCells, mNumNodesPerCell, mSpaceDim);

      Plato::ScalarMultiVectorT<ResultScalarType>
        tStress("stress", tNumCells, mNumVoigtTerms);

      Plato::ScalarMultiVectorT<StateDotDotScalarType>
        tAccelerationGP("acceleration at Gauss point", tNumCells, mSpaceDim);

      Plato::ScalarMultiVectorT<StateDotScalarType>
        tVelocityGP("velocity at Gauss point", tNumCells, mSpaceDim);

      Plato::ScalarMultiVectorT<ResultScalarType>
        tInertialContentGP("Inertial content at Gauss point", tNumCells, mSpaceDim);

      auto tBasisFunctions = mCubatureRule->getBasisFunctions();

      auto tQuadratureWeight = mCubatureRule->getCubWeight();
      auto& tApplyStressWeighting = mApplyStressWeighting;
      auto& tApplyMassWeighting = mApplyMassWeighting;
      Kokkos::parallel_for(Kokkos::RangePolicy<>(0, tNumCells), KOKKOS_LAMBDA(const Plato::OrdinalType & aCellOrdinal)
      {
        tComputeGradient(aCellOrdinal, tGradient, aConfig, tCellVolume);
        tCellVolume(aCellOrdinal) *= tQuadratureWeight;

        // compute strain
        tComputeVoigtStrain(aCellOrdinal, tStrain, aState, tGradient);

        // compute velocity gradient
        tComputeVoigtStrain(aCellOrdinal, tVelGrad, aStateDot, tGradient);

        // compute stress
        tComputeVoigtStress(aCellOrdinal, tStress, tStrain, tVelGrad);

        // apply weighting
        tApplyStressWeighting(aCellOrdinal, tStress, aControl);

        // compute stress divergence
        tComputeStressDivergence(aCellOrdinal, aResult, tStress, tGradient, tCellVolume);

        // compute accelerations at gausspoints
        tInterpolateFromNodal(aCellOrdinal, tBasisFunctions, aStateDotDot, tAccelerationGP);

        // compute velocities at gausspoints
        tInterpolateFromNodal(aCellOrdinal, tBasisFunctions, aStateDot, tVelocityGP);

        // compute inertia at gausspoints
        tInertialContent(aCellOrdinal, tInertialContentGP, tVelocityGP, tAccelerationGP);

        // apply weighting
        tApplyMassWeighting(aCellOrdinal, tInertialContentGP, aControl);

        // project to nodes
        tProjectInertialContent(aCellOrdinal, tCellVolume, tBasisFunctions, tInertialContentGP, aResult);

      }, "Compute Residual");

     if( std::count(mPlottable.begin(),mPlottable.end(),"stress") ) toMap(mDataMap, tStress, "stress", mSpatialDomain);
     if( std::count(mPlottable.begin(),mPlottable.end(),"strain") ) toMap(mDataMap, tStress, "strain", mSpatialDomain);
     if( std::count(mPlottable.begin(),mPlottable.end(),"velgrad") ) toMap(mDataMap, tStress, "velgrad", mSpatialDomain);

      if( mBodyLoads != nullptr )
      {
          mBodyLoads->get( mSpatialDomain, aState, aControl, aResult, -1.0 );
      }
    }
    /**************************************************************************/
    void
    evaluate_boundary(
        const Plato::SpatialModel                                & aSpatialModel,
        const Plato::ScalarMultiVectorT< StateScalarType       > & aState,
        const Plato::ScalarMultiVectorT< StateDotScalarType    > & aStateDot,
        const Plato::ScalarMultiVectorT< StateDotDotScalarType > & aStateDotDot,
        const Plato::ScalarMultiVectorT< ControlScalarType     > & aControl,
        const Plato::ScalarArray3DT    < ConfigScalarType      > & aConfig,
              Plato::ScalarMultiVectorT< ResultScalarType      > & aResult,
              Plato::Scalar aTimeStep = 0.0,
              Plato::Scalar aCurrentTime = 0.0
    ) const override
    /**************************************************************************/
    {
        if( mBoundaryLoads != nullptr )
        {
            mBoundaryLoads->get(aSpatialModel, aState, aControl, aConfig, aResult, -1.0, aCurrentTime );
        }
    }
};

>>>>>>> 2973d7f8
#endif<|MERGE_RESOLUTION|>--- conflicted
+++ resolved
@@ -1,428 +1,4 @@
-<<<<<<< HEAD
 #include "hyperbolic/ElastomechanicsResidual_decl.hpp"
 #ifndef PLATOANALYZE_USE_EXPLICIT_INSTANTIATION
 #include "hyperbolic/ElastomechanicsResidual_def.hpp"
-=======
-#ifndef HYPERBOLIC_ELASTOMECHANICS_RESIDUAL_HPP
-#define HYPERBOLIC_ELASTOMECHANICS_RESIDUAL_HPP
-
-#include "Simp.hpp"
-#include "Ramp.hpp"
-#include "BLAS1.hpp"
-#include "BLAS2.hpp"
-#include "ToMap.hpp"
-#include "Strain.hpp"
-#include "Heaviside.hpp"
-#include "BodyLoads.hpp"
-#include "NaturalBCs.hpp"
-#include "Plato_Solve.hpp"
-#include "ProjectToNode.hpp"
-#include "RayleighStress.hpp"
-#include "ApplyWeighting.hpp"
-#include "StressDivergence.hpp"
-#include "SimplexMechanics.hpp"
-#include "ApplyConstraints.hpp"
-#include "PlatoMathHelpers.hpp"
-#include "ElasticModelFactory.hpp"
-#include "InterpolateFromNodal.hpp"
-#include "PlatoAbstractProblem.hpp"
-#include "ElastomechanicsResidual.hpp"
-#include "LinearTetCubRuleDegreeOne.hpp"
-
-#include "hyperbolic/Newmark.hpp"
-#include "hyperbolic/InertialContent.hpp"
-#include "hyperbolic/HyperbolicVectorFunction.hpp"
-#include "hyperbolic/HyperbolicLinearStress.hpp"
-
-/******************************************************************************/
-template<typename EvaluationType, typename IndicatorFunctionType>
-class TransientMechanicsResidual :
-  public Plato::SimplexMechanics<EvaluationType::SpatialDim>,
-  public Plato::Hyperbolic::AbstractVectorFunction<EvaluationType>
-/******************************************************************************/
-{
-    static constexpr Plato::OrdinalType mSpaceDim = EvaluationType::SpatialDim;
-
-    using PhysicsType = typename Plato::SimplexMechanics<mSpaceDim>;
-
-    using Plato::Simplex<mSpaceDim>::mNumNodesPerCell;
-    using PhysicsType::mNumVoigtTerms;
-    using PhysicsType::mNumDofsPerCell;
-    using PhysicsType::mNumDofsPerNode;
-
-    using Plato::Hyperbolic::AbstractVectorFunction<EvaluationType>::mSpatialDomain;
-    using Plato::Hyperbolic::AbstractVectorFunction<EvaluationType>::mDataMap;
-
-    using StateScalarType       = typename EvaluationType::StateScalarType;
-    using StateDotScalarType    = typename EvaluationType::StateDotScalarType;
-    using StateDotDotScalarType = typename EvaluationType::StateDotDotScalarType;
-    using ControlScalarType     = typename EvaluationType::ControlScalarType;
-    using ConfigScalarType      = typename EvaluationType::ConfigScalarType;
-    using ResultScalarType      = typename EvaluationType::ResultScalarType;
-
-    using FunctionBaseType = Plato::Hyperbolic::AbstractVectorFunction<EvaluationType>;
-    using CubatureType = Plato::LinearTetCubRuleDegreeOne<mSpaceDim>;
-
-    IndicatorFunctionType mIndicatorFunction;
-    Plato::ApplyWeighting<mSpaceDim, mNumVoigtTerms, IndicatorFunctionType> mApplyStressWeighting;
-    Plato::ApplyWeighting<mSpaceDim, mSpaceDim,       IndicatorFunctionType> mApplyMassWeighting;
-
-    std::shared_ptr<Plato::BodyLoads<EvaluationType, PhysicsType>> mBodyLoads;
-    std::shared_ptr<CubatureType> mCubatureRule;
-    std::shared_ptr<Plato::NaturalBCs<mSpaceDim,mNumDofsPerNode>> mBoundaryLoads;
-
-    bool mRayleighDamping;
-
-    Teuchos::RCP<Plato::LinearElasticMaterial<mSpaceDim>> mMaterialModel;
-
-    std::vector<std::string> mPlottable;
-
-  public:
-    /**************************************************************************/
-    TransientMechanicsResidual(
-        const Plato::SpatialDomain   & aSpatialDomain,
-              Plato::DataMap         & aDataMap,
-              Teuchos::ParameterList & aProblemParams,
-              Teuchos::ParameterList & aPenaltyParams
-    ) :
-        FunctionBaseType      (aSpatialDomain, aDataMap,
-                               {"displacement X", "displacement Y", "displacement Z"},
-                               {"velocity X",     "velocity Y",     "velocity Z"    },
-                               {"acceleration X", "acceleration Y", "acceleration Z"}),
-        mIndicatorFunction    (aPenaltyParams),
-        mApplyStressWeighting (mIndicatorFunction),
-        mApplyMassWeighting   (mIndicatorFunction),
-        mBodyLoads            (nullptr),
-        mCubatureRule         (std::make_shared<CubatureType>()),
-        mBoundaryLoads        (nullptr)
-    /**************************************************************************/
-    {
-        // create material model and get stiffness
-        //
-        Plato::ElasticModelFactory<mSpaceDim> tMaterialModelFactory(aProblemParams);
-        mMaterialModel = tMaterialModelFactory.create(aSpatialDomain.getMaterialName());
-
-        mRayleighDamping = (mMaterialModel->getRayleighA() != 0.0)
-                        || (mMaterialModel->getRayleighB() != 0.0);
-
-        // parse body loads
-        //
-        if(aProblemParams.isSublist("Body Loads"))
-        {
-            mBodyLoads = std::make_shared<Plato::BodyLoads<EvaluationType, PhysicsType>>
-                         (aProblemParams.sublist("Body Loads"));
-        }
-
-        // parse boundary Conditions
-        //
-        if(aProblemParams.isSublist("Natural Boundary Conditions"))
-        {
-            mBoundaryLoads = std::make_shared<Plato::NaturalBCs<mSpaceDim,mNumDofsPerNode>>
-                             (aProblemParams.sublist("Natural Boundary Conditions"));
-        }
-
-        auto tResidualParams = aProblemParams.sublist("Hyperbolic");
-        if( tResidualParams.isType<Teuchos::Array<std::string>>("Plottable") )
-        {
-            mPlottable = tResidualParams.get<Teuchos::Array<std::string>>("Plottable").toVector();
-        }
-    }
-
-    /**************************************************************************//**
-    * \brief return the maximum eigenvalue of the gradient wrt state
-    ******************************************************************************/
-    Plato::Scalar
-    getMaxEigenvalue(
-        const Plato::ScalarArray3D & aConfig
-    ) const override
-    {
-        auto tNumCells = mSpatialDomain.numCells();
-        Plato::ScalarVector tCellVolume("cell weight", tNumCells);
-
-        Plato::ComputeCellVolume<mSpaceDim> tComputeVolume;
-
-        Kokkos::parallel_for(Kokkos::RangePolicy<>(0, tNumCells), KOKKOS_LAMBDA(const Plato::OrdinalType & aCellOrdinal)
-        {
-            Plato::Scalar tThisVolume;
-            tComputeVolume(aCellOrdinal, aConfig, tThisVolume);
-            tCellVolume(aCellOrdinal) = tThisVolume;
-        }, "compute volume");
-
-        Plato::Scalar tMinVolume;
-        Plato::blas1::min(tCellVolume, tMinVolume);
-        Plato::Scalar tLength = pow(tMinVolume, 1.0/mSpaceDim);
-
-        auto tStiffnessMatrix = mMaterialModel->getStiffnessMatrix();
-        auto tMassDensity     = mMaterialModel->getMassDensity();
-        auto tSoundSpeed = sqrt(tStiffnessMatrix(0,0)/tMassDensity);
-
-        return 2.0*tSoundSpeed/tLength;
-    }
-
-    /**************************************************************************//**
-    *
-    * \brief Call the output state function in the residual
-    * 
-    * \param [in] aSolutions State solutions database
-    * \return output solutions database
-    * 
-    ******************************************************************************/
-    Plato::Solutions getSolutionStateOutputData(const Plato::Solutions &aSolutions) const override
-    {
-      return aSolutions;
-    }
-
-    /**************************************************************************/
-    void
-    evaluate(
-        const Plato::ScalarMultiVectorT< StateScalarType       > & aState,
-        const Plato::ScalarMultiVectorT< StateDotScalarType    > & aStateDot,
-        const Plato::ScalarMultiVectorT< StateDotDotScalarType > & aStateDotDot,
-        const Plato::ScalarMultiVectorT< ControlScalarType     > & aControl,
-        const Plato::ScalarArray3DT    < ConfigScalarType      > & aConfig,
-              Plato::ScalarMultiVectorT< ResultScalarType      > & aResult,
-              Plato::Scalar aTimeStep = 0.0,
-              Plato::Scalar aCurrentTime = 0.0
-    ) const override
-    /**************************************************************************/
-    {
-        if ( mRayleighDamping )
-        {
-             evaluateWithDamping(aState, aStateDot, aStateDotDot, aControl, aConfig, aResult, aTimeStep, aCurrentTime);
-        }
-        else
-        {
-             evaluateWithoutDamping(aState, aStateDot, aStateDotDot, aControl, aConfig, aResult, aTimeStep, aCurrentTime);
-        }
-    }
-
-    /**************************************************************************/
-    void
-    evaluateWithoutDamping(
-        const Plato::ScalarMultiVectorT< StateScalarType       > & aState,
-        const Plato::ScalarMultiVectorT< StateDotScalarType    > & aStateDot,
-        const Plato::ScalarMultiVectorT< StateDotDotScalarType > & aStateDotDot,
-        const Plato::ScalarMultiVectorT< ControlScalarType     > & aControl,
-        const Plato::ScalarArray3DT    < ConfigScalarType      > & aConfig,
-              Plato::ScalarMultiVectorT< ResultScalarType      > & aResult,
-              Plato::Scalar aTimeStep = 0.0,
-              Plato::Scalar aCurrentTime = 0.0
-    ) const
-    /**************************************************************************/
-    {
-      using SimplexPhysics = typename Plato::SimplexMechanics<mSpaceDim>;
-      using StrainScalarType =
-          typename Plato::fad_type_t<SimplexPhysics, StateScalarType, ConfigScalarType>;
-
-      auto tNumCells = mSpatialDomain.numCells();
-
-      Plato::ComputeGradientWorkset<mSpaceDim> tComputeGradient;
-      Plato::Strain<mSpaceDim>                 tComputeVoigtStrain;
-      // Note one can use the HyperbolicLinearStress to call the
-      // original LinearStress operator (sans VelGrad) or the operator
-      // with VelGrad as below in evaluateWithDamping. That is the
-      // HyperbolicLinearStress contains both operator interfaces.
-      Plato::LinearStress<EvaluationType,
-                          SimplexPhysics>      tComputeVoigtStress(mMaterialModel);
-      // OR
-      // Plato::Hyperbolic::HyperbolicLinearStress
-      //          <EvaluationType, SimplexPhysics>     tComputeVoigtStress(mMaterialModel);
-      Plato::StressDivergence<mSpaceDim>       tComputeStressDivergence;
-      Plato::InertialContent<mSpaceDim>        tInertialContent(mMaterialModel);
-
-      Plato::ProjectToNode<mSpaceDim, mNumDofsPerNode>        tProjectInertialContent;
-
-      Plato::InterpolateFromNodal<mSpaceDim, mNumDofsPerNode, /*offset=*/0, mSpaceDim> tInterpolateFromNodal;
-
-      Plato::ScalarVectorT<ConfigScalarType>
-        tCellVolume("cell weight",tNumCells);
-
-      Plato::ScalarMultiVectorT<StrainScalarType>
-        tStrain("strain",tNumCells,mNumVoigtTerms);
-
-      Plato::ScalarArray3DT<ConfigScalarType>
-        tGradient("gradient",tNumCells,mNumNodesPerCell,mSpaceDim);
-
-      Plato::ScalarMultiVectorT<ResultScalarType>
-        tStress("stress",tNumCells,mNumVoigtTerms);
-
-      Plato::ScalarMultiVectorT<StateDotDotScalarType>
-        tAccelerationGP("acceleration at Gauss point", tNumCells, mSpaceDim);
-
-      Plato::ScalarMultiVectorT<ResultScalarType>
-        tInertialContentGP("Inertial content at Gauss point", tNumCells, mSpaceDim);
-
-      auto tBasisFunctions = mCubatureRule->getBasisFunctions();
-
-      auto tQuadratureWeight = mCubatureRule->getCubWeight();
-      auto& tApplyStressWeighting = mApplyStressWeighting;
-      auto& tApplyMassWeighting = mApplyMassWeighting;
-      Kokkos::parallel_for(Kokkos::RangePolicy<>(0, tNumCells), KOKKOS_LAMBDA(const Plato::OrdinalType & aCellOrdinal)
-      {
-        tComputeGradient(aCellOrdinal, tGradient, aConfig, tCellVolume);
-        tCellVolume(aCellOrdinal) *= tQuadratureWeight;
-
-        // compute strain
-        tComputeVoigtStrain(aCellOrdinal, tStrain, aState, tGradient);
-
-        // compute stress
-        tComputeVoigtStress(aCellOrdinal, tStress, tStrain);
-
-        // apply weighting
-        tApplyStressWeighting(aCellOrdinal, tStress, aControl);
-
-        // compute stress divergence
-        tComputeStressDivergence(aCellOrdinal, aResult, tStress, tGradient, tCellVolume);
-
-        // compute accelerations at gausspoints
-        tInterpolateFromNodal(aCellOrdinal, tBasisFunctions, aStateDotDot, tAccelerationGP);
-
-        // compute inertia at gausspoints
-        tInertialContent(aCellOrdinal, tInertialContentGP, tAccelerationGP);
-
-        // apply weighting
-        tApplyMassWeighting(aCellOrdinal, tInertialContentGP, aControl);
-
-        // project to nodes
-        tProjectInertialContent(aCellOrdinal, tCellVolume, tBasisFunctions, tInertialContentGP, aResult);
-
-      }, "Compute Residual");
-
-     if( std::count(mPlottable.begin(),mPlottable.end(),"stress") ) toMap(mDataMap, tStress, "stress", mSpatialDomain);
-     if( std::count(mPlottable.begin(),mPlottable.end(),"strain") ) toMap(mDataMap, tStress, "strain", mSpatialDomain);
-
-      if( mBodyLoads != nullptr )
-      {
-          mBodyLoads->get( mSpatialDomain, aState, aControl, aResult, -1.0 );
-      }
-    }
-    /**************************************************************************/
-    void
-    evaluateWithDamping(
-        const Plato::ScalarMultiVectorT< StateScalarType       > & aState,
-        const Plato::ScalarMultiVectorT< StateDotScalarType    > & aStateDot,
-        const Plato::ScalarMultiVectorT< StateDotDotScalarType > & aStateDotDot,
-        const Plato::ScalarMultiVectorT< ControlScalarType     > & aControl,
-        const Plato::ScalarArray3DT    < ConfigScalarType      > & aConfig,
-              Plato::ScalarMultiVectorT< ResultScalarType      > & aResult,
-              Plato::Scalar aTimeStep = 0.0,
-              Plato::Scalar aCurrentTime = 0.0
-    ) const
-    /**************************************************************************/
-    {
-      using SimplexPhysics = typename Plato::SimplexMechanics<mSpaceDim>;
-      using StrainScalarType =
-          typename Plato::fad_type_t<SimplexPhysics, StateScalarType, ConfigScalarType>;
-      using VelGradScalarType =
-          typename Plato::fad_type_t<SimplexPhysics, StateDotScalarType, ConfigScalarType>;
-      auto tNumCells = mSpatialDomain.numCells();
-
-      Plato::ComputeGradientWorkset<mSpaceDim> tComputeGradient;
-      Plato::Strain<mSpaceDim>                 tComputeVoigtStrain;
-      Plato::RayleighStress<mSpaceDim>         tComputeVoigtStress(mMaterialModel);
-      Plato::StressDivergence<mSpaceDim>       tComputeStressDivergence;
-      Plato::InertialContent<mSpaceDim>        tInertialContent(mMaterialModel);
-
-      Plato::ProjectToNode<mSpaceDim, mNumDofsPerNode>        tProjectInertialContent;
-
-      Plato::InterpolateFromNodal<mSpaceDim, mNumDofsPerNode, /*offset=*/0, mSpaceDim> tInterpolateFromNodal;
-
-      Plato::ScalarVectorT<ConfigScalarType>
-        tCellVolume("cell weight",tNumCells);
-
-      Plato::ScalarMultiVectorT<StrainScalarType>
-        tStrain("strain",tNumCells,mNumVoigtTerms);
-
-      Plato::ScalarMultiVectorT<VelGradScalarType>
-        tVelGrad("velocity gradient", tNumCells, mNumVoigtTerms);
-
-      Plato::ScalarArray3DT<ConfigScalarType>
-        tGradient("gradient", tNumCells, mNumNodesPerCell, mSpaceDim);
-
-      Plato::ScalarMultiVectorT<ResultScalarType>
-        tStress("stress", tNumCells, mNumVoigtTerms);
-
-      Plato::ScalarMultiVectorT<StateDotDotScalarType>
-        tAccelerationGP("acceleration at Gauss point", tNumCells, mSpaceDim);
-
-      Plato::ScalarMultiVectorT<StateDotScalarType>
-        tVelocityGP("velocity at Gauss point", tNumCells, mSpaceDim);
-
-      Plato::ScalarMultiVectorT<ResultScalarType>
-        tInertialContentGP("Inertial content at Gauss point", tNumCells, mSpaceDim);
-
-      auto tBasisFunctions = mCubatureRule->getBasisFunctions();
-
-      auto tQuadratureWeight = mCubatureRule->getCubWeight();
-      auto& tApplyStressWeighting = mApplyStressWeighting;
-      auto& tApplyMassWeighting = mApplyMassWeighting;
-      Kokkos::parallel_for(Kokkos::RangePolicy<>(0, tNumCells), KOKKOS_LAMBDA(const Plato::OrdinalType & aCellOrdinal)
-      {
-        tComputeGradient(aCellOrdinal, tGradient, aConfig, tCellVolume);
-        tCellVolume(aCellOrdinal) *= tQuadratureWeight;
-
-        // compute strain
-        tComputeVoigtStrain(aCellOrdinal, tStrain, aState, tGradient);
-
-        // compute velocity gradient
-        tComputeVoigtStrain(aCellOrdinal, tVelGrad, aStateDot, tGradient);
-
-        // compute stress
-        tComputeVoigtStress(aCellOrdinal, tStress, tStrain, tVelGrad);
-
-        // apply weighting
-        tApplyStressWeighting(aCellOrdinal, tStress, aControl);
-
-        // compute stress divergence
-        tComputeStressDivergence(aCellOrdinal, aResult, tStress, tGradient, tCellVolume);
-
-        // compute accelerations at gausspoints
-        tInterpolateFromNodal(aCellOrdinal, tBasisFunctions, aStateDotDot, tAccelerationGP);
-
-        // compute velocities at gausspoints
-        tInterpolateFromNodal(aCellOrdinal, tBasisFunctions, aStateDot, tVelocityGP);
-
-        // compute inertia at gausspoints
-        tInertialContent(aCellOrdinal, tInertialContentGP, tVelocityGP, tAccelerationGP);
-
-        // apply weighting
-        tApplyMassWeighting(aCellOrdinal, tInertialContentGP, aControl);
-
-        // project to nodes
-        tProjectInertialContent(aCellOrdinal, tCellVolume, tBasisFunctions, tInertialContentGP, aResult);
-
-      }, "Compute Residual");
-
-     if( std::count(mPlottable.begin(),mPlottable.end(),"stress") ) toMap(mDataMap, tStress, "stress", mSpatialDomain);
-     if( std::count(mPlottable.begin(),mPlottable.end(),"strain") ) toMap(mDataMap, tStress, "strain", mSpatialDomain);
-     if( std::count(mPlottable.begin(),mPlottable.end(),"velgrad") ) toMap(mDataMap, tStress, "velgrad", mSpatialDomain);
-
-      if( mBodyLoads != nullptr )
-      {
-          mBodyLoads->get( mSpatialDomain, aState, aControl, aResult, -1.0 );
-      }
-    }
-    /**************************************************************************/
-    void
-    evaluate_boundary(
-        const Plato::SpatialModel                                & aSpatialModel,
-        const Plato::ScalarMultiVectorT< StateScalarType       > & aState,
-        const Plato::ScalarMultiVectorT< StateDotScalarType    > & aStateDot,
-        const Plato::ScalarMultiVectorT< StateDotDotScalarType > & aStateDotDot,
-        const Plato::ScalarMultiVectorT< ControlScalarType     > & aControl,
-        const Plato::ScalarArray3DT    < ConfigScalarType      > & aConfig,
-              Plato::ScalarMultiVectorT< ResultScalarType      > & aResult,
-              Plato::Scalar aTimeStep = 0.0,
-              Plato::Scalar aCurrentTime = 0.0
-    ) const override
-    /**************************************************************************/
-    {
-        if( mBoundaryLoads != nullptr )
-        {
-            mBoundaryLoads->get(aSpatialModel, aState, aControl, aConfig, aResult, -1.0, aCurrentTime );
-        }
-    }
-};
-
->>>>>>> 2973d7f8
 #endif