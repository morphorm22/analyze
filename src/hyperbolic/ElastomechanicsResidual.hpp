--- conflicted
+++ resolved
@@ -313,20 +313,11 @@
           typename Plato::fad_type_t<SimplexPhysics, StateDotScalarType, ConfigScalarType>;
       auto tNumCells = mSpatialDomain.numCells();
 
-<<<<<<< HEAD
       Plato::ComputeGradientWorkset<mSpaceDim> tComputeGradient;
       Plato::Strain<mSpaceDim>                 tComputeVoigtStrain;
-      Plato::Hyperbolic::HyperbolicLinearStress
-          <EvaluationType, SimplexPhysics>     tComputeVoigtStress(mMaterialModel);
+      Plato::RayleighStress<mSpaceDim>         tComputeVoigtStress(mMaterialModel);
       Plato::StressDivergence<mSpaceDim>       tComputeStressDivergence;
       Plato::InertialContent<mSpaceDim>        tInertialContent(mMaterialModel);
-=======
-      Plato::ComputeGradientWorkset<SpaceDim> tComputeGradient;
-      Plato::Strain<SpaceDim>                 tComputeVoigtStrain;
-      Plato::RayleighStress<SpaceDim>         tComputeVoigtStress(mMaterialModel);
-      Plato::StressDivergence<SpaceDim>       tComputeStressDivergence;
-      Plato::InertialContent<SpaceDim>        tInertialContent(mMaterialModel);
->>>>>>> a7337167
 
       Plato::ProjectToNode<mSpaceDim, mNumDofsPerNode>        tProjectInertialContent;
 
