--- conflicted
+++ resolved
@@ -53,20 +53,12 @@
     *   \param aStateValues      cell interpolated state at the cubature points 
     *
     *******************************************************************************/
-<<<<<<< HEAD
     template<typename StateType>
-    DEVICE_TYPE inline StateType
+    KOKKOS_INLINE_FUNCTION StateType
     operator()(
         const Plato::OrdinalType                   & aCellOrdinal,
         const Plato::Array<mNumNodesPerCell>       & aBasisFunctions,
         const Plato::ScalarMultiVectorT<StateType> & aNodalCellStates) const
-=======
-    template<typename InStateType, typename OutStateType>
-    KOKKOS_INLINE_FUNCTION void operator()(const Plato::OrdinalType & aCellOrdinal,
-                                       const Plato::ScalarVector & aBasisFunctions,
-                                       const Plato::ScalarMultiVectorT<InStateType> & aNodalCellStates,
-                                       const Plato::ScalarVectorT<OutStateType> & aStateValues) const
->>>>>>> 2973d7f8
     {
         StateType tStateValue = 0.0;
 
@@ -79,7 +71,7 @@
     }
 
     template<typename InStateType, typename OutStateType>
-    DEVICE_TYPE inline void
+    KOKKOS_INLINE_FUNCTION void
     operator()(
         const Plato::OrdinalType                     & aCellOrdinal,
         const Plato::Array<mNumNodesPerCell>         & aBasisFunctions,
@@ -112,19 +104,12 @@
     *
     *******************************************************************************/
     template<typename InStateType, typename OutStateType>
-<<<<<<< HEAD
-    DEVICE_TYPE inline void
+    KOKKOS_INLINE_FUNCTION void
     operator()(
         const Plato::OrdinalType                     & aCellOrdinal,
         const Plato::Array<mNumNodesPerCell>         & aBasisFunctions,
         const Plato::ScalarMultiVectorT<InStateType> & aNodalCellStates,
               Plato::Array<NumDofs, OutStateType>    & aStateValues) const
-=======
-    KOKKOS_INLINE_FUNCTION void operator()(const Plato::OrdinalType & aCellOrdinal,
-                                       const Plato::ScalarVector & aBasisFunctions,
-                                       const Plato::ScalarMultiVectorT<InStateType> & aNodalCellStates,
-                                       const Plato::ScalarMultiVectorT<OutStateType> & aStateValues) const
->>>>>>> 2973d7f8
     {
         for(Plato::OrdinalType tDofIndex = 0; tDofIndex < NumDofs; tDofIndex++)
         {
