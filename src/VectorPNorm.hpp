--- conflicted
+++ resolved
@@ -19,8 +19,7 @@
 public:
 
     template<typename ResultScalarType, typename VectorScalarType, typename VolumeScalarType>
-<<<<<<< HEAD
-    DEVICE_TYPE inline void
+    KOKKOS_INLINE_FUNCTION void
     operator()(
       Plato::OrdinalType                          aCellOrdinal,
       Plato::ScalarVectorT<ResultScalarType>      aPnorm,
@@ -28,13 +27,6 @@
       Plato::OrdinalType                          aPvalue,
       Plato::ScalarVectorT<VolumeScalarType>      aCellVolume
     ) const
-=======
-    KOKKOS_INLINE_FUNCTION void operator()(Plato::OrdinalType aCellOrdinal,
-                                       Plato::ScalarVectorT<ResultScalarType> aPnorm,
-                                       Plato::ScalarMultiVectorT<VectorScalarType> aArgVector,
-                                       Plato::OrdinalType aPvalue,
-                                       Plato::ScalarVectorT<VolumeScalarType> aCellVolume) const
->>>>>>> 2973d7f8
     {
         // compute scalar product
         //
@@ -48,7 +40,7 @@
     }
 
     template<typename ResultScalarType, typename VectorScalarType, typename VolumeScalarType>
-    DEVICE_TYPE inline void
+    KOKKOS_INLINE_FUNCTION void
     operator()(
       Plato::OrdinalType                           aCellOrdinal,
       Plato::ScalarVectorT<ResultScalarType>       aPnorm,
