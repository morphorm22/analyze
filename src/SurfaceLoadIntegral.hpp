/*
 * SurfaceLoadIntegral.hpp
 *
 *  Created on: Mar 15, 2020
 */

#pragma once

#include "FadTypes.hpp"
#include "SpatialModel.hpp"
#include "SurfaceArea.hpp"

namespace Plato
{

/***************************************************************************//**
 * \brief Class for the evaluation of natural boundary condition surface integrals
 * of type: UNIFORM and UNIFORM COMPONENT.
 *
 * \tparam ElementType  Element type (e.g., MechanicsElement<Tet10>)
 * \tparam DofsPerNode  number degrees of freedom per node
 * \tparam DofOffset    degrees of freedom offset
 *
*******************************************************************************/
template<
  typename ElementType,
  Plato::OrdinalType NumDofs=ElementType::mNumSpatialDims,
  Plato::OrdinalType DofsPerNode=NumDofs,
  Plato::OrdinalType DofOffset=0 >
class SurfaceLoadIntegral
{
private:
    const std::string mSideSetName; /*!< side set name */
    const Plato::Array<NumDofs> mFlux; /*!< force vector values */

public:
    /******************************************************************************//**
     * \brief Constructor
     **********************************************************************************/
    SurfaceLoadIntegral(const std::string & aSideSetName, const Plato::Array<NumDofs>& aFlux);

    /***************************************************************************//**
     * \brief Evaluate natural boundary condition surface integrals.
     *
     * \tparam StateScalarType   state forward automatically differentiated (FAD) type
     * \tparam ControlScalarType control FAD type
     * \tparam ConfigScalarType  configuration FAD type
     * \tparam ResultScalarType  result FAD type
     *
     * \param [in]  aSpatialModel Plato spatial model
     * \param [in]  aState        2-D view of state variables.
     * \param [in]  aControl      2-D view of control variables.
     * \param [in]  aConfig       3-D view of configuration variables.
     * \param [out] aResult       Assembled vector to which the boundary terms will be added
     * \param [in]  aScale        scalar multiplier
     *
    *******************************************************************************/
    template<typename StateScalarType,
             typename ControlScalarType,
             typename ConfigScalarType,
             typename ResultScalarType>
    void operator()(
        const Plato::SpatialModel                          & aSpatialModel,
        const Plato::ScalarMultiVectorT<  StateScalarType> & aState,
        const Plato::ScalarMultiVectorT<ControlScalarType> & aControl,
        const Plato::ScalarArray3DT    < ConfigScalarType> & aConfig,
        const Plato::ScalarMultiVectorT< ResultScalarType> & aResult,
              Plato::Scalar aScale) const;
};
// class SurfaceLoadIntegral

/***************************************************************************//**
 * \brief SurfaceLoadIntegral::SurfaceLoadIntegral constructor definition
*******************************************************************************/
template<typename ElementType, Plato::OrdinalType NumDofs, Plato::OrdinalType DofsPerNode, Plato::OrdinalType DofOffset>
SurfaceLoadIntegral<ElementType, NumDofs, DofsPerNode, DofOffset>::SurfaceLoadIntegral
(const std::string & aSideSetName, const Plato::Array<NumDofs>& aFlux) :
    mSideSetName(aSideSetName),
    mFlux(aFlux)
{
}
// class SurfaceLoadIntegral::SurfaceLoadIntegral

/***************************************************************************//**
 * \brief SurfaceLoadIntegral::operator() function definition
*******************************************************************************/
template<typename ElementType, Plato::OrdinalType NumDofs, Plato::OrdinalType DofsPerNode, Plato::OrdinalType DofOffset>
template<typename StateScalarType,
         typename ControlScalarType,
         typename ConfigScalarType,
         typename ResultScalarType>
void SurfaceLoadIntegral<ElementType, NumDofs, DofsPerNode, DofOffset>::operator()(
    const Plato::SpatialModel                          & aSpatialModel,
    const Plato::ScalarMultiVectorT<  StateScalarType> & aState,
    const Plato::ScalarMultiVectorT<ControlScalarType> & aControl,
    const Plato::ScalarArray3DT    < ConfigScalarType> & aConfig,
    const Plato::ScalarMultiVectorT< ResultScalarType> & aResult,
          Plato::Scalar aScale
) const
{
    auto tElementOrds = aSpatialModel.Mesh->GetSideSetElements(mSideSetName);
    auto tNodeOrds = aSpatialModel.Mesh->GetSideSetLocalNodes(mSideSetName);
    Plato::OrdinalType tNumFaces = tElementOrds.size();

    Plato::SurfaceArea<ElementType> surfaceArea;

    auto tFlux = mFlux;
<<<<<<< HEAD
    auto tCubatureWeights = ElementType::Face::getCubWeights();
    auto tCubaturePoints  = ElementType::Face::getCubPoints();
    auto tNumPoints = tCubatureWeights.size();

    Kokkos::parallel_for(Kokkos::MDRangePolicy<Kokkos::Rank<2>>({0,0},{tNumFaces, tNumPoints}),
    LAMBDA_EXPRESSION(const Plato::OrdinalType & aSideOrdinal, const Plato::OrdinalType & aPointOrdinal)
=======
    auto tCubatureWeight = mCubatureRule.getCubWeight();
    auto tBasisFunctions = mCubatureRule.getBasisFunctions();
    if(std::isfinite(tCubatureWeight) == false)
    {
        ANALYZE_THROWERR("Natural Boundary Condition: A non-finite cubature weight was detected.")
    }
    auto tCubWeightTimesScale = aScale * tCubatureWeight;
    Kokkos::parallel_for(Kokkos::RangePolicy<>(0,tNumFaces), KOKKOS_LAMBDA(const Plato::OrdinalType & aSideOrdinal)
>>>>>>> 2973d7f8
    {
      auto tElementOrdinal = tElementOrds(aSideOrdinal);

      Plato::Array<ElementType::mNumNodesPerFace, Plato::OrdinalType> tLocalNodeOrds;
      for( Plato::OrdinalType tNodeOrd=0; tNodeOrd<ElementType::mNumNodesPerFace; tNodeOrd++)
      {
          tLocalNodeOrds(tNodeOrd) = tNodeOrds(aSideOrdinal*ElementType::mNumNodesPerFace+tNodeOrd);
      }

      auto tCubatureWeight = tCubatureWeights(aPointOrdinal);
      auto tCubaturePoint = tCubaturePoints(aPointOrdinal);
      auto tBasisValues = ElementType::Face::basisValues(tCubaturePoint);
      auto tBasisGrads  = ElementType::Face::basisGrads(tCubaturePoint);

      ResultScalarType tSurfaceArea(0.0);
      surfaceArea(tElementOrdinal, tLocalNodeOrds, tBasisGrads, aConfig, tSurfaceArea);
      tSurfaceArea *= aScale;
      tSurfaceArea *= tCubatureWeight;

      // project into aResult workset
      for( Plato::OrdinalType tNode=0; tNode<ElementType::mNumNodesPerFace; tNode++)
      {
          for( Plato::OrdinalType tDof=0; tDof<NumDofs; tDof++)
          {
              auto tElementDofOrdinal = tLocalNodeOrds[tNode] * DofsPerNode + tDof + DofOffset;
              ResultScalarType tResult = tBasisValues(tNode)*tFlux[tDof]*tSurfaceArea;
              Kokkos::atomic_add(&aResult(tElementOrdinal,tElementDofOrdinal), tResult);
          }
      }
    }, "surface load integral");
}
// class SurfaceLoadIntegral::operator()

}
// namespace Plato<|MERGE_RESOLUTION|>--- conflicted
+++ resolved
@@ -105,23 +105,12 @@
     Plato::SurfaceArea<ElementType> surfaceArea;
 
     auto tFlux = mFlux;
-<<<<<<< HEAD
     auto tCubatureWeights = ElementType::Face::getCubWeights();
     auto tCubaturePoints  = ElementType::Face::getCubPoints();
     auto tNumPoints = tCubatureWeights.size();
 
     Kokkos::parallel_for(Kokkos::MDRangePolicy<Kokkos::Rank<2>>({0,0},{tNumFaces, tNumPoints}),
-    LAMBDA_EXPRESSION(const Plato::OrdinalType & aSideOrdinal, const Plato::OrdinalType & aPointOrdinal)
-=======
-    auto tCubatureWeight = mCubatureRule.getCubWeight();
-    auto tBasisFunctions = mCubatureRule.getBasisFunctions();
-    if(std::isfinite(tCubatureWeight) == false)
-    {
-        ANALYZE_THROWERR("Natural Boundary Condition: A non-finite cubature weight was detected.")
-    }
-    auto tCubWeightTimesScale = aScale * tCubatureWeight;
-    Kokkos::parallel_for(Kokkos::RangePolicy<>(0,tNumFaces), KOKKOS_LAMBDA(const Plato::OrdinalType & aSideOrdinal)
->>>>>>> 2973d7f8
+    KOKKOS_LAMBDA(const Plato::OrdinalType & aSideOrdinal, const Plato::OrdinalType & aPointOrdinal)
     {
       auto tElementOrdinal = tElementOrds(aSideOrdinal);
 
