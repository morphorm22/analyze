<<<<<<< HEAD
#include "Plato_AugLagStressCriterion_decl.hpp"
#ifndef PLATOANALYZE_USE_EXPLICIT_INSTANTIATION
#include "Plato_AugLagStressCriterion_def.hpp"
=======
/*
 * Plato_AugLagStressCriterion.hpp
 *
 *  Created on: Feb 12, 2019
 */

#pragma once

#include <algorithm>

#include "ImplicitFunctors.hpp"
#include "ElasticModelFactory.hpp"

#include "Simp.hpp"
#include "BLAS1.hpp"
#include "ToMap.hpp"
#include "Strain.hpp"
#include "WorksetBase.hpp"
#include "LinearStress.hpp"
#include "SimplexFadTypes.hpp"
#include "PlatoMathHelpers.hpp"
#include "Plato_TopOptFunctors.hpp"
#include "VonMisesYieldFunction.hpp"
#include "elliptic/AbstractScalarFunction.hpp"
#include "LinearTetCubRuleDegreeOne.hpp"

namespace Plato
{

/******************************************************************************//**
 * \brief Augmented Lagrangian stress constraint criterion
 *
 * This implementation is based on recent work by Prof. Glaucio Paulino research
 * group at Georgia Institute of Technology. Reference will be provided as soon as
 * it becomes available.
 *
**********************************************************************************/
template<typename EvaluationType>
class AugLagStressCriterion :
        public Plato::SimplexMechanics<EvaluationType::SpatialDim>,
        public Plato::Elliptic::AbstractScalarFunction<EvaluationType>
{
private:
    static constexpr Plato::OrdinalType mSpaceDim = EvaluationType::SpatialDim; /*!< spatial dimensions */
    static constexpr Plato::OrdinalType mNumVoigtTerms = Plato::SimplexMechanics<mSpaceDim>::mNumVoigtTerms; /*!< number of Voigt terms */
    static constexpr Plato::OrdinalType mNumNodesPerCell = Plato::SimplexMechanics<mSpaceDim>::mNumNodesPerCell; /*!< number of nodes per cell/element */

    using Plato::Elliptic::AbstractScalarFunction<EvaluationType>::mSpatialDomain; /*!< mesh database */
    using Plato::Elliptic::AbstractScalarFunction<EvaluationType>::mDataMap; /*!< PLATO Engine output database */
    using Plato::Elliptic::AbstractScalarFunction<EvaluationType>::mFunctionName;

    using StateT   = typename EvaluationType::StateScalarType;   /*!< state variables automatic differentiation type */
    using ConfigT  = typename EvaluationType::ConfigScalarType;  /*!< configuration variables automatic differentiation type */
    using ResultT  = typename EvaluationType::ResultScalarType;  /*!< result variables automatic differentiation type */
    using ControlT = typename EvaluationType::ControlScalarType; /*!< control variables automatic differentiation type */

    using FunctionBaseType = Plato::Elliptic::AbstractScalarFunction<EvaluationType>;
    using CubatureType = Plato::LinearTetCubRuleDegreeOne<mSpaceDim>;

    Plato::Scalar mPenalty; /*!< penalty parameter in SIMP model */
    Plato::Scalar mStressLimit; /*!< stress limit/upper bound */
    Plato::Scalar mAugLagPenalty; /*!< augmented Lagrangian penalty */
    Plato::Scalar mMinErsatzValue; /*!< minimum ersatz material value in SIMP model */
    Plato::Scalar mCellMaterialDensity; /*!< material density */
    Plato::Scalar mAugLagPenaltyUpperBound; /*!< upper bound on augmented Lagrangian penalty */
    Plato::Scalar mMassMultipliersLowerBound; /*!< lower bound on mass multipliers */
    Plato::Scalar mMassMultipliersUpperBound; /*!< upper bound on mass multipliers */
    Plato::Scalar mMassNormalizationMultiplier; /*!< normalization multipliers for mass criterion */
    Plato::Scalar mInitialMassMultipliersValue; /*!< initial value for mass multipliers */
    Plato::Scalar mInitialLagrangeMultipliersValue; /*!< initial value for Lagrange multipliers */
    Plato::Scalar mAugLagPenaltyExpansionMultiplier; /*!< expansion parameter for augmented Lagrangian penalty */
    Plato::Scalar mMassMultiplierUpperBoundReductionParam; /*!< reduction parameter for upper bound on mass multipliers */

    Plato::ScalarVector mMassMultipliers; /*!< mass multipliers */
    Plato::ScalarVector mLagrangeMultipliers; /*!< Lagrange multipliers */
    Plato::Matrix<mNumVoigtTerms, mNumVoigtTerms> mCellStiffMatrix; /*!< cell/element Lame constants matrix */

private:
    /******************************************************************************//**
     * \brief Allocate member data
     * \param [in] aInputParams input parameters database
    **********************************************************************************/
    void initialize(Teuchos::ParameterList & aInputParams)
    {
        auto tMaterialName = mSpatialDomain.getMaterialName();

        Plato::ElasticModelFactory<mSpaceDim> tMaterialModelFactory(aInputParams);
        auto tMaterialModel = tMaterialModelFactory.create(tMaterialName);
        mCellStiffMatrix = tMaterialModel->getStiffnessMatrix();

        Teuchos::ParameterList tMaterialModelsInputs = aInputParams.sublist("Material Models");
        Teuchos::ParameterList tMaterialModelInputs = tMaterialModelsInputs.sublist(tMaterialName);
        mCellMaterialDensity = tMaterialModelInputs.get<Plato::Scalar>("Density", 1.0);

        this->readInputs(aInputParams);

        Plato::blas1::fill(mInitialMassMultipliersValue, mMassMultipliers);
        Plato::blas1::fill(mInitialLagrangeMultipliersValue, mLagrangeMultipliers);
    }

    /******************************************************************************//**
     * \brief Read user inputs
     * \param [in] aInputParams input parameters database
    **********************************************************************************/
    void readInputs(Teuchos::ParameterList & aInputParams)
    {
        Teuchos::ParameterList & tParams = aInputParams.sublist("Criteria").get<Teuchos::ParameterList>(mFunctionName);
        mPenalty = tParams.get<Plato::Scalar>("SIMP penalty", 3.0);
        mStressLimit = tParams.get<Plato::Scalar>("Stress Limit", 1.0);
        mAugLagPenalty = tParams.get<Plato::Scalar>("Initial Penalty", 0.1);
        mMinErsatzValue = tParams.get<Plato::Scalar>("Min. Ersatz Material", 1e-9);
        mAugLagPenaltyUpperBound = tParams.get<Plato::Scalar>("Penalty Upper Bound", 100.0);
        mMassMultipliersLowerBound = tParams.get<Plato::Scalar>("Mass Multiplier Lower Bound", 0.0);
        mMassMultipliersUpperBound = tParams.get<Plato::Scalar>("Mass Multiplier Upper Bound", 4.0);
        mInitialMassMultipliersValue = tParams.get<Plato::Scalar>("Initial Mass Multiplier", 1.0);
        mMassNormalizationMultiplier = tParams.get<Plato::Scalar>("Mass Normalization Multiplier", 1.0);
        mInitialLagrangeMultipliersValue = tParams.get<Plato::Scalar>("Initial Lagrange Multiplier", 0.01);
        mAugLagPenaltyExpansionMultiplier = tParams.get<Plato::Scalar>("Penalty Expansion Multiplier", 1.05);
        mMassMultiplierUpperBoundReductionParam = tParams.get<Plato::Scalar>("Mass Multiplier Reduction Multiplier", 0.95);
    }

    /******************************************************************************//**
     * \brief Update augmented Lagrangian penalty and upper bound on mass multipliers.
    **********************************************************************************/
    void updateAugLagPenaltyMultipliers()
    {
        mAugLagPenalty = mAugLagPenaltyExpansionMultiplier * mAugLagPenalty;
        mAugLagPenalty = std::min(mAugLagPenalty, mAugLagPenaltyUpperBound);
        mMassMultipliersUpperBound = mMassMultipliersUpperBound * mMassMultiplierUpperBoundReductionParam;
    }

public:
    /******************************************************************************//**
     * \brief Primary constructor
     * \param [in] aSpatialDomain Plato Analyze spatial domain
     * \param [in] aDataMap Plato Analyze data map
     * \param [in] aInputParams input parameters database
     **********************************************************************************/
    AugLagStressCriterion(
        const Plato::SpatialDomain & aSpatialDomain,
              Plato::DataMap & aDataMap,
              Teuchos::ParameterList & aInputParams,
        const std::string& aFunctionName
    ) :
        FunctionBaseType(aSpatialDomain, aDataMap, aFunctionName),
        mPenalty(3),
        mStressLimit(1),
        mAugLagPenalty(0.1),
        mMinErsatzValue(0.0),
        mCellMaterialDensity(1.0),
        mAugLagPenaltyUpperBound(100),
        mMassMultipliersLowerBound(0),
        mMassMultipliersUpperBound(4),
        mMassNormalizationMultiplier(1.0),
        mInitialMassMultipliersValue(1.0),
        mInitialLagrangeMultipliersValue(0.01),
        mAugLagPenaltyExpansionMultiplier(1.05),
        mMassMultiplierUpperBoundReductionParam(0.95),
        mMassMultipliers("Mass Multipliers", aSpatialDomain.Mesh->NumElements()),
        mLagrangeMultipliers("Lagrange Multipliers", aSpatialDomain.Mesh->NumElements())
    {
        this->initialize(aInputParams);
        this->computeStructuralMass();
    }

    /******************************************************************************//**
     * \brief Constructor tailored for unit testing
     * \param [in] aSpatialDomain Plato Analyze spatial domain
     * \param [in] aDataMap Plato Analyze data map
     **********************************************************************************/
    AugLagStressCriterion(
        const Plato::SpatialDomain & aSpatialDomain,
              Plato::DataMap       & aDataMap
    ) :
        FunctionBaseType(aSpatialDomain, aDataMap, "Stress Constraint"),
        mPenalty(3),
        mStressLimit(1),
        mAugLagPenalty(0.1),
        mMinErsatzValue(0.0),
        mCellMaterialDensity(1.0),
        mAugLagPenaltyUpperBound(100),
        mMassMultipliersLowerBound(0),
        mMassMultipliersUpperBound(4),
        mMassNormalizationMultiplier(1.0),
        mInitialMassMultipliersValue(0.0),
        mInitialLagrangeMultipliersValue(0.01),
        mAugLagPenaltyExpansionMultiplier(1.05),
        mMassMultiplierUpperBoundReductionParam(0.95),
        mMassMultipliers("Mass Multipliers", aSpatialDomain.Mesh->NumElements()),
        mLagrangeMultipliers("Lagrange Multipliers", aSpatialDomain.Mesh->NumElements())
    {
        Plato::blas1::fill(mInitialMassMultipliersValue, mMassMultipliers);
        Plato::blas1::fill(mInitialLagrangeMultipliersValue, mLagrangeMultipliers);
    }

    /******************************************************************************//**
     * \brief Destructor
     **********************************************************************************/
    virtual ~AugLagStressCriterion()
    {
    }

    /******************************************************************************//**
     * \brief Return augmented Lagrangian penalty multiplier
     * \return augmented Lagrangian penalty multiplier
    **********************************************************************************/
    Plato::Scalar getAugLagPenalty() const
    {
        return (mAugLagPenalty);
    }

    /******************************************************************************//**
     * \brief Return upper bound on mass multipliers
     * \return upper bound on mass multipliers
    **********************************************************************************/
    Plato::Scalar getMassMultipliersUpperBound() const
    {
        return (mMassMultipliersUpperBound);
    }

    /******************************************************************************//**
     * \brief Return multiplier used to normalized mass contribution to the objective function
     * \return upper mass normalization multiplier
    **********************************************************************************/
    Plato::Scalar getMassNormalizationMultiplier() const
    {
        return (mMassNormalizationMultiplier);
    }

    /******************************************************************************//**
     * \brief Return mass multipliers
     * \return 1D view of mass multipliers
    **********************************************************************************/
    Plato::ScalarVector getMassMultipliers() const
    {
        return (mMassMultipliers);
    }

    /******************************************************************************//**
     * \brief Return Lagrange multipliers
     * \return 1D view of Lagrange multipliers
    **********************************************************************************/
    Plato::ScalarVector getLagrangeMultipliers() const
    {
        return (mLagrangeMultipliers);
    }

    /******************************************************************************//**
     * \brief Set stress constraint limit/upper bound
     * \param [in] aInput stress constraint limit
    **********************************************************************************/
    void setStressLimit(const Plato::Scalar & aInput)
    {
        mStressLimit = aInput;
    }

    /******************************************************************************//**
     * \brief Set augmented Lagrangian function penalty multiplier
     * \param [in] aInput penalty multiplier
     **********************************************************************************/
    void setAugLagPenalty(const Plato::Scalar & aInput)
    {
        mAugLagPenalty = aInput;
    }

    /******************************************************************************//**
     * \brief Set cell material density
     * \param [in] aInput material density
     **********************************************************************************/
    void setCellMaterialDensity(const Plato::Scalar & aInput)
    {
        mCellMaterialDensity = aInput;
    }

    /******************************************************************************//**
     * \brief Set mass multipliers
     * \param [in] aInput mass multipliers
     **********************************************************************************/
    void setMassMultipliers(const Plato::ScalarVector & aInput)
    {
        assert(aInput.size() == mMassMultipliers.size());
        Plato::blas1::copy(aInput, mMassMultipliers);
    }

    /******************************************************************************//**
     * \brief Set Lagrange multipliers
     * \param [in] aInput Lagrange multipliers
     **********************************************************************************/
    void setLagrangeMultipliers(const Plato::ScalarVector & aInput)
    {
        assert(aInput.size() == mLagrangeMultipliers.size());
        Plato::blas1::copy(aInput, mLagrangeMultipliers);
    }

    /******************************************************************************//**
     * \brief Set cell material stiffness matrix
     * \param [in] aInput cell material stiffness matrix
    **********************************************************************************/
    void setCellStiffMatrix(const Plato::Matrix<mNumVoigtTerms, mNumVoigtTerms> & aInput)
    {
        mCellStiffMatrix = aInput;
    }

    /******************************************************************************//**
     * \brief Update physics-based parameters within optimization iterations
     * \param [in] aState 2D container of state variables
     * \param [in] aControl 2D container of control variables
     * \param [in] aConfig 3D container of configuration/coordinates
    **********************************************************************************/
    void updateProblem(const Plato::ScalarMultiVector & aStateWS,
                       const Plato::ScalarMultiVector & aControlWS,
                       const Plato::ScalarArray3D & aConfigWS) override
    {
        this->updateMultipliers(aStateWS, aControlWS, aConfigWS);
        this->updateAugLagPenaltyMultipliers();
    }

    /******************************************************************************//**
     * \brief Evaluate augmented Lagrangian stress constraint criterion
     * \param [in] aState 2D container of state variables
     * \param [in] aControl 2D container of control variables
     * \param [in] aConfig 3D container of configuration/coordinates
     * \param [out] aResult 1D container of cell criterion values
     * \param [in] aTimeStep time step (default = 0)
    **********************************************************************************/
    void
    evaluate(
        const Plato::ScalarMultiVectorT <StateT>   & aStateWS,
        const Plato::ScalarMultiVectorT <ControlT> & aControlWS,
        const Plato::ScalarArray3DT     <ConfigT>  & aConfigWS,
              Plato::ScalarVectorT      <ResultT>  & aResultWS,
              Plato::Scalar aTimeStep = 0.0
    ) const
    {
        using SimplexPhysics = typename Plato::SimplexMechanics<mSpaceDim>;
        using StrainT = typename Plato::fad_type_t<SimplexPhysics, StateT, ConfigT>;

        const Plato::OrdinalType tNumCells = mSpatialDomain.numCells();

        using StrainT = typename Plato::fad_type_t<Plato::SimplexMechanics<mSpaceDim>, StateT, ConfigT>;

        Plato::Strain<mSpaceDim> tCauchyStrain;
        Plato::MSIMP tSIMP(mPenalty, mMinErsatzValue);
        Plato::VonMisesYieldFunction<mSpaceDim> tVonMises;
        Plato::LinearStress<EvaluationType,
                            SimplexPhysics>      tCauchyStress(mCellStiffMatrix);
        Plato::ComputeGradientWorkset<mSpaceDim> tComputeGradient;

        Plato::ScalarVectorT<ResultT> tCellVonMises("von mises", tNumCells);
        Plato::ScalarVectorT<ConfigT> tCellVolume("cell volume", tNumCells);
        Plato::ScalarVectorT<ResultT> tOutputCellVonMises("output von mises", tNumCells);
        Plato::ScalarArray3DT<ConfigT> tGradient("gradient", tNumCells, mNumNodesPerCell, mSpaceDim);
        Plato::ScalarMultiVectorT<StrainT> tCellCauchyStrain("strain", tNumCells, mNumVoigtTerms);
        Plato::ScalarMultiVectorT<ResultT> tCellCauchyStress("stress", tNumCells, mNumVoigtTerms);

        // ****** TRANSFER MEMBER ARRAYS TO DEVICE ******
        auto tStressLimit = mStressLimit;
        auto tAugLagPenalty = mAugLagPenalty;
        auto tMassMultipliers = mMassMultipliers;
        auto tCellMaterialDensity = mCellMaterialDensity;
        auto tLagrangeMultipliers = mLagrangeMultipliers;
        auto tMassNormalizationMultiplier = mMassNormalizationMultiplier;

        // ****** COMPUTE AUGMENTED LAGRANGIAN FUNCTION ******
        CubatureType tCubatureRule;
        auto tCubWeight = tCubatureRule.getCubWeight();
        auto tBasisFunc = tCubatureRule.getBasisFunctions();
        Kokkos::parallel_for(Kokkos::RangePolicy<>(0, tNumCells), KOKKOS_LAMBDA(const Plato::OrdinalType & aCellOrdinal)
        {
            tComputeGradient(aCellOrdinal, tGradient, aConfigWS, tCellVolume);
            tCellVolume(aCellOrdinal) *= tCubWeight;
            tCauchyStrain(aCellOrdinal, tCellCauchyStrain, aStateWS, tGradient);
            tCauchyStress(aCellOrdinal, tCellCauchyStress, tCellCauchyStrain);

            // Compute 3D Von Mises Yield Criterion
            tVonMises(aCellOrdinal, tCellCauchyStress, tCellVonMises);

            // Compute Von Mises stress constraint residual
            ResultT tVonMisesOverStressLimit = tCellVonMises(aCellOrdinal) / tStressLimit;
            ResultT tVonMisesOverLimitMinusOne = tVonMisesOverStressLimit - static_cast<Plato::Scalar>(1.0);
            ResultT tCellConstraintValue = tVonMisesOverLimitMinusOne * tVonMisesOverLimitMinusOne;

            ControlT tCellDensity = Plato::cell_density<mNumNodesPerCell>(aCellOrdinal, aControlWS);
            ControlT tPenalizedCellDensity = tSIMP(tCellDensity);
            tOutputCellVonMises(aCellOrdinal) = tPenalizedCellDensity * tCellVonMises(aCellOrdinal);
            ResultT tSuggestedPenalizedStressConstraint = tPenalizedCellDensity * tCellConstraintValue;
            ResultT tPenalizedStressConstraint = tVonMisesOverStressLimit > static_cast<ResultT>(1.0) ?
                    tSuggestedPenalizedStressConstraint : static_cast<ResultT>(0.0);

            // Compute relaxed Von Mises stress constraint
            Plato::Scalar tLambdaOverPenalty =
                    static_cast<Plato::Scalar>(-1.0) * tLagrangeMultipliers(aCellOrdinal) / tAugLagPenalty;
            ResultT tRelaxedStressConstraint = (tPenalizedStressConstraint > tLambdaOverPenalty) ?
                    tPenalizedStressConstraint : tLambdaOverPenalty;

            // Compute Von Mises stress contribution to augmented Lagrangian function
            ResultT tStressContribution = ( tLagrangeMultipliers(aCellOrdinal) +
                    static_cast<Plato::Scalar>(0.5) * tAugLagPenalty * tRelaxedStressConstraint ) * tRelaxedStressConstraint;

            // Compute mass contribution to augmented Lagrangian function
            ResultT tCellMass = Plato::cell_mass<mNumNodesPerCell>(aCellOrdinal, tBasisFunc, aControlWS);
            tCellMass *= tCellVolume(aCellOrdinal);
            ResultT tMassContribution = (tMassMultipliers(aCellOrdinal) * tCellMaterialDensity * tCellMass) / tMassNormalizationMultiplier;

            // Compute augmented Lagrangian
            aResultWS(aCellOrdinal) = tMassContribution + ( static_cast<Plato::Scalar>(1.0 / tNumCells) * tStressContribution );
        },"Compute Augmented Lagrangian Function");

        Plato::toMap(mDataMap, tOutputCellVonMises, "Vonmises");
    }

    /******************************************************************************//**
     * \brief Update Lagrange and mass multipliers
     * \param [in] aState 2D container of state variables
     * \param [in] aControl 2D container of control variables
     * \param [in] aConfig 3D container of configuration/coordinates
    **********************************************************************************/
    void
    updateMultipliers(
        const Plato::ScalarMultiVector & aStateWS,
        const Plato::ScalarMultiVector & aControlWS,
        const Plato::ScalarArray3D     & aConfigWS
    )
    {
        using SimplexPhysics = typename Plato::SimplexMechanics<mSpaceDim>;

        const Plato::OrdinalType tNumCells = mSpatialDomain.numCells();

        // Create Cauchy stress functors
        Plato::Strain<mSpaceDim> tCauchyStrain;
        Plato::MSIMP tSIMP(mPenalty, mMinErsatzValue);
        Plato::VonMisesYieldFunction<mSpaceDim> tVonMises;
        Plato::LinearStress<Plato::ResidualTypes<SimplexPhysics>,
                            SimplexPhysics>      tCauchyStress(mCellStiffMatrix);
        Plato::ComputeGradientWorkset<mSpaceDim> tComputeGradient;

        // Create test views
        Plato::ScalarVector tCellVonMises("von mises", tNumCells);
        Plato::ScalarVector tCellVolume("cell volume", tNumCells);
        Plato::ScalarVector tMassMultiplierMeasures("mass multipliers measures", tNumCells);
        Plato::ScalarArray3D tGradient("gradient", tNumCells, mNumNodesPerCell, mSpaceDim);
        Plato::ScalarMultiVector tCellCauchyStress("stress", tNumCells, mNumVoigtTerms);
        Plato::ScalarMultiVector tCellCauchyStrain("strain", tNumCells, mNumVoigtTerms);

        // ****** TRANSFER MEMBER ARRAYS TO DEVICE ******
        auto tStressLimit = mStressLimit;
        auto tAugLagPenalty = mAugLagPenalty;
        auto tMassMultipliers = mMassMultipliers;
        auto tLagrangeMultipliers = mLagrangeMultipliers;
        auto tMassMultiplierLowerBound = mMassMultipliersLowerBound;
        auto tMassMultiplierUpperBound = mMassMultipliersUpperBound;

        // ****** COMPUTE AUGMENTED LAGRANGIAN FUNCTION ******
        CubatureType tCubatureRule;
        auto tCubWeight = tCubatureRule.getCubWeight();
        Kokkos::parallel_for(Kokkos::RangePolicy<>(0, tNumCells), KOKKOS_LAMBDA(const Plato::OrdinalType & aCellOrdinal)
        {
            // Compute 3D Cauchy Stress
            tComputeGradient(aCellOrdinal, tGradient, aConfigWS, tCellVolume);
            tCellVolume(aCellOrdinal) *= tCubWeight;
            tCauchyStrain(aCellOrdinal, tCellCauchyStrain, aStateWS, tGradient);
            tCauchyStress(aCellOrdinal, tCellCauchyStress, tCellCauchyStrain);

            // Compute 3D Von Mises Yield Criterion
            tVonMises(aCellOrdinal, tCellCauchyStress, tCellVonMises);
            const Plato::Scalar tVonMisesOverStressLimit = tCellVonMises(aCellOrdinal) / tStressLimit;

            // Compute mass multiplier measure
            Plato::Scalar tCellDensity = Plato::cell_density<mNumNodesPerCell>(aCellOrdinal, aControlWS);
            tMassMultiplierMeasures(aCellOrdinal) = tVonMisesOverStressLimit * pow(tCellDensity, static_cast<Plato::Scalar>(0.5));

            // Update mass multipliers
            const Plato::Scalar tOptionOne =
                    static_cast<Plato::Scalar>(0.7) * tMassMultipliers(aCellOrdinal) - static_cast<Plato::Scalar>(0.1);
            const Plato::Scalar tOptionTwo =
                    static_cast<Plato::Scalar>(2.5) * tMassMultipliers(aCellOrdinal) + static_cast<Plato::Scalar>(0.5);
            tMassMultipliers(aCellOrdinal) = tMassMultiplierMeasures(aCellOrdinal) > static_cast<Plato::Scalar>(1.0) ?
                    Plato::max2(tOptionOne, tMassMultiplierLowerBound) : Plato::min2(tOptionTwo, tMassMultiplierUpperBound);

            // Compute Von Mises stress constraint residual
            const Plato::Scalar tVonMisesOverLimitMinusOne = tVonMisesOverStressLimit - static_cast<Plato::Scalar>(1.0);
            const Plato::Scalar tPenalizedCellDensity = tSIMP(tCellDensity);
            const Plato::Scalar tSuggestedPenalizedStressConstraint =
                    tPenalizedCellDensity * tVonMisesOverLimitMinusOne * tVonMisesOverLimitMinusOne;
            const Plato::Scalar tPenalizedStressConstraint = tVonMisesOverStressLimit > static_cast<Plato::Scalar>(1.0) ?
                    tSuggestedPenalizedStressConstraint : static_cast<Plato::Scalar>(0.0);

            // Compute relaxed stress constraint
            const Plato::Scalar tLambdaOverPenalty =
                    static_cast<Plato::Scalar>(-1.0) * tLagrangeMultipliers(aCellOrdinal) / tAugLagPenalty;
            const Plato::Scalar tRelaxedStressConstraint = Plato::max2(tPenalizedStressConstraint, tLambdaOverPenalty);

            // Update Lagrange multipliers
            const Plato::Scalar tSuggestedLagrangeMultiplier =
                    tLagrangeMultipliers(aCellOrdinal) + tAugLagPenalty * tRelaxedStressConstraint;
            tLagrangeMultipliers(aCellOrdinal) = Plato::max2(tSuggestedLagrangeMultiplier, static_cast<Plato::Scalar>(0.0));
        }, "Update Multipliers");
    }

    /******************************************************************************//**
     * \brief Compute structural mass (i.e. structural mass with ersatz densities set to one)
    **********************************************************************************/
    void computeStructuralMass()
    {
        auto tNumCells = mSpatialDomain.numCells();

        Plato::NodeCoordinate<mSpaceDim> tCoordinates(mSpatialDomain.Mesh);
        Plato::ScalarArray3D tConfig("configuration", tNumCells, mNumNodesPerCell, mSpaceDim);
        Plato::workset_config_scalar<mSpaceDim, mNumNodesPerCell>(tNumCells, tCoordinates, tConfig);
        Plato::ComputeCellVolume<mSpaceDim> tComputeCellVolume;

        Plato::ScalarVector tTotalMass("total mass", tNumCells);
        Plato::ScalarMultiVector tDensities("densities", tNumCells, mNumNodesPerCell);
        Kokkos::deep_copy(tDensities, 1.0);

        CubatureType tCubatureRule;
        auto tCellMaterialDensity = mCellMaterialDensity;
        auto tCubWeight = tCubatureRule.getCubWeight();
        auto tBasisFunc = tCubatureRule.getBasisFunctions();
        Kokkos::parallel_for(Kokkos::RangePolicy<>(0, tNumCells), KOKKOS_LAMBDA(const Plato::OrdinalType & aCellOrdinal)
        {
            Plato::Scalar tCellVolume = 0;
            tComputeCellVolume(aCellOrdinal, tConfig, tCellVolume);
            auto tCellMass = Plato::cell_mass<mNumNodesPerCell>(aCellOrdinal, tBasisFunc, tDensities);
            tTotalMass(aCellOrdinal) = tCellMass * tCellMaterialDensity * tCellVolume * tCubWeight;
        },"Compute Structural Mass");

        Plato::blas1::local_sum(tTotalMass, mMassNormalizationMultiplier);
    }
};
// class AugLagStressCriterion

}// namespace Plato

#include "Mechanics.hpp"

#ifdef PLATOANALYZE_1D
extern template class Plato::AugLagStressCriterion<Plato::ResidualTypes<Plato::SimplexMechanics<1>>>;
extern template class Plato::AugLagStressCriterion<Plato::JacobianTypes<Plato::SimplexMechanics<1>>>;
extern template class Plato::AugLagStressCriterion<Plato::GradientXTypes<Plato::SimplexMechanics<1>>>;
extern template class Plato::AugLagStressCriterion<Plato::GradientZTypes<Plato::SimplexMechanics<1>>>;
>>>>>>> 2973d7f8
#endif
<|MERGE_RESOLUTION|>--- conflicted
+++ resolved
@@ -1,548 +1,4 @@
-<<<<<<< HEAD
 #include "Plato_AugLagStressCriterion_decl.hpp"
 #ifndef PLATOANALYZE_USE_EXPLICIT_INSTANTIATION
 #include "Plato_AugLagStressCriterion_def.hpp"
-=======
-/*
- * Plato_AugLagStressCriterion.hpp
- *
- *  Created on: Feb 12, 2019
- */
-
-#pragma once
-
-#include <algorithm>
-
-#include "ImplicitFunctors.hpp"
-#include "ElasticModelFactory.hpp"
-
-#include "Simp.hpp"
-#include "BLAS1.hpp"
-#include "ToMap.hpp"
-#include "Strain.hpp"
-#include "WorksetBase.hpp"
-#include "LinearStress.hpp"
-#include "SimplexFadTypes.hpp"
-#include "PlatoMathHelpers.hpp"
-#include "Plato_TopOptFunctors.hpp"
-#include "VonMisesYieldFunction.hpp"
-#include "elliptic/AbstractScalarFunction.hpp"
-#include "LinearTetCubRuleDegreeOne.hpp"
-
-namespace Plato
-{
-
-/******************************************************************************//**
- * \brief Augmented Lagrangian stress constraint criterion
- *
- * This implementation is based on recent work by Prof. Glaucio Paulino research
- * group at Georgia Institute of Technology. Reference will be provided as soon as
- * it becomes available.
- *
-**********************************************************************************/
-template<typename EvaluationType>
-class AugLagStressCriterion :
-        public Plato::SimplexMechanics<EvaluationType::SpatialDim>,
-        public Plato::Elliptic::AbstractScalarFunction<EvaluationType>
-{
-private:
-    static constexpr Plato::OrdinalType mSpaceDim = EvaluationType::SpatialDim; /*!< spatial dimensions */
-    static constexpr Plato::OrdinalType mNumVoigtTerms = Plato::SimplexMechanics<mSpaceDim>::mNumVoigtTerms; /*!< number of Voigt terms */
-    static constexpr Plato::OrdinalType mNumNodesPerCell = Plato::SimplexMechanics<mSpaceDim>::mNumNodesPerCell; /*!< number of nodes per cell/element */
-
-    using Plato::Elliptic::AbstractScalarFunction<EvaluationType>::mSpatialDomain; /*!< mesh database */
-    using Plato::Elliptic::AbstractScalarFunction<EvaluationType>::mDataMap; /*!< PLATO Engine output database */
-    using Plato::Elliptic::AbstractScalarFunction<EvaluationType>::mFunctionName;
-
-    using StateT   = typename EvaluationType::StateScalarType;   /*!< state variables automatic differentiation type */
-    using ConfigT  = typename EvaluationType::ConfigScalarType;  /*!< configuration variables automatic differentiation type */
-    using ResultT  = typename EvaluationType::ResultScalarType;  /*!< result variables automatic differentiation type */
-    using ControlT = typename EvaluationType::ControlScalarType; /*!< control variables automatic differentiation type */
-
-    using FunctionBaseType = Plato::Elliptic::AbstractScalarFunction<EvaluationType>;
-    using CubatureType = Plato::LinearTetCubRuleDegreeOne<mSpaceDim>;
-
-    Plato::Scalar mPenalty; /*!< penalty parameter in SIMP model */
-    Plato::Scalar mStressLimit; /*!< stress limit/upper bound */
-    Plato::Scalar mAugLagPenalty; /*!< augmented Lagrangian penalty */
-    Plato::Scalar mMinErsatzValue; /*!< minimum ersatz material value in SIMP model */
-    Plato::Scalar mCellMaterialDensity; /*!< material density */
-    Plato::Scalar mAugLagPenaltyUpperBound; /*!< upper bound on augmented Lagrangian penalty */
-    Plato::Scalar mMassMultipliersLowerBound; /*!< lower bound on mass multipliers */
-    Plato::Scalar mMassMultipliersUpperBound; /*!< upper bound on mass multipliers */
-    Plato::Scalar mMassNormalizationMultiplier; /*!< normalization multipliers for mass criterion */
-    Plato::Scalar mInitialMassMultipliersValue; /*!< initial value for mass multipliers */
-    Plato::Scalar mInitialLagrangeMultipliersValue; /*!< initial value for Lagrange multipliers */
-    Plato::Scalar mAugLagPenaltyExpansionMultiplier; /*!< expansion parameter for augmented Lagrangian penalty */
-    Plato::Scalar mMassMultiplierUpperBoundReductionParam; /*!< reduction parameter for upper bound on mass multipliers */
-
-    Plato::ScalarVector mMassMultipliers; /*!< mass multipliers */
-    Plato::ScalarVector mLagrangeMultipliers; /*!< Lagrange multipliers */
-    Plato::Matrix<mNumVoigtTerms, mNumVoigtTerms> mCellStiffMatrix; /*!< cell/element Lame constants matrix */
-
-private:
-    /******************************************************************************//**
-     * \brief Allocate member data
-     * \param [in] aInputParams input parameters database
-    **********************************************************************************/
-    void initialize(Teuchos::ParameterList & aInputParams)
-    {
-        auto tMaterialName = mSpatialDomain.getMaterialName();
-
-        Plato::ElasticModelFactory<mSpaceDim> tMaterialModelFactory(aInputParams);
-        auto tMaterialModel = tMaterialModelFactory.create(tMaterialName);
-        mCellStiffMatrix = tMaterialModel->getStiffnessMatrix();
-
-        Teuchos::ParameterList tMaterialModelsInputs = aInputParams.sublist("Material Models");
-        Teuchos::ParameterList tMaterialModelInputs = tMaterialModelsInputs.sublist(tMaterialName);
-        mCellMaterialDensity = tMaterialModelInputs.get<Plato::Scalar>("Density", 1.0);
-
-        this->readInputs(aInputParams);
-
-        Plato::blas1::fill(mInitialMassMultipliersValue, mMassMultipliers);
-        Plato::blas1::fill(mInitialLagrangeMultipliersValue, mLagrangeMultipliers);
-    }
-
-    /******************************************************************************//**
-     * \brief Read user inputs
-     * \param [in] aInputParams input parameters database
-    **********************************************************************************/
-    void readInputs(Teuchos::ParameterList & aInputParams)
-    {
-        Teuchos::ParameterList & tParams = aInputParams.sublist("Criteria").get<Teuchos::ParameterList>(mFunctionName);
-        mPenalty = tParams.get<Plato::Scalar>("SIMP penalty", 3.0);
-        mStressLimit = tParams.get<Plato::Scalar>("Stress Limit", 1.0);
-        mAugLagPenalty = tParams.get<Plato::Scalar>("Initial Penalty", 0.1);
-        mMinErsatzValue = tParams.get<Plato::Scalar>("Min. Ersatz Material", 1e-9);
-        mAugLagPenaltyUpperBound = tParams.get<Plato::Scalar>("Penalty Upper Bound", 100.0);
-        mMassMultipliersLowerBound = tParams.get<Plato::Scalar>("Mass Multiplier Lower Bound", 0.0);
-        mMassMultipliersUpperBound = tParams.get<Plato::Scalar>("Mass Multiplier Upper Bound", 4.0);
-        mInitialMassMultipliersValue = tParams.get<Plato::Scalar>("Initial Mass Multiplier", 1.0);
-        mMassNormalizationMultiplier = tParams.get<Plato::Scalar>("Mass Normalization Multiplier", 1.0);
-        mInitialLagrangeMultipliersValue = tParams.get<Plato::Scalar>("Initial Lagrange Multiplier", 0.01);
-        mAugLagPenaltyExpansionMultiplier = tParams.get<Plato::Scalar>("Penalty Expansion Multiplier", 1.05);
-        mMassMultiplierUpperBoundReductionParam = tParams.get<Plato::Scalar>("Mass Multiplier Reduction Multiplier", 0.95);
-    }
-
-    /******************************************************************************//**
-     * \brief Update augmented Lagrangian penalty and upper bound on mass multipliers.
-    **********************************************************************************/
-    void updateAugLagPenaltyMultipliers()
-    {
-        mAugLagPenalty = mAugLagPenaltyExpansionMultiplier * mAugLagPenalty;
-        mAugLagPenalty = std::min(mAugLagPenalty, mAugLagPenaltyUpperBound);
-        mMassMultipliersUpperBound = mMassMultipliersUpperBound * mMassMultiplierUpperBoundReductionParam;
-    }
-
-public:
-    /******************************************************************************//**
-     * \brief Primary constructor
-     * \param [in] aSpatialDomain Plato Analyze spatial domain
-     * \param [in] aDataMap Plato Analyze data map
-     * \param [in] aInputParams input parameters database
-     **********************************************************************************/
-    AugLagStressCriterion(
-        const Plato::SpatialDomain & aSpatialDomain,
-              Plato::DataMap & aDataMap,
-              Teuchos::ParameterList & aInputParams,
-        const std::string& aFunctionName
-    ) :
-        FunctionBaseType(aSpatialDomain, aDataMap, aFunctionName),
-        mPenalty(3),
-        mStressLimit(1),
-        mAugLagPenalty(0.1),
-        mMinErsatzValue(0.0),
-        mCellMaterialDensity(1.0),
-        mAugLagPenaltyUpperBound(100),
-        mMassMultipliersLowerBound(0),
-        mMassMultipliersUpperBound(4),
-        mMassNormalizationMultiplier(1.0),
-        mInitialMassMultipliersValue(1.0),
-        mInitialLagrangeMultipliersValue(0.01),
-        mAugLagPenaltyExpansionMultiplier(1.05),
-        mMassMultiplierUpperBoundReductionParam(0.95),
-        mMassMultipliers("Mass Multipliers", aSpatialDomain.Mesh->NumElements()),
-        mLagrangeMultipliers("Lagrange Multipliers", aSpatialDomain.Mesh->NumElements())
-    {
-        this->initialize(aInputParams);
-        this->computeStructuralMass();
-    }
-
-    /******************************************************************************//**
-     * \brief Constructor tailored for unit testing
-     * \param [in] aSpatialDomain Plato Analyze spatial domain
-     * \param [in] aDataMap Plato Analyze data map
-     **********************************************************************************/
-    AugLagStressCriterion(
-        const Plato::SpatialDomain & aSpatialDomain,
-              Plato::DataMap       & aDataMap
-    ) :
-        FunctionBaseType(aSpatialDomain, aDataMap, "Stress Constraint"),
-        mPenalty(3),
-        mStressLimit(1),
-        mAugLagPenalty(0.1),
-        mMinErsatzValue(0.0),
-        mCellMaterialDensity(1.0),
-        mAugLagPenaltyUpperBound(100),
-        mMassMultipliersLowerBound(0),
-        mMassMultipliersUpperBound(4),
-        mMassNormalizationMultiplier(1.0),
-        mInitialMassMultipliersValue(0.0),
-        mInitialLagrangeMultipliersValue(0.01),
-        mAugLagPenaltyExpansionMultiplier(1.05),
-        mMassMultiplierUpperBoundReductionParam(0.95),
-        mMassMultipliers("Mass Multipliers", aSpatialDomain.Mesh->NumElements()),
-        mLagrangeMultipliers("Lagrange Multipliers", aSpatialDomain.Mesh->NumElements())
-    {
-        Plato::blas1::fill(mInitialMassMultipliersValue, mMassMultipliers);
-        Plato::blas1::fill(mInitialLagrangeMultipliersValue, mLagrangeMultipliers);
-    }
-
-    /******************************************************************************//**
-     * \brief Destructor
-     **********************************************************************************/
-    virtual ~AugLagStressCriterion()
-    {
-    }
-
-    /******************************************************************************//**
-     * \brief Return augmented Lagrangian penalty multiplier
-     * \return augmented Lagrangian penalty multiplier
-    **********************************************************************************/
-    Plato::Scalar getAugLagPenalty() const
-    {
-        return (mAugLagPenalty);
-    }
-
-    /******************************************************************************//**
-     * \brief Return upper bound on mass multipliers
-     * \return upper bound on mass multipliers
-    **********************************************************************************/
-    Plato::Scalar getMassMultipliersUpperBound() const
-    {
-        return (mMassMultipliersUpperBound);
-    }
-
-    /******************************************************************************//**
-     * \brief Return multiplier used to normalized mass contribution to the objective function
-     * \return upper mass normalization multiplier
-    **********************************************************************************/
-    Plato::Scalar getMassNormalizationMultiplier() const
-    {
-        return (mMassNormalizationMultiplier);
-    }
-
-    /******************************************************************************//**
-     * \brief Return mass multipliers
-     * \return 1D view of mass multipliers
-    **********************************************************************************/
-    Plato::ScalarVector getMassMultipliers() const
-    {
-        return (mMassMultipliers);
-    }
-
-    /******************************************************************************//**
-     * \brief Return Lagrange multipliers
-     * \return 1D view of Lagrange multipliers
-    **********************************************************************************/
-    Plato::ScalarVector getLagrangeMultipliers() const
-    {
-        return (mLagrangeMultipliers);
-    }
-
-    /******************************************************************************//**
-     * \brief Set stress constraint limit/upper bound
-     * \param [in] aInput stress constraint limit
-    **********************************************************************************/
-    void setStressLimit(const Plato::Scalar & aInput)
-    {
-        mStressLimit = aInput;
-    }
-
-    /******************************************************************************//**
-     * \brief Set augmented Lagrangian function penalty multiplier
-     * \param [in] aInput penalty multiplier
-     **********************************************************************************/
-    void setAugLagPenalty(const Plato::Scalar & aInput)
-    {
-        mAugLagPenalty = aInput;
-    }
-
-    /******************************************************************************//**
-     * \brief Set cell material density
-     * \param [in] aInput material density
-     **********************************************************************************/
-    void setCellMaterialDensity(const Plato::Scalar & aInput)
-    {
-        mCellMaterialDensity = aInput;
-    }
-
-    /******************************************************************************//**
-     * \brief Set mass multipliers
-     * \param [in] aInput mass multipliers
-     **********************************************************************************/
-    void setMassMultipliers(const Plato::ScalarVector & aInput)
-    {
-        assert(aInput.size() == mMassMultipliers.size());
-        Plato::blas1::copy(aInput, mMassMultipliers);
-    }
-
-    /******************************************************************************//**
-     * \brief Set Lagrange multipliers
-     * \param [in] aInput Lagrange multipliers
-     **********************************************************************************/
-    void setLagrangeMultipliers(const Plato::ScalarVector & aInput)
-    {
-        assert(aInput.size() == mLagrangeMultipliers.size());
-        Plato::blas1::copy(aInput, mLagrangeMultipliers);
-    }
-
-    /******************************************************************************//**
-     * \brief Set cell material stiffness matrix
-     * \param [in] aInput cell material stiffness matrix
-    **********************************************************************************/
-    void setCellStiffMatrix(const Plato::Matrix<mNumVoigtTerms, mNumVoigtTerms> & aInput)
-    {
-        mCellStiffMatrix = aInput;
-    }
-
-    /******************************************************************************//**
-     * \brief Update physics-based parameters within optimization iterations
-     * \param [in] aState 2D container of state variables
-     * \param [in] aControl 2D container of control variables
-     * \param [in] aConfig 3D container of configuration/coordinates
-    **********************************************************************************/
-    void updateProblem(const Plato::ScalarMultiVector & aStateWS,
-                       const Plato::ScalarMultiVector & aControlWS,
-                       const Plato::ScalarArray3D & aConfigWS) override
-    {
-        this->updateMultipliers(aStateWS, aControlWS, aConfigWS);
-        this->updateAugLagPenaltyMultipliers();
-    }
-
-    /******************************************************************************//**
-     * \brief Evaluate augmented Lagrangian stress constraint criterion
-     * \param [in] aState 2D container of state variables
-     * \param [in] aControl 2D container of control variables
-     * \param [in] aConfig 3D container of configuration/coordinates
-     * \param [out] aResult 1D container of cell criterion values
-     * \param [in] aTimeStep time step (default = 0)
-    **********************************************************************************/
-    void
-    evaluate(
-        const Plato::ScalarMultiVectorT <StateT>   & aStateWS,
-        const Plato::ScalarMultiVectorT <ControlT> & aControlWS,
-        const Plato::ScalarArray3DT     <ConfigT>  & aConfigWS,
-              Plato::ScalarVectorT      <ResultT>  & aResultWS,
-              Plato::Scalar aTimeStep = 0.0
-    ) const
-    {
-        using SimplexPhysics = typename Plato::SimplexMechanics<mSpaceDim>;
-        using StrainT = typename Plato::fad_type_t<SimplexPhysics, StateT, ConfigT>;
-
-        const Plato::OrdinalType tNumCells = mSpatialDomain.numCells();
-
-        using StrainT = typename Plato::fad_type_t<Plato::SimplexMechanics<mSpaceDim>, StateT, ConfigT>;
-
-        Plato::Strain<mSpaceDim> tCauchyStrain;
-        Plato::MSIMP tSIMP(mPenalty, mMinErsatzValue);
-        Plato::VonMisesYieldFunction<mSpaceDim> tVonMises;
-        Plato::LinearStress<EvaluationType,
-                            SimplexPhysics>      tCauchyStress(mCellStiffMatrix);
-        Plato::ComputeGradientWorkset<mSpaceDim> tComputeGradient;
-
-        Plato::ScalarVectorT<ResultT> tCellVonMises("von mises", tNumCells);
-        Plato::ScalarVectorT<ConfigT> tCellVolume("cell volume", tNumCells);
-        Plato::ScalarVectorT<ResultT> tOutputCellVonMises("output von mises", tNumCells);
-        Plato::ScalarArray3DT<ConfigT> tGradient("gradient", tNumCells, mNumNodesPerCell, mSpaceDim);
-        Plato::ScalarMultiVectorT<StrainT> tCellCauchyStrain("strain", tNumCells, mNumVoigtTerms);
-        Plato::ScalarMultiVectorT<ResultT> tCellCauchyStress("stress", tNumCells, mNumVoigtTerms);
-
-        // ****** TRANSFER MEMBER ARRAYS TO DEVICE ******
-        auto tStressLimit = mStressLimit;
-        auto tAugLagPenalty = mAugLagPenalty;
-        auto tMassMultipliers = mMassMultipliers;
-        auto tCellMaterialDensity = mCellMaterialDensity;
-        auto tLagrangeMultipliers = mLagrangeMultipliers;
-        auto tMassNormalizationMultiplier = mMassNormalizationMultiplier;
-
-        // ****** COMPUTE AUGMENTED LAGRANGIAN FUNCTION ******
-        CubatureType tCubatureRule;
-        auto tCubWeight = tCubatureRule.getCubWeight();
-        auto tBasisFunc = tCubatureRule.getBasisFunctions();
-        Kokkos::parallel_for(Kokkos::RangePolicy<>(0, tNumCells), KOKKOS_LAMBDA(const Plato::OrdinalType & aCellOrdinal)
-        {
-            tComputeGradient(aCellOrdinal, tGradient, aConfigWS, tCellVolume);
-            tCellVolume(aCellOrdinal) *= tCubWeight;
-            tCauchyStrain(aCellOrdinal, tCellCauchyStrain, aStateWS, tGradient);
-            tCauchyStress(aCellOrdinal, tCellCauchyStress, tCellCauchyStrain);
-
-            // Compute 3D Von Mises Yield Criterion
-            tVonMises(aCellOrdinal, tCellCauchyStress, tCellVonMises);
-
-            // Compute Von Mises stress constraint residual
-            ResultT tVonMisesOverStressLimit = tCellVonMises(aCellOrdinal) / tStressLimit;
-            ResultT tVonMisesOverLimitMinusOne = tVonMisesOverStressLimit - static_cast<Plato::Scalar>(1.0);
-            ResultT tCellConstraintValue = tVonMisesOverLimitMinusOne * tVonMisesOverLimitMinusOne;
-
-            ControlT tCellDensity = Plato::cell_density<mNumNodesPerCell>(aCellOrdinal, aControlWS);
-            ControlT tPenalizedCellDensity = tSIMP(tCellDensity);
-            tOutputCellVonMises(aCellOrdinal) = tPenalizedCellDensity * tCellVonMises(aCellOrdinal);
-            ResultT tSuggestedPenalizedStressConstraint = tPenalizedCellDensity * tCellConstraintValue;
-            ResultT tPenalizedStressConstraint = tVonMisesOverStressLimit > static_cast<ResultT>(1.0) ?
-                    tSuggestedPenalizedStressConstraint : static_cast<ResultT>(0.0);
-
-            // Compute relaxed Von Mises stress constraint
-            Plato::Scalar tLambdaOverPenalty =
-                    static_cast<Plato::Scalar>(-1.0) * tLagrangeMultipliers(aCellOrdinal) / tAugLagPenalty;
-            ResultT tRelaxedStressConstraint = (tPenalizedStressConstraint > tLambdaOverPenalty) ?
-                    tPenalizedStressConstraint : tLambdaOverPenalty;
-
-            // Compute Von Mises stress contribution to augmented Lagrangian function
-            ResultT tStressContribution = ( tLagrangeMultipliers(aCellOrdinal) +
-                    static_cast<Plato::Scalar>(0.5) * tAugLagPenalty * tRelaxedStressConstraint ) * tRelaxedStressConstraint;
-
-            // Compute mass contribution to augmented Lagrangian function
-            ResultT tCellMass = Plato::cell_mass<mNumNodesPerCell>(aCellOrdinal, tBasisFunc, aControlWS);
-            tCellMass *= tCellVolume(aCellOrdinal);
-            ResultT tMassContribution = (tMassMultipliers(aCellOrdinal) * tCellMaterialDensity * tCellMass) / tMassNormalizationMultiplier;
-
-            // Compute augmented Lagrangian
-            aResultWS(aCellOrdinal) = tMassContribution + ( static_cast<Plato::Scalar>(1.0 / tNumCells) * tStressContribution );
-        },"Compute Augmented Lagrangian Function");
-
-        Plato::toMap(mDataMap, tOutputCellVonMises, "Vonmises");
-    }
-
-    /******************************************************************************//**
-     * \brief Update Lagrange and mass multipliers
-     * \param [in] aState 2D container of state variables
-     * \param [in] aControl 2D container of control variables
-     * \param [in] aConfig 3D container of configuration/coordinates
-    **********************************************************************************/
-    void
-    updateMultipliers(
-        const Plato::ScalarMultiVector & aStateWS,
-        const Plato::ScalarMultiVector & aControlWS,
-        const Plato::ScalarArray3D     & aConfigWS
-    )
-    {
-        using SimplexPhysics = typename Plato::SimplexMechanics<mSpaceDim>;
-
-        const Plato::OrdinalType tNumCells = mSpatialDomain.numCells();
-
-        // Create Cauchy stress functors
-        Plato::Strain<mSpaceDim> tCauchyStrain;
-        Plato::MSIMP tSIMP(mPenalty, mMinErsatzValue);
-        Plato::VonMisesYieldFunction<mSpaceDim> tVonMises;
-        Plato::LinearStress<Plato::ResidualTypes<SimplexPhysics>,
-                            SimplexPhysics>      tCauchyStress(mCellStiffMatrix);
-        Plato::ComputeGradientWorkset<mSpaceDim> tComputeGradient;
-
-        // Create test views
-        Plato::ScalarVector tCellVonMises("von mises", tNumCells);
-        Plato::ScalarVector tCellVolume("cell volume", tNumCells);
-        Plato::ScalarVector tMassMultiplierMeasures("mass multipliers measures", tNumCells);
-        Plato::ScalarArray3D tGradient("gradient", tNumCells, mNumNodesPerCell, mSpaceDim);
-        Plato::ScalarMultiVector tCellCauchyStress("stress", tNumCells, mNumVoigtTerms);
-        Plato::ScalarMultiVector tCellCauchyStrain("strain", tNumCells, mNumVoigtTerms);
-
-        // ****** TRANSFER MEMBER ARRAYS TO DEVICE ******
-        auto tStressLimit = mStressLimit;
-        auto tAugLagPenalty = mAugLagPenalty;
-        auto tMassMultipliers = mMassMultipliers;
-        auto tLagrangeMultipliers = mLagrangeMultipliers;
-        auto tMassMultiplierLowerBound = mMassMultipliersLowerBound;
-        auto tMassMultiplierUpperBound = mMassMultipliersUpperBound;
-
-        // ****** COMPUTE AUGMENTED LAGRANGIAN FUNCTION ******
-        CubatureType tCubatureRule;
-        auto tCubWeight = tCubatureRule.getCubWeight();
-        Kokkos::parallel_for(Kokkos::RangePolicy<>(0, tNumCells), KOKKOS_LAMBDA(const Plato::OrdinalType & aCellOrdinal)
-        {
-            // Compute 3D Cauchy Stress
-            tComputeGradient(aCellOrdinal, tGradient, aConfigWS, tCellVolume);
-            tCellVolume(aCellOrdinal) *= tCubWeight;
-            tCauchyStrain(aCellOrdinal, tCellCauchyStrain, aStateWS, tGradient);
-            tCauchyStress(aCellOrdinal, tCellCauchyStress, tCellCauchyStrain);
-
-            // Compute 3D Von Mises Yield Criterion
-            tVonMises(aCellOrdinal, tCellCauchyStress, tCellVonMises);
-            const Plato::Scalar tVonMisesOverStressLimit = tCellVonMises(aCellOrdinal) / tStressLimit;
-
-            // Compute mass multiplier measure
-            Plato::Scalar tCellDensity = Plato::cell_density<mNumNodesPerCell>(aCellOrdinal, aControlWS);
-            tMassMultiplierMeasures(aCellOrdinal) = tVonMisesOverStressLimit * pow(tCellDensity, static_cast<Plato::Scalar>(0.5));
-
-            // Update mass multipliers
-            const Plato::Scalar tOptionOne =
-                    static_cast<Plato::Scalar>(0.7) * tMassMultipliers(aCellOrdinal) - static_cast<Plato::Scalar>(0.1);
-            const Plato::Scalar tOptionTwo =
-                    static_cast<Plato::Scalar>(2.5) * tMassMultipliers(aCellOrdinal) + static_cast<Plato::Scalar>(0.5);
-            tMassMultipliers(aCellOrdinal) = tMassMultiplierMeasures(aCellOrdinal) > static_cast<Plato::Scalar>(1.0) ?
-                    Plato::max2(tOptionOne, tMassMultiplierLowerBound) : Plato::min2(tOptionTwo, tMassMultiplierUpperBound);
-
-            // Compute Von Mises stress constraint residual
-            const Plato::Scalar tVonMisesOverLimitMinusOne = tVonMisesOverStressLimit - static_cast<Plato::Scalar>(1.0);
-            const Plato::Scalar tPenalizedCellDensity = tSIMP(tCellDensity);
-            const Plato::Scalar tSuggestedPenalizedStressConstraint =
-                    tPenalizedCellDensity * tVonMisesOverLimitMinusOne * tVonMisesOverLimitMinusOne;
-            const Plato::Scalar tPenalizedStressConstraint = tVonMisesOverStressLimit > static_cast<Plato::Scalar>(1.0) ?
-                    tSuggestedPenalizedStressConstraint : static_cast<Plato::Scalar>(0.0);
-
-            // Compute relaxed stress constraint
-            const Plato::Scalar tLambdaOverPenalty =
-                    static_cast<Plato::Scalar>(-1.0) * tLagrangeMultipliers(aCellOrdinal) / tAugLagPenalty;
-            const Plato::Scalar tRelaxedStressConstraint = Plato::max2(tPenalizedStressConstraint, tLambdaOverPenalty);
-
-            // Update Lagrange multipliers
-            const Plato::Scalar tSuggestedLagrangeMultiplier =
-                    tLagrangeMultipliers(aCellOrdinal) + tAugLagPenalty * tRelaxedStressConstraint;
-            tLagrangeMultipliers(aCellOrdinal) = Plato::max2(tSuggestedLagrangeMultiplier, static_cast<Plato::Scalar>(0.0));
-        }, "Update Multipliers");
-    }
-
-    /******************************************************************************//**
-     * \brief Compute structural mass (i.e. structural mass with ersatz densities set to one)
-    **********************************************************************************/
-    void computeStructuralMass()
-    {
-        auto tNumCells = mSpatialDomain.numCells();
-
-        Plato::NodeCoordinate<mSpaceDim> tCoordinates(mSpatialDomain.Mesh);
-        Plato::ScalarArray3D tConfig("configuration", tNumCells, mNumNodesPerCell, mSpaceDim);
-        Plato::workset_config_scalar<mSpaceDim, mNumNodesPerCell>(tNumCells, tCoordinates, tConfig);
-        Plato::ComputeCellVolume<mSpaceDim> tComputeCellVolume;
-
-        Plato::ScalarVector tTotalMass("total mass", tNumCells);
-        Plato::ScalarMultiVector tDensities("densities", tNumCells, mNumNodesPerCell);
-        Kokkos::deep_copy(tDensities, 1.0);
-
-        CubatureType tCubatureRule;
-        auto tCellMaterialDensity = mCellMaterialDensity;
-        auto tCubWeight = tCubatureRule.getCubWeight();
-        auto tBasisFunc = tCubatureRule.getBasisFunctions();
-        Kokkos::parallel_for(Kokkos::RangePolicy<>(0, tNumCells), KOKKOS_LAMBDA(const Plato::OrdinalType & aCellOrdinal)
-        {
-            Plato::Scalar tCellVolume = 0;
-            tComputeCellVolume(aCellOrdinal, tConfig, tCellVolume);
-            auto tCellMass = Plato::cell_mass<mNumNodesPerCell>(aCellOrdinal, tBasisFunc, tDensities);
-            tTotalMass(aCellOrdinal) = tCellMass * tCellMaterialDensity * tCellVolume * tCubWeight;
-        },"Compute Structural Mass");
-
-        Plato::blas1::local_sum(tTotalMass, mMassNormalizationMultiplier);
-    }
-};
-// class AugLagStressCriterion
-
-}// namespace Plato
-
-#include "Mechanics.hpp"
-
-#ifdef PLATOANALYZE_1D
-extern template class Plato::AugLagStressCriterion<Plato::ResidualTypes<Plato::SimplexMechanics<1>>>;
-extern template class Plato::AugLagStressCriterion<Plato::JacobianTypes<Plato::SimplexMechanics<1>>>;
-extern template class Plato::AugLagStressCriterion<Plato::GradientXTypes<Plato::SimplexMechanics<1>>>;
-extern template class Plato::AugLagStressCriterion<Plato::GradientZTypes<Plato::SimplexMechanics<1>>>;
->>>>>>> 2973d7f8
-#endif
+#endif