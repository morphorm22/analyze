--- conflicted
+++ resolved
@@ -150,14 +150,11 @@
 ## hyperbolic sources
 if(HYPERBOLIC)
   set(ANALYZE_SOURCES ${ANALYZE_SOURCES}
-<<<<<<< HEAD
     hyperbolic/AbstractHyperbolicLinearStress.cpp
     hyperbolic/HyperbolicLinearStress.cpp
     hyperbolic/HyperbolicLinearStressExpression.cpp
     hyperbolic/HyperbolicLinearStressFactory.cpp
-=======
     AbstractVolumetricSource.cpp
->>>>>>> a7550159
     hyperbolic/BrinkmanForces.cpp
     hyperbolic/ThermalBuoyancy.cpp
     hyperbolic/PressureResidual.cpp
