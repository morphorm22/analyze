configure_file(
  ${CMAKE_CURRENT_SOURCE_DIR}/AnalyzeConfig.hpp.in
  ${CMAKE_CURRENT_BINARY_DIR}/AnalyzeConfig.hpp
  @ONLY)

## material model sources
set(ANALYZE_SOURCES
    ParseTools.cpp
    CustomMaterial.cpp
    AbstractLinearStress.cpp
    LinearStress.cpp
    LinearStressFactory.cpp
    AbstractYieldStress.cpp
    YieldStress.cpp
    YieldStressFactory.cpp
##    ElasticModelFactory.cpp
    LinearElasticMaterial.cpp
    CubicLinearElasticMaterial.cpp
    CustomLinearElasticMaterial.cpp
    LinearElectroelasticMaterial.cpp
    IsotropicLinearElasticMaterial.cpp
    OrthotropicLinearElasticMaterial.cpp
    LinearThermoelasticMaterial.cpp
    MaterialModel.cpp
    Rank4Voigt.cpp
    IsotropicStiffness.cpp
    AbstractTMKinetics.cpp
    LinearTMKinetics.cpp
    NonLinearTMKinetics.cpp
)

if(EXPRESSION)
  set(ANALYZE_SOURCES ${ANALYZE_SOURCES}
      ExpressionEvaluator.cpp
      LinearStressExpression.cpp
      YieldStressExpression.cpp
<<<<<<< HEAD
      YieldStressFactory.cpp
      ExpressionTMKinetics.cpp
=======
>>>>>>> 8df19f65
  )
endif()

## Augmented Lagrangian sources
set(ANALYZE_SOURCES ${ANALYZE_SOURCES}
    TensileEnergyDensityLocalMeasure.cpp
    TensileEnergyDensity.cpp
    Plato_AugLagStressCriterionQuadratic.cpp
    Plato_AugLagStressCriterionGeneral.cpp
    Plato_AugLagStressCriterion.cpp
    Plato_StructuralMass.cpp
    VonMisesLocalMeasure.cpp
    ThermalVonMisesLocalMeasure.cpp
)

## Mesh constraint sources
set(ANALYZE_SOURCES ${ANALYZE_SOURCES}
    MultipointConstraints.cpp
    MultipointConstraintFactory.cpp
    TieMultipointConstraint.cpp
    PbcMultipointConstraint.cpp
)

## core sources
set(ANALYZE_SOURCES ${ANALYZE_SOURCES}
    WorkSets.cpp
    Variables.cpp
    Solutions.cpp
    AnalyzeAppUtils.cpp
    PlatoMask.cpp
    OmegaHMesh.cpp
    OmegaHMeshIO.cpp
    EngineMesh.cpp
    EngineMeshIO.cpp
    alg/ParseInput.cpp
    alg/Basis.cpp
    alg/Cubature.cpp
    alg/ParallelComm.cpp
    alg/AmgXConfigs.cpp
    alg/EpetraLinearSolver.cpp
    alg/AmgXLinearSolver.cpp
    alg/PlatoSolverFactory.cpp
)

## Stabilized VMS sources
if(STABILIZED)
  set(ANALYZE_SOURCES ${ANALYZE_SOURCES}
    EllipticVMSProblem.cpp
    StabilizedElastostaticEnergy.cpp
  )
endif()

## plasticity sources
if(PLASTICITY)
  set(ANALYZE_SOURCES ${ANALYZE_SOURCES}
    J2PlasticityLocalResidual.cpp
    NewtonRaphsonSolver.cpp
    PathDependentAdjointSolver.cpp
    GlobalVectorFunctionInc.cpp
    PathDependentScalarFunctionFactory.cpp
    BasicLocalScalarFunction.cpp
    PlasticityProblem.cpp
    ComputePrincipalStresses.cpp
    WeightedLocalScalarFunction.cpp
    InfinitesimalStrainPlasticityResidual.cpp
    InfinitesimalStrainThermoPlasticityResidual.cpp
    ElasticWorkCriterion.cpp
    PlasticWorkCriterion.cpp
    TotalWorkCriterion.cpp
    ThermoplasticityThermalEnergyCriterion.cpp
  )
endif()

## geometric sources
if(PLATOANALYZE_ENABLE_MESHMAP)
  set(ANALYZE_SOURCES ${ANALYZE_SOURCES}
    geometric/DivisionFunction.cpp
    geometric/GeometryScalarFunction.cpp
    geometric/LeastSquaresFunction.cpp
    geometric/MassMoment.cpp
    geometric/MassPropertiesFunction.cpp
    geometric/ScalarFunctionBaseFactory.cpp
    geometric/WeightedSumFunction.cpp
  )
endif()

## elliptic sources
if(ELLIPTIC)
  set(ANALYZE_SOURCES ${ANALYZE_SOURCES}
    elliptic/Problem.cpp
    elliptic/SolutionFunction.cpp
    elliptic/DivisionFunction.cpp
    elliptic/LeastSquaresFunction.cpp
    elliptic/WeightedSumFunction.cpp
    elliptic/ScalarFunctionBaseFactory.cpp
    elliptic/PhysicsScalarFunction.cpp
    elliptic/MassMoment.cpp
    elliptic/MassPropertiesFunction.cpp
    elliptic/FluxPNorm.cpp
    elliptic/StressPNorm.cpp
    elliptic/TMStressPNorm.cpp
    elliptic/VolAvgStressPNormDenominator.cpp
    elliptic/EMStressPNorm.cpp
    elliptic/EffectiveEnergy.cpp
    elliptic/InternalThermalEnergy.cpp
    elliptic/InternalThermoelasticEnergy.cpp
    elliptic/InternalElectroelasticEnergy.cpp
    elliptic/InternalElasticEnergy.cpp
    elliptic/ElastostaticResidual.cpp
    elliptic/ThermostaticResidual.cpp
    elliptic/VolumeAverageCriterion.cpp
    IntermediateDensityPenalty.cpp
    elliptic/updated_lagrangian/Problem.cpp
    elliptic/updated_lagrangian/ElastostaticResidual.cpp
    elliptic/updated_lagrangian/ScalarFunctionBaseFactory.cpp
    elliptic/updated_lagrangian/PhysicsScalarFunction.cpp
    elliptic/updated_lagrangian/InternalElasticEnergy.cpp
    elliptic/updated_lagrangian/AbstractEllipticUpLagLinearStress.cpp
    elliptic/updated_lagrangian/EllipticUpLagLinearStress.cpp
    elliptic/updated_lagrangian/EllipticUpLagLinearStressFactory.cpp
  )

  if(EXPRESSION)
    set(ANALYZE_SOURCES ${ANALYZE_SOURCES}
      elliptic/updated_lagrangian/EllipticUpLagLinearStressExpression.cpp
    )
  endif()
endif()

## parabolic sources
if(PARABOLIC)
  set(ANALYZE_SOURCES ${ANALYZE_SOURCES}
    parabolic/Problem.cpp
    parabolic/InternalThermalEnergy.cpp
    parabolic/InternalThermoelasticEnergy.cpp
    parabolic/TemperatureAverage.cpp
    parabolic/ScalarFunctionBaseFactory.cpp
    parabolic/PhysicsScalarFunction.cpp
    parabolic/HeatEquationResidual.cpp
    parabolic/TransientThermomechResidual.cpp
  )
endif()

## hyperbolic sources
if(HYPERBOLIC)
  set(ANALYZE_SOURCES ${ANALYZE_SOURCES}
    AbstractVolumetricSource.cpp
    hyperbolic/BrinkmanForces.cpp
    hyperbolic/CriterionVolume.cpp
    hyperbolic/ThermalBuoyancy.cpp
    hyperbolic/PressureResidual.cpp
    hyperbolic/CriterionFlowRate.cpp
    hyperbolic/TemperatureResidual.cpp
    hyperbolic/FluidsQuasiImplicit.cpp
    hyperbolic/FluidsScalarFunction.cpp
    hyperbolic/FluidsVectorFunction.cpp
    hyperbolic/FluidsThermalSources.cpp
    hyperbolic/FluidsWorkSetBuilders.cpp
    hyperbolic/InternalThermalForces.cpp
    hyperbolic/MomentumSurfaceForces.cpp
    hyperbolic/FluidsCriterionFactory.cpp
    hyperbolic/AbstractHyperbolicLinearStress.cpp
    hyperbolic/AbstractScalarFunction.cpp
    hyperbolic/AbstractVectorFunction.cpp
    hyperbolic/VelocityCorrectorResidual.cpp
    hyperbolic/VelocityPredictorResidual.cpp
    hyperbolic/CriterionThermalCompliance.cpp
    hyperbolic/FluidsUniformThermalSource.cpp
    hyperbolic/CriterionSurfaceThermalFlux.cpp
    hyperbolic/FluidsWeightedScalarFunction.cpp
    hyperbolic/HyperbolicLinearStress.cpp
    hyperbolic/HyperbolicLinearStressFactory.cpp
    hyperbolic/HyperbolicScalarFunctionFactory.cpp
    hyperbolic/HyperbolicPhysicsScalarFunction.cpp
    hyperbolic/CriterionMeanSurfacePressure.cpp
    hyperbolic/FluidsLeastSquaresScalarFunction.cpp
    hyperbolic/CriterionMeanSurfaceTemperature.cpp
    hyperbolic/FluidsStabilizedUniformThermalSource.cpp
    hyperbolic/MicromorphicLinearElasticMaterial.cpp
    hyperbolic/CubicMicromorphicLinearElasticMaterial.cpp
    hyperbolic/MicromorphicInertiaMaterial.cpp
    hyperbolic/CubicMicromorphicInertiaMaterial.cpp
  )

  if(EXPRESSION)
    set(ANALYZE_SOURCES ${ANALYZE_SOURCES}
      hyperbolic/HyperbolicLinearStressExpression.cpp
    )
  endif()
endif()

## helmholtz sources
if(HELMHOLTZ)
  set(ANALYZE_SOURCES ${ANALYZE_SOURCES}
    helmholtz/Problem.cpp
    helmholtz/HelmholtzResidual.cpp
  )
endif()

if (PLATOANALYZE_ENABLE_TPETRA)
  set(ANALYZE_SOURCES ${ANALYZE_SOURCES} alg/TpetraLinearSolver.cpp)
endif()

include_directories(${PROJECT_SOURCE_DIR}/src)
include_directories(${Trilinos_INCLUDE_DIRS} ${Trilinos_TPL_INCLUDE_DIRS})

add_library( analyzelib ${ANALYZE_SOURCES})
SET_TARGET_PROPERTIES(analyzelib PROPERTIES OUTPUT_NAME analyze)
if( CMAKE_INSTALL_PREFIX )
  install( TARGETS analyzelib DESTINATION ${CMAKE_INSTALL_PREFIX}/lib )
endif()
# for AnalyzeConfig.hpp
target_include_directories(analyzelib PUBLIC ${CMAKE_CURRENT_BINARY_DIR})
target_include_directories(analyzelib PRIVATE "${PLATOENGINE_PREFIX}/include")

set(LINK_LIBS
    ${PLATO_LIBS}
    ${Trilinos_LIBRARIES}
    Omega_h::omega_h
    ${Trilinos_TPL_LIBRARIES}
    ${Trilinos_EXTRA_LD_FLAGS}
    ${SOLVER_INTERFACE_LIBRARIES}
    )

if (PLATOANALYZE_ENABLE_MESHMAP)
  set(LINK_LIBS ArborX::ArborX ${LINK_LIBS})
endif()

target_link_libraries(analyzelib PUBLIC ${LINK_LIBS})
IF( AMGX_FOUND )
  target_include_directories(analyzelib PUBLIC ${AMGX_INCLUDE_DIRS})
  target_include_directories(analyzelib PUBLIC ${PROJECT_SOURCE_DIR}/src/solverInterfaces/AmgX/)
ENDIF()<|MERGE_RESOLUTION|>--- conflicted
+++ resolved
@@ -34,11 +34,7 @@
       ExpressionEvaluator.cpp
       LinearStressExpression.cpp
       YieldStressExpression.cpp
-<<<<<<< HEAD
-      YieldStressFactory.cpp
       ExpressionTMKinetics.cpp
-=======
->>>>>>> 8df19f65
   )
 endif()
 
