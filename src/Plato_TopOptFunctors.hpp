--- conflicted
+++ resolved
@@ -20,21 +20,13 @@
  * \param [in] aCellControls 2D container of cell controls
  * \return cell/element penalized mass
  **********************************************************************************/
-<<<<<<< HEAD
 template<Plato::OrdinalType NumNodesPerCell, typename ControlType>
-DEVICE_TYPE inline ControlType
+KOKKOS_INLINE_FUNCTION ControlType
 cell_mass(
     const Plato::OrdinalType                     & aCellOrdinal,
     const Plato::Array<NumNodesPerCell>          & aBasisValues,
     const Plato::ScalarMultiVectorT<ControlType> & aCellControls
 )
-=======
-template<Plato::OrdinalType CellNumNodes, typename ControlType>
-KOKKOS_INLINE_FUNCTION ControlType
-cell_mass(const Plato::OrdinalType & aCellOrdinal,
-          const Plato::ScalarVectorT<Plato::Scalar> & aBasisFunc,
-          const Plato::ScalarMultiVectorT<ControlType> & aCellControls)
->>>>>>> 2973d7f8
 {
     ControlType tCellMass = 0.0;
     for(Plato::OrdinalType tIndex_I = 0; tIndex_I < NumNodesPerCell; tIndex_I++)
@@ -79,7 +71,7 @@
  * \return average density for this cell/element
  **********************************************************************************/
 template<Plato::OrdinalType NumNodesPerCell, typename ControlType>
-DEVICE_TYPE inline ControlType
+KOKKOS_INLINE_FUNCTION ControlType
 cell_density(
     const Plato::OrdinalType                     & aCellOrdinal,
     const Plato::ScalarMultiVectorT<ControlType> & aCellControls,
