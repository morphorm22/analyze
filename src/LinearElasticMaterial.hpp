#ifndef LINEARELASTICMATERIAL_HPP
#define LINEARELASTICMATERIAL_HPP

#include <Omega_h_matrix.hpp>
#include <Teuchos_ParameterList.hpp>

#include "PlatoStaticsTypes.hpp"

namespace Plato
{

/******************************************************************************/
/*!
 \brief Base class for Linear Elastic material models
 */
template<int SpatialDim>
class LinearElasticMaterial
/******************************************************************************/
{
protected:
    static constexpr auto mNumVoigtTerms = (SpatialDim == 3) ? 6 : ((SpatialDim == 2) ? 3 : (((SpatialDim == 1) ? 1 : 0)));
    static_assert(mNumVoigtTerms, "SpatialDim must be 1, 2, or 3.");

    Omega_h::Matrix<mNumVoigtTerms, mNumVoigtTerms> mCellStiffness;
    Omega_h::Vector<mNumVoigtTerms> mReferenceStrain;
    Plato::Scalar mCellDensity;
    Plato::Scalar mPressureScaling;
<<<<<<< HEAD
=======
  
  public:
    LinearElasticMaterial();
    LinearElasticMaterial(const Teuchos::ParameterList& paramList);
    decltype(mCellDensity)     getMassDensity()     const {return mCellDensity;}
    decltype(mCellStiffness)   getStiffnessMatrix() const {return mCellStiffness;}
    decltype(mPressureScaling) getPressureScaling() const {return mPressureScaling;}
    decltype(mReferenceStrain) getReferenceStrain() const {return mReferenceStrain;}
>>>>>>> fb7db541

public:
    LinearElasticMaterial();
    LinearElasticMaterial(const Teuchos::ParameterList &paramList);
    decltype(mCellStiffness) getStiffnessMatrix() const
    {
        return mCellStiffness;
    }
    decltype(mPressureScaling) getPressureScaling() const
    {
        return mPressureScaling;
    }
    decltype(mReferenceStrain) getReferenceStrain() const
    {
        return mReferenceStrain;
    }

private:
    void initialize();
};

/******************************************************************************/
template<int SpatialDim>
void LinearElasticMaterial<SpatialDim>::initialize()
/******************************************************************************/
{
    for (int i = 0; i < mNumVoigtTerms; i++)
        for (int j = 0; j < mNumVoigtTerms; j++)
            mCellStiffness(i, j) = 0.0;

    mPressureScaling = 1.0;

    for (int i = 0; i < mNumVoigtTerms; i++)
        mReferenceStrain(i) = 0.0;
}

/******************************************************************************/
template<int SpatialDim>
LinearElasticMaterial<SpatialDim>::LinearElasticMaterial()
/******************************************************************************/
{
    initialize();
}

/******************************************************************************/
template<int SpatialDim>
LinearElasticMaterial<SpatialDim>::LinearElasticMaterial(const Teuchos::ParameterList &paramList)
/******************************************************************************/

{
    initialize();

    if (paramList.isType < Plato::Scalar > ("e11"))
        mReferenceStrain(0) = paramList.get < Plato::Scalar > ("e11");
    if (paramList.isType < Plato::Scalar > ("e22"))
        mReferenceStrain(1) = paramList.get < Plato::Scalar > ("e22");
    if (paramList.isType < Plato::Scalar > ("e33"))
        mReferenceStrain(2) = paramList.get < Plato::Scalar > ("e33");
    if (paramList.isType < Plato::Scalar > ("e23"))
        mReferenceStrain(3) = paramList.get < Plato::Scalar > ("e23");
    if (paramList.isType < Plato::Scalar > ("e13"))
        mReferenceStrain(4) = paramList.get < Plato::Scalar > ("e13");
    if (paramList.isType < Plato::Scalar > ("e12"))
        mReferenceStrain(5) = paramList.get < Plato::Scalar > ("e12");
}

/******************************************************************************/
/*!
 \brief Derived class for isotropic linear elastic material model
 */
template<int SpatialDim>
class IsotropicLinearElasticMaterial: public LinearElasticMaterial<SpatialDim>
/******************************************************************************/
{
public:
    IsotropicLinearElasticMaterial(const Teuchos::ParameterList &paramList);
    IsotropicLinearElasticMaterial(const Plato::Scalar &aYoungsModulus,
                                   const Plato::Scalar &aPoissonsRatio);
    virtual ~IsotropicLinearElasticMaterial()
    {
    }

private:
    Plato::Scalar mPoissonsRatio;
    Plato::Scalar mYoungsModulus;
};
// class IsotropicLinearElasticMaterial

/******************************************************************************/
/*!
<<<<<<< HEAD
 \brief Factory for creating material models
 */
template<int SpatialDim>
class ElasticModelFactory
=======
  \brief Derived class for cubic linear elastic material model
*/
  template<int SpatialDim>
  class CubicLinearElasticMaterial : public LinearElasticMaterial<SpatialDim>
/******************************************************************************/
{
  public:
    CubicLinearElasticMaterial(const Teuchos::ParameterList& paramList);
    virtual ~CubicLinearElasticMaterial(){}
};
// class CubicLinearElasticMaterial

/******************************************************************************/
/*!
  \brief Factory for creating material models
*/
  template<int SpatialDim>
  class ElasticModelFactory
>>>>>>> fb7db541
/******************************************************************************/
{
public:
    ElasticModelFactory(const Teuchos::ParameterList &paramList) :
        mParamList(paramList)
    {
    }
    Teuchos::RCP<Plato::LinearElasticMaterial<SpatialDim>> create();
private:
    const Teuchos::ParameterList &mParamList;
};
/******************************************************************************/
template<int SpatialDim>
Teuchos::RCP<LinearElasticMaterial<SpatialDim>> ElasticModelFactory<SpatialDim>::create()
/******************************************************************************/
{
    auto modelParamList = mParamList.get < Teuchos::ParameterList > ("Material Model");

<<<<<<< HEAD
    if (modelParamList.isSublist("Isotropic Linear Elastic"))
    {
        return Teuchos::rcp(new Plato::IsotropicLinearElasticMaterial<SpatialDim>(modelParamList.sublist("Isotropic Linear Elastic")));
    }
    return Teuchos::RCP < Plato::LinearElasticMaterial < SpatialDim >> (nullptr);
=======
  if( modelParamList.isSublist("Isotropic Linear Elastic") ){
    return Teuchos::rcp(new Plato::IsotropicLinearElasticMaterial<SpatialDim>(modelParamList.sublist("Isotropic Linear Elastic")));
  }
  else
  if( modelParamList.isSublist("Cubic Linear Elastic") )
  {
    return Teuchos::rcp(new Plato::CubicLinearElasticMaterial<SpatialDim>(modelParamList.sublist("Cubic Linear Elastic")));
  }
  return Teuchos::RCP<Plato::LinearElasticMaterial<SpatialDim>>(nullptr);
>>>>>>> fb7db541
}

} // namespace Plato

#endif<|MERGE_RESOLUTION|>--- conflicted
+++ resolved
@@ -4,6 +4,7 @@
 #include <Omega_h_matrix.hpp>
 #include <Teuchos_ParameterList.hpp>
 
+#include "AnalyzeMacros.hpp"
 #include "PlatoStaticsTypes.hpp"
 
 namespace Plato
@@ -21,39 +22,63 @@
     static constexpr auto mNumVoigtTerms = (SpatialDim == 3) ? 6 : ((SpatialDim == 2) ? 3 : (((SpatialDim == 1) ? 1 : 0)));
     static_assert(mNumVoigtTerms, "SpatialDim must be 1, 2, or 3.");
 
-    Omega_h::Matrix<mNumVoigtTerms, mNumVoigtTerms> mCellStiffness;
-    Omega_h::Vector<mNumVoigtTerms> mReferenceStrain;
-    Plato::Scalar mCellDensity;
-    Plato::Scalar mPressureScaling;
-<<<<<<< HEAD
-=======
-  
-  public:
+    Omega_h::Matrix<mNumVoigtTerms, mNumVoigtTerms> mCellStiffness; /*!< fourth-order material stiffness tensor */
+    Omega_h::Vector<mNumVoigtTerms> mReferenceStrain;               /*!< reference second-order strain tensor, e.g. microstructure strains */
+    Plato::Scalar mCellDensity;                                     /*!< volumetric mass density */
+    Plato::Scalar mPressureScaling;                                 /*!< pressure scaling for stabilized mechanics */
+    
+public:
+    /***************************************************************************//**
+     * \brief Constructor
+    *******************************************************************************/
     LinearElasticMaterial();
-    LinearElasticMaterial(const Teuchos::ParameterList& paramList);
-    decltype(mCellDensity)     getMassDensity()     const {return mCellDensity;}
-    decltype(mCellStiffness)   getStiffnessMatrix() const {return mCellStiffness;}
-    decltype(mPressureScaling) getPressureScaling() const {return mPressureScaling;}
-    decltype(mReferenceStrain) getReferenceStrain() const {return mReferenceStrain;}
->>>>>>> fb7db541
-
-public:
-    LinearElasticMaterial();
-    LinearElasticMaterial(const Teuchos::ParameterList &paramList);
+
+    /***************************************************************************//**
+     * \brief Constructor
+     * \param [in] aParamList input parameters list
+    *******************************************************************************/
+    LinearElasticMaterial(const Teuchos::ParameterList &aParamList);
+ 
+    /***************************************************************************//**
+     * \brief Return volumetric mass density
+     * \return volumetric mass density
+    *******************************************************************************/
+    decltype(mCellDensity) getMassDensity() const 
+    {
+        return mCellDensity;
+    }
+
+    /***************************************************************************//**
+     * \brief Return fourth-order material stiffness tensor
+     * \return fourth-order material stiffness tensor
+    *******************************************************************************/
     decltype(mCellStiffness) getStiffnessMatrix() const
     {
         return mCellStiffness;
     }
+
+    /***************************************************************************//**
+     * \brief Return pressure scaling for stabilized mechanics
+     * \return pressure scaling for stabilized mechanics
+    *******************************************************************************/
     decltype(mPressureScaling) getPressureScaling() const
     {
         return mPressureScaling;
     }
+
+    /***************************************************************************//**
+     * \brief Return reference second-order strain tensor
+     * \return reference second-order strain tensor
+    *******************************************************************************/
     decltype(mReferenceStrain) getReferenceStrain() const
     {
         return mReferenceStrain;
     }
 
 private:
+    /***************************************************************************//**
+     * \brief Initialize member data
+    *******************************************************************************/
     void initialize();
 };
 
@@ -126,16 +151,10 @@
 
 /******************************************************************************/
 /*!
-<<<<<<< HEAD
- \brief Factory for creating material models
- */
-template<int SpatialDim>
-class ElasticModelFactory
-=======
   \brief Derived class for cubic linear elastic material model
 */
-  template<int SpatialDim>
-  class CubicLinearElasticMaterial : public LinearElasticMaterial<SpatialDim>
+template<int SpatialDim>
+class CubicLinearElasticMaterial : public LinearElasticMaterial<SpatialDim>
 /******************************************************************************/
 {
   public:
@@ -148,9 +167,8 @@
 /*!
   \brief Factory for creating material models
 */
-  template<int SpatialDim>
-  class ElasticModelFactory
->>>>>>> fb7db541
+template<int SpatialDim>
+class ElasticModelFactory
 /******************************************************************************/
 {
 public:
@@ -162,6 +180,8 @@
 private:
     const Teuchos::ParameterList &mParamList;
 };
+// class ElasticModelFactory
+
 /******************************************************************************/
 template<int SpatialDim>
 Teuchos::RCP<LinearElasticMaterial<SpatialDim>> ElasticModelFactory<SpatialDim>::create()
@@ -169,23 +189,20 @@
 {
     auto modelParamList = mParamList.get < Teuchos::ParameterList > ("Material Model");
 
-<<<<<<< HEAD
     if (modelParamList.isSublist("Isotropic Linear Elastic"))
     {
         return Teuchos::rcp(new Plato::IsotropicLinearElasticMaterial<SpatialDim>(modelParamList.sublist("Isotropic Linear Elastic")));
     }
-    return Teuchos::RCP < Plato::LinearElasticMaterial < SpatialDim >> (nullptr);
-=======
-  if( modelParamList.isSublist("Isotropic Linear Elastic") ){
-    return Teuchos::rcp(new Plato::IsotropicLinearElasticMaterial<SpatialDim>(modelParamList.sublist("Isotropic Linear Elastic")));
-  }
-  else
-  if( modelParamList.isSublist("Cubic Linear Elastic") )
-  {
-    return Teuchos::rcp(new Plato::CubicLinearElasticMaterial<SpatialDim>(modelParamList.sublist("Cubic Linear Elastic")));
-  }
-  return Teuchos::RCP<Plato::LinearElasticMaterial<SpatialDim>>(nullptr);
->>>>>>> fb7db541
+    else
+    if( modelParamList.isSublist("Cubic Linear Elastic") )
+    {
+        return Teuchos::rcp(new Plato::CubicLinearElasticMaterial<SpatialDim>(modelParamList.sublist("Cubic Linear Elastic")));
+    }
+    else
+    {
+        THROWERR("Input Material Model is NOT Defined.");
+    }
+    return Teuchos::RCP<Plato::LinearElasticMaterial<SpatialDim>>(nullptr);
 }
 
 } // namespace Plato
