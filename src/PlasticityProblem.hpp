/*
 * PlasticityProblem.hpp
 *
 *  Created on: Mar 2, 2020
 */

#pragma once

#include <memory>

#include "BLAS1.hpp"
#include "BLAS2.hpp"
#include "SpatialModel.hpp"
#include "EssentialBCs.hpp"
#include "OmegaHUtilities.hpp"
#include "NewtonRaphsonSolver.hpp"
#include "PlatoAbstractProblem.hpp"
#include "PathDependentAdjointSolver.hpp"
#include "InfinitesimalStrainPlasticity.hpp"
#include "PathDependentScalarFunctionFactory.hpp"

namespace Plato
{

/***************************************************************************//**
 * \brief Plasticity problem manager.  This interface is responsible for the
 * evaluation of the criteria value, criteria sensitivities, and residual.
 *
 * \tparam PhysicsT physics type, e.g. Plato::InfinitesimalStrainPlasticity
*******************************************************************************/
template<typename PhysicsT>
class PlasticityProblem : public Plato::AbstractProblem
{

// private member data
private:

    using Criterion       = std::shared_ptr<Plato::LocalScalarFunctionInc>;
    using Criteria        = std::map<std::string, Criterion>;

    static constexpr auto mSpaceDim                = PhysicsT::mSpaceDim;             /*!< spatial dimensions*/
    static constexpr auto mNumNodesPerCell         = PhysicsT::mNumNodesPerCell;      /*!< number of nodes per cell*/
    static constexpr auto mPressureDofOffset       = PhysicsT::mPressureDofOffset;    /*!< number of pressure dofs offset*/
    static constexpr auto mNumGlobalDofsPerNode    = PhysicsT::mNumDofsPerNode;       /*!< number of global degrees of freedom per node*/
    static constexpr auto mNumGlobalDofsPerCell    = PhysicsT::mNumDofsPerCell;       /*!< number of global degrees of freedom per cell (i.e. element)*/
    static constexpr auto mNumLocalDofsPerCell     = PhysicsT::mNumLocalDofsPerCell;  /*!< number of local degrees of freedom per cell (i.e. element)*/
    static constexpr auto mNumPressGradDofsPerCell = PhysicsT::mNumNodeStatePerCell;  /*!< number of projected pressure gradient degrees of freedom per cell (i.e. element)*/
    static constexpr auto mNumPressGradDofsPerNode = PhysicsT::mNumNodeStatePerNode;  /*!< number of projected pressure gradient degrees of freedom per node*/
    static constexpr auto mNumConfigDofsPerCell    = mSpaceDim * mNumNodesPerCell;    /*!< number of configuration (i.e. coordinates) degrees of freedom per cell (i.e. element) */

    Plato::SpatialModel mSpatialModel; /*!< SpatialModel instance contains the mesh, meshsets, domains, etc. */

    // Required
    using PlasticityT = typename Plato::Plasticity<mSpaceDim>;
    using ProjectorT  = typename Plato::Projection<mSpaceDim, PhysicsT::mNumDofsPerNode, PhysicsT::mPressureDofOffset>;
    std::shared_ptr<Plato::VectorFunctionVMS<ProjectorT>> mProjectionEquation;  /*!< global pressure gradient projection interface */
    std::shared_ptr<Plato::GlobalVectorFunctionInc<PhysicsT>> mGlobalEquation;  /*!< global equality constraint interface */
    std::shared_ptr<Plato::LocalVectorFunctionInc<PlasticityT>> mLocalEquation; /*!< local equality constraint interface */

    // Optional
    Criteria mCriteria;

    Plato::OrdinalType mNumPseudoTimeSteps;       /*!< current number of pseudo time steps */
    Plato::OrdinalType mMaxNumPseudoTimeSteps;    /*!< maximum number of pseudo time steps */

    Plato::Scalar mPseudoTimeStep;                /*!< pseudo time step */
    Plato::Scalar mPressureScaling;               /*!< pressure term scaling */
    Plato::Scalar mInitialNormResidual;           /*!< initial norm of global residual */
    Plato::Scalar mDispControlConstant;           /*!< displacement control constant */
    Plato::Scalar mCurrentPseudoTimeStep;         /*!< current pseudo time step */
    Plato::Scalar mPseudoTimeStepMultiplier;      /*!< dynamically increases number of pseudo time steps if Newton solver did not converge */

    Plato::ScalarVector mPressure;                /*!< projected pressure field */
    Plato::ScalarMultiVector mLocalStates;        /*!< local state variables */
    Plato::ScalarMultiVector mGlobalStates;       /*!< global state variables */
    Plato::ScalarMultiVector mReactionForce;      /*!< reaction */
    Plato::ScalarMultiVector mProjectedPressGrad; /*!< projected pressure gradient (# Time Steps, # Projected Pressure Gradient dofs) */

    Plato::ScalarVector mDirichletValues;         /*!< values associated with the Dirichlet boundary conditions */
    Plato::LocalOrdinalVector mDirichletDofs;     /*!< list of degrees of freedom associated with the Dirichlet boundary conditions */

    Plato::WorksetBase<Plato::SimplexPlasticity<mSpaceDim>> mWorksetBase; /*!< assembly routine interface */

    std::shared_ptr<Plato::NewtonRaphsonSolver<PhysicsT>> mNewtonSolver;         /*!< Newton-Raphson solve interface */
    std::shared_ptr<Plato::PathDependentAdjointSolver<PhysicsT>> mAdjointSolver; /*!< Path-dependent adjoint solver interface */

    bool mStopOptimization; /*!< stops optimization problem if Newton-Raphson solver fails to converge during an optimization run */
    bool mMaxNumPseudoTimeStepsReached; /*!< use to check if maximum number of allowable pseudo time steps has been reached */

// public functions
public:
    /***************************************************************************//**
     * \brief Plasticity problem constructor
     * \param [in] aMesh mesh database
     * \param [in] aMeshSets side sets database
     * \param [in] aInputs input parameters database
     * \param [in] aMachine MPI communicator wrapper
    *******************************************************************************/
    PlasticityProblem(
      Omega_h::Mesh& aMesh,
      Omega_h::MeshSets& aMeshSets,
      Teuchos::ParameterList& aInputs,
      Comm::Machine& aMachine
    ) :
      mSpatialModel(aMesh, aMeshSets, aInputs),
      mLocalEquation(std::make_shared<Plato::LocalVectorFunctionInc<PlasticityT>>(mSpatialModel, mDataMap, aInputs)),
      mGlobalEquation(std::make_shared<Plato::GlobalVectorFunctionInc<PhysicsT>>(mSpatialModel, mDataMap, aInputs, aInputs.get<std::string>("PDE Constraint"))),
      mProjectionEquation(std::make_shared<Plato::VectorFunctionVMS<ProjectorT>>(mSpatialModel, mDataMap, aInputs, std::string("State Gradient Projection"))),
      mNumPseudoTimeSteps(Plato::ParseTools::getSubParam<Plato::OrdinalType>(aInputs, "Time Stepping", "Initial Num. Pseudo Time Steps", 20)),
      mMaxNumPseudoTimeSteps(Plato::ParseTools::getSubParam<Plato::OrdinalType>(aInputs, "Time Stepping", "Maximum Num. Pseudo Time Steps", 80)),
      mPseudoTimeStep(1.0/(static_cast<Plato::Scalar>(mNumPseudoTimeSteps))),
      mPressureScaling(1.0),
      mInitialNormResidual(std::numeric_limits<Plato::Scalar>::max()),
      mDispControlConstant(std::numeric_limits<Plato::Scalar>::min()),
      mCurrentPseudoTimeStep(0.0),
      mPseudoTimeStepMultiplier(Plato::ParseTools::getSubParam<Plato::Scalar>(aInputs, "Time Stepping", "Expansion Multiplier", 2)),
      mPressure("Previous Pressure Field", aMesh.nverts()),
      mLocalStates("Local States", mNumPseudoTimeSteps, mLocalEquation->size()),
      mGlobalStates("Global States", mNumPseudoTimeSteps, mGlobalEquation->size()),
      mReactionForce("Reaction Force", mNumPseudoTimeSteps, aMesh.nverts()),
      mProjectedPressGrad("Projected Pressure Gradient", mNumPseudoTimeSteps, mProjectionEquation->size()),
      mWorksetBase(aMesh),
      mNewtonSolver(std::make_shared<Plato::NewtonRaphsonSolver<PhysicsT>>(aMesh, aInputs)),
      mAdjointSolver(std::make_shared<Plato::PathDependentAdjointSolver<PhysicsT>>(aMesh, aInputs)),
      mStopOptimization(false),
      mMaxNumPseudoTimeStepsReached(false)
    {
        this->initialize(aInputs);
    }


    /***************************************************************************//**
     * \brief PLATO Plasticity Problem destructor
    *******************************************************************************/
    virtual ~PlasticityProblem()
    {
    }

    /***************************************************************************//**
     * \brief Append global residual evaluation interface
     * \param [in] aInput global residual evaluation interface
    *******************************************************************************/
    void appendGlobalResidual(const std::shared_ptr<Plato::GlobalVectorFunctionInc<PhysicsT>>& aInput)
    {
        mGlobalEquation = aInput;
    }

    /***************************************************************************//**
     * \brief Read essential (Dirichlet) boundary conditions from the Exodus file.
     * \param [in] aSpatialModel Plato Analyze spatial model
     * \param [in] aInputs input parameters database
    *******************************************************************************/
    void readEssentialBoundaryConditions(Teuchos::ParameterList& aInputs)
    {
        if(aInputs.isSublist("Essential Boundary Conditions") == false)
        {
            THROWERR("Plasticity Problem: Essential Boundary Conditions are not defined for this problem.")
        }
<<<<<<< HEAD
        Plato::EssentialBCs<PhysicsT> tDirichletBCs(aInputs.sublist("Essential Boundary Conditions", false));
        tDirichletBCs.get(mSpatialModel.MeshSets, mDirichletDofs, mDirichletValues);
=======
        Plato::EssentialBCs<PhysicsT> tDirichletBCs(aInputs.sublist("Essential Boundary Conditions", false), aMeshSets);
        tDirichletBCs.get(mDirichletDofs, mDirichletValues);
>>>>>>> d45ad210
    }

    /***************************************************************************//**
     * \brief Set Dirichlet boundary conditions
     * \param [in] aDirichletDofs   degrees of freedom associated with Dirichlet boundary conditions
     * \param [in] aDirichletValues values associated with Dirichlet degrees of freedom
    *******************************************************************************/
    void setEssentialBoundaryConditions(const Plato::LocalOrdinalVector & aDirichletDofs, const Plato::ScalarVector & aDirichletValues)
    {
        if(aDirichletDofs.size() != aDirichletValues.size())
        {
            std::ostringstream tError;
            tError << "PLASTICITY PROBLEM: DIMENSION MISMATCH: THE NUMBER OF ELEMENTS IN INPUT DOFS AND VALUES ARRAY DO NOT MATCH."
                << "DOFS SIZE = " << aDirichletDofs.size() << " AND VALUES SIZE = " << aDirichletValues.size();
            THROWERR(tError.str())
        }
        mDirichletDofs = aDirichletDofs;
        mDirichletValues = aDirichletValues;
    }

    /***************************************************************************//**
     * \brief Save states to visualization file
     * \param [in] aFilepath output/viz directory path
    *******************************************************************************/
    void saveStates(const std::string& aFilepath)
    {
        auto tMesh = mSpatialModel.Mesh;

        auto tNumNodes = mGlobalEquation->numNodes();
        Plato::ScalarMultiVector tPressure("Pressure", mGlobalStates.extent(0), tNumNodes);
        Plato::ScalarMultiVector tDisplacements("Displacements", mGlobalStates.extent(0), tNumNodes*mSpaceDim);
        Plato::blas2::extract<mNumGlobalDofsPerNode, mPressureDofOffset>(mGlobalStates, tPressure);
        Plato::blas2::extract<mNumGlobalDofsPerNode, mSpaceDim>(tNumNodes, mGlobalStates, tDisplacements);
        Plato::blas2::scale(mPressureScaling, tPressure);

        Omega_h::vtk::Writer tWriter = Omega_h::vtk::Writer(aFilepath.c_str(), &tMesh, mSpaceDim);
        for(Plato::OrdinalType tSnapshot = 0; tSnapshot < tDisplacements.extent(0); tSnapshot++)
        {
            auto tPressSubView = Kokkos::subview(tPressure, tSnapshot, Kokkos::ALL());
            auto tPressSubViewDefaultMirror = Kokkos::create_mirror_view(Kokkos::DefaultExecutionSpace(), tPressSubView);
            tMesh.add_tag(Omega_h::VERT, "Pressure", 1, Omega_h::Reals(Omega_h::Write<Omega_h::Real>(tPressSubViewDefaultMirror)));
            auto tForceSubView = Kokkos::subview(mReactionForce, tSnapshot, Kokkos::ALL());
            auto tForceSubViewDefaultMirror = Kokkos::create_mirror_view(Kokkos::DefaultExecutionSpace(), tForceSubView);
            tMesh.add_tag(Omega_h::VERT, "Reaction Force", 1, Omega_h::Reals(Omega_h::Write<Omega_h::Real>(tForceSubViewDefaultMirror)));
            auto tDispSubView = Kokkos::subview(tDisplacements, tSnapshot, Kokkos::ALL());
            auto tDispSubViewDefaultMirror = Kokkos::create_mirror_view(Kokkos::DefaultExecutionSpace(), tDispSubView);
            tMesh.add_tag(Omega_h::VERT, "Displacements", mSpaceDim, Omega_h::Reals(Omega_h::Write<Omega_h::Real>(tDispSubViewDefaultMirror)));
            Plato::add_element_state_tags(tMesh, mDataMap, tSnapshot);
            auto tTags = Omega_h::vtk::get_all_vtk_tags(&tMesh, mSpaceDim);
            auto tTime = mPseudoTimeStep * static_cast<Plato::Scalar>(tSnapshot + 1);
            tWriter.write(tSnapshot, tTime, tTags);
        }
    }

    /***************************************************************************//**
     * \brief Return number of global degrees of freedom in solution.
     * \return Number of global degrees of freedom
    *******************************************************************************/
    Plato::OrdinalType getNumSolutionDofs() override
    {
        return (mGlobalEquation->size());
    }

    /***************************************************************************//**
     * \brief Set global state variables
     * \param [in] aSolution Plato::Solution composed of global state variables
    *******************************************************************************/
    void setGlobalSolution(const Plato::Solution & aSolution) override
    {
        auto tGlobalState = aSolution.State;
        assert(tGlobalState.extent(0) == mGlobalStates.extent(0));
        assert(tGlobalState.extent(1) == mGlobalStates.extent(1));
        Kokkos::deep_copy(mGlobalStates, tGlobalState);
    }

    /***************************************************************************//**
     * \brief Return 2D view of global state variables - (NumTimeSteps, TotalDofs)
     * \return 2D view of global state variables
    *******************************************************************************/
    Plato::Solution getGlobalSolution() override
    {
        return Plato::Solution(mGlobalStates);
    }

    /***************************************************************************//**
     * \brief Set local state variables
     * \param [in] aLocalState 2D view of local state variables, e.g. LS(NumTimeSteps, TotalDofs)
    *******************************************************************************/
    void setLocalState(const Plato::ScalarMultiVector & aLocalState) override
    {
        assert(aLocalState.extent(0) == mLocalStates.extent(0));
        assert(aLocalState.extent(1) == mLocalStates.extent(1));
        Kokkos::deep_copy(mLocalStates, aLocalState);
    }

    /***************************************************************************//**
     * \brief Return 2D view of local state variables, e.g. LS(NumTimeSteps, TotalDofs)
     * \return 2D view of global state variables
    *******************************************************************************/
    Plato::ScalarMultiVector getLocalState() override
    {
        return mLocalStates;
    }

    /***************************************************************************//**
     * \brief Return 2D view of global adjoint variables - (2, TotalDofs)
     * \return 2D view of global adjoint variables
    *******************************************************************************/
    Plato::Solution getAdjoint() override
    {
        THROWERR("PLASTICITY PROBLEM: ADJOINT MEMBER DATA IS NOT DEFINED");
    }

    /***************************************************************************//**
     * \brief Apply Dirichlet constraints
     * \param [in] aMatrix Compressed Row Storage (CRS) matrix
     * \param [in] aVector 1D view of Right-Hand-Side forces
    *******************************************************************************/
    void applyConstraints(const Teuchos::RCP<Plato::CrsMatrixType> & aMatrix, const Plato::ScalarVector & aVector) {return;}

    /***************************************************************************//**
     * \brief Fill right-hand-side vector values
    *******************************************************************************/
    void applyBoundaryLoads(const Plato::ScalarVector & aForce) override { return; }

    /***************************************************************************//**
     * \brief Update physics-based parameters within optimization iterations
     * \param [in] aControls 1D container of control variables
     * \param [in] aSolution Plato::Solution composed of global state variables
    *******************************************************************************/
    void updateProblem(const Plato::ScalarVector & aControls,
                       const Plato::Solution     & aSolution) override
    {
        auto tGlobalState = aSolution.State;
        mLocalEquation->updateProblem(tGlobalState, mLocalStates, aControls, mCurrentPseudoTimeStep);
        mGlobalEquation->updateProblem(tGlobalState, mLocalStates, aControls, mCurrentPseudoTimeStep);
        mProjectionEquation->updateProblem(tGlobalState, aControls, mCurrentPseudoTimeStep);

        for( auto tCriterion : mCriteria )
        {
            tCriterion.second->updateProblem(tGlobalState, mLocalStates, aControls, mCurrentPseudoTimeStep);
        }
    }

    /***************************************************************************//**
     * \brief Solve system of equations
     * \param [in] aControls 1D view of control variables
     * \return Plato::Solution composed of state variables
    *******************************************************************************/
    Plato::Solution solution(const Plato::ScalarVector &aControls) override
    {
        // TODO: NOTES
        // 1. WRITE LOCAL STATES, PRESSURE, AND GLOBAL STATES HISTORY TO FILE - MEMORY CONCERNS
        //   1.1. NO NEED TO STORE MEMBER DATA FOR THESE QUANTITIES
        //   1.2. READ DATA FROM FILES DURING ADJOINT SOLVE
        // 4. HOW WILL OUTPUT DATA BE PRESENTED TO THE USERS, WE CANNOT SEND TIME-DEPENDENT DATA THROUGH THE ENGINE.
        if(aControls.size() <= static_cast<Plato::OrdinalType>(0))
        {
            THROWERR("PLASTICITY PROBLEM: INPUT CONTROL VECTOR IS EMPTY.")
        }

        bool tStop = false;
        while (tStop == false)
        {
            bool tDidSolverConverge = this->solveForwardProblem(aControls);
            if (tDidSolverConverge == true)
            {
                tStop = true;
                std::stringstream tMsg;
                tMsg << "\n**** Forward Solve Was Successful ****\n";
                mNewtonSolver->appendOutputMessage(tMsg);
                break;
            }
            else
            {
                if(mMaxNumPseudoTimeStepsReached == true)
                {
                    tStop = true;
                    std::stringstream tMsg;
                    tMsg << "\n**** Maximum Number of Pseudo Time Steps Was Reached. "
                            << "Plasticity Problem failed to converge to a solution. ****\n";
                    REPORT(tMsg.str().c_str());
                    mNewtonSolver->appendOutputMessage(tMsg);
                    mStopOptimization = true;
                    break;
                }
                this->resizeTimeDependentStates();
                std::stringstream tMsg;
                tMsg << "\n**** Forward Solve Was Not Successful ****\n"
                        << "Number of pseudo time steps will be increased to '" << mNumPseudoTimeSteps << "'\n.";
                REPORT(tMsg.str().c_str());
                mNewtonSolver->appendOutputMessage(tMsg);
            }
        }

        return Plato::Solution(mGlobalStates);
    }

    /***************************************************************************//**
     * \fn Plato::Scalar criterionValue(const Plato::ScalarVector & aControls,
     *                                  const Plato::Solution     & aSolution)
     * \brief Evaluate criterion function and return its value
     * \param [in] aControls 1D view of control variables
     * \param [in] aSolution Plato::Solution composed of state variables
     * \param [in] aName Name of criterion.
     * \return criterion function value
    *******************************************************************************/
    Plato::Scalar
    criterionValue(
        const Plato::ScalarVector & aControls,
        const Plato::Solution     & aSolution,
        const std::string         & aName
    ) override
    {
        if(aControls.size() <= static_cast<Plato::OrdinalType>(0))
        {
            THROWERR("PLASTICITY PROBLEM: CONTROL 1D VIEW IS EMPTY.");
        }
        if(aSolution.State.size() <= static_cast<Plato::OrdinalType>(0))
        {
            THROWERR("PLASTICITY PROBLEM: GLOBAL STATE 2D VIEW IS EMPTY.");
        }

        if( mCriteria.count(aName) )
        {
            Criterion tCriterion = mCriteria[aName];

            this->shouldOptimizationProblemStop();
            auto tOutput = this->evaluateCriterion(*tCriterion, aSolution.State, mLocalStates, aControls);

            return (tOutput);
        }
        else
        {
            THROWERR("REQUESTED CRITERION NOT DEFINED BY USER.");
        }
    }

    /***************************************************************************//**
     * \brief Evaluate criterion function and return its value
     * \param [in] aControls 1D view of control variables
     * \param [in] aName Name of criterion.
     * \return criterion function value
    *******************************************************************************/
    Plato::Scalar
    criterionValue(
        const Plato::ScalarVector & aControls,
        const std::string         & aName
    ) override
    {
        if(aControls.size() <= static_cast<Plato::OrdinalType>(0))
        {
            THROWERR("PLASTICITY PROBLEM: CONTROL 1D VIEW IS EMPTY.");
        }

        if( mCriteria.count(aName) )
        {
            Criterion tCriterion = mCriteria[aName];

            this->shouldOptimizationProblemStop();
            auto tOutput = this->evaluateCriterion(*tCriterion, mGlobalStates, mLocalStates, aControls);

            return (tOutput);
        }
        else
        {
            THROWERR("REQUESTED CRITERION NOT DEFINED BY USER.");
        }

    }

    /***************************************************************************//**
     * \brief Evaluate criterion partial derivative wrt control variables
     * \param [in] aControls 1D view of control variables
     * \param [in] aName Name of criterion.
     * \return 1D view - criterion partial derivative wrt control variables
    *******************************************************************************/
    Plato::ScalarVector
    criterionGradient(
        const Plato::ScalarVector & aControls,
        const std::string         & aName
    ) override
    {
        if(aControls.size() <= static_cast<Plato::OrdinalType>(0))
        {
            THROWERR("PLASTICITY PROBLEM: CONTROL 1D VIEW IS EMPTY.");
        }

        if( mCriteria.count(aName) )
        {
            Criterion tCriterion = mCriteria[aName];

            this->shouldOptimizationProblemStop();
            auto tTotalDerivative = this->criterionGradient(aControls, Plato::Solution(mGlobalStates), tCriterion);

            return tTotalDerivative;
        }
        else
        {
            THROWERR("REQUESTED CRITERION NOT DEFINED BY USER.");
        }
    }

    /***************************************************************************//**
     * \brief Evaluate criterion gradient wrt control variables
     * \param [in] aControls 1D view of control variables
     * \param [in] aSolution Plato::Solution composed of global state variables
     * \param [in] aName Name of criterion.
     * \return 1D view of the criterion gradient wrt control variables
    *******************************************************************************/
    Plato::ScalarVector
    criterionGradient(
        const Plato::ScalarVector & aControls,
        const Plato::Solution     & aSolution,
        const std::string         & aName
    ) override
    {
        if(aControls.size() <= static_cast<Plato::OrdinalType>(0))
        {
            THROWERR("PLASTICITY PROBLEM: CONTROL 1D VIEW IS EMPTY.");
        }
        if(aSolution.State.size() <= static_cast<Plato::OrdinalType>(0))
        {
            THROWERR("PLASTICITY PROBLEM: GLOBAL STATE 2D VIEW IS EMPTY.");
        }

        if( mCriteria.count(aName) )
        {
            Criterion tCriterion = mCriteria[aName];

            this->shouldOptimizationProblemStop();
            auto tTotalDerivative = this->criterionGradient(aControls, aSolution, tCriterion);

            return (tTotalDerivative);
        }
        else
        {
            THROWERR("REQUESTED CRITERION NOT DEFINED BY USER.");
        }
    }

    /***************************************************************************//**
     * \brief Evaluate criterion gradient wrt control variables
     * \param [in] aControls 1D view of control variables
     * \param [in] aSolution Plato::Solution composed of global state variables
     * \param [in] aName Name of criterion.
     * \return 1D view of the criterion gradient wrt control variables
    *******************************************************************************/
    Plato::ScalarVector
    criterionGradient(
        const Plato::ScalarVector & aControls,
        const Plato::Solution     & aSolution,
              Criterion             aCriterion
    )
    {
        if(aControls.size() <= static_cast<Plato::OrdinalType>(0))
        {
            THROWERR("PLASTICITY PROBLEM: CONTROL 1D VIEW IS EMPTY.");
        }
        if(aSolution.State.size() <= static_cast<Plato::OrdinalType>(0))
        {
            THROWERR("PLASTICITY PROBLEM: GLOBAL STATE 2D VIEW IS EMPTY.");
        }

        this->shouldOptimizationProblemStop();
        mAdjointSolver->appendScalarFunction(aCriterion);

        auto tNumNodes = mGlobalEquation->numNodes();
        Plato::ScalarVector tTotalDerivative("Total Derivative", tNumNodes);
        this->backwardTimeIntegration(Plato::PartialDerivative::CONTROL, aControls, tTotalDerivative);
        this->addCriterionPartialDerivativeZ(*aCriterion, aControls, tTotalDerivative);

        return (tTotalDerivative);
    }

    /***************************************************************************//**
     * \brief Evaluate criterion partial derivative wrt configuration variables
     * \param [in] aControls 1D view of control variables
     * \param [in] aName Name of criterion.
     * \return 1D view - criterion partial derivative wrt configuration variables
    *******************************************************************************/
    Plato::ScalarVector
    criterionGradientX(
        const Plato::ScalarVector & aControls,
        const std::string         & aName
    ) override
    {
        if(aControls.size() <= static_cast<Plato::OrdinalType>(0))
        {
            THROWERR("PLASTICITY PROBLEM: CONTROL 1D VIEW IS EMPTY.");
        }

        if( mCriteria.count(aName) )
        {
            Criterion tCriterion = mCriteria[aName];

            this->shouldOptimizationProblemStop();
            auto tTotalDerivative = this->criterionGradientX(aControls, Plato::Solution(mGlobalStates), tCriterion);

            return tTotalDerivative;
        }
        else
        {
            THROWERR("REQUESTED CRITERION NOT DEFINED BY USER.");
        }

    }

    /***************************************************************************//**
     * \brief Evaluate criterion gradient wrt configuration variables
     * \param [in] aControls 1D view of control variables
     * \param [in] aSolution Plato::Solution composed of global state variables
     * \param [in] aName Name of criterion.
     * \return 1D view of the criterion gradient wrt control variables
    *******************************************************************************/
    Plato::ScalarVector
    criterionGradientX(
        const Plato::ScalarVector & aControls,
        const Plato::Solution     & aSolution,
        const std::string         & aName
    ) override
    {
        if(aControls.size() <= static_cast<Plato::OrdinalType>(0))
        {
            THROWERR("PLASTICITY PROBLEM: CONTROL 1D VIEW IS EMPTY.");
        }
        if(aSolution.State.size() <= static_cast<Plato::OrdinalType>(0))
        {
            THROWERR("PLASTICITY PROBLEM: GLOBAL STATE 2D VIEW IS EMPTY.");
        }

        if( mCriteria.count(aName) )
        {
            Criterion tCriterion = mCriteria[aName];
            auto tTotalDerivative = this->criterionGradientX(aControls, aSolution, tCriterion);

            return (tTotalDerivative);
        }
        else
        {
            THROWERR("REQUESTED CRITERION NOT DEFINED BY USER.");
        }
    }

    /***************************************************************************//**
     * \brief Evaluate criterion gradient wrt configuration variables
     * \param [in] aControls 1D view of control variables
     * \param [in] aSolution Plato::Solution composed of global state variables
     * \param [in] aName Name of criterion.
     * \return 1D view of the criterion gradient wrt control variables
    *******************************************************************************/
    Plato::ScalarVector
    criterionGradientX(
        const Plato::ScalarVector & aControls,
        const Plato::Solution     & aSolution,
              Criterion             aCriterion
    )
    {
        if(aControls.size() <= static_cast<Plato::OrdinalType>(0))
        {
            THROWERR("PLASTICITY PROBLEM: CONTROL 1D VIEW IS EMPTY.");
        }
        if(aSolution.State.size() <= static_cast<Plato::OrdinalType>(0))
        {
            THROWERR("PLASTICITY PROBLEM: GLOBAL STATE 2D VIEW IS EMPTY.");
        }


        this->shouldOptimizationProblemStop();
        mAdjointSolver->appendScalarFunction(aCriterion);
        Plato::ScalarVector tTotalDerivative("Total Derivative", mNumConfigDofsPerCell);
        this->backwardTimeIntegration(Plato::PartialDerivative::CONFIGURATION, aControls, tTotalDerivative);
        this->addCriterionPartialDerivativeX(*aCriterion, aControls, tTotalDerivative);

        return (tTotalDerivative);
    }

    /***************************************************************************//**
     * \brief Compute reaction force.
     * \param [in] aControl 1D view of controls
     * \param [in] aStates  C++ structure with current state information
    *******************************************************************************/
    void computeReactionForce(const Plato::ScalarVector &aControl, Plato::CurrentStates &aStates)
    {
        mDataMap.mScalarValues["LoadControlConstant"] = 0.0;
        auto tInternalForce = mGlobalEquation->value(aStates.mCurrentGlobalState, aStates.mPreviousGlobalState,
                                                     aStates.mCurrentLocalState,  aStates.mPreviousLocalState,
                                                     aStates.mProjectedPressGrad, aControl, aStates.mCurrentStepIndex);

        auto tNumNodes = mGlobalEquation->numNodes();
        auto tReactionForce = Kokkos::subview(mReactionForce, aStates.mCurrentStepIndex, Kokkos::ALL());
        Kokkos::parallel_for(Kokkos::RangePolicy<>(0, tNumNodes), LAMBDA_EXPRESSION(const Plato::OrdinalType &aOrdinal)
        {
            for(Plato::OrdinalType tDim = 0; tDim < mSpaceDim; tDim++)
            {
                tReactionForce(aOrdinal) += tInternalForce(aOrdinal*mNumGlobalDofsPerNode+tDim);
            }
        }, "reaction force");
    }

// private functions
private:
    /***************************************************************************//**
     * \brief Initialize member data
     * \param [in] aInputParams  input parameter list
    *******************************************************************************/
    void initialize(Teuchos::ParameterList& aInputParams)
    {
        this->allocateCriteria(aInputParams);

        if(mNumPseudoTimeSteps >= mMaxNumPseudoTimeSteps)
        {
            mNumPseudoTimeSteps = mMaxNumPseudoTimeSteps;
            mMaxNumPseudoTimeStepsReached = true;
        }

        if(aInputParams.isSublist("Material Models") == false)
        {
            THROWERR("Plasticity Problem: 'Material Models' Parameter Sublist is not defined.")
        }
        Teuchos::ParameterList tMaterialsInputs = aInputParams.get<Teuchos::ParameterList>("Material Models");

        mPressureScaling = tMaterialsInputs.get<Plato::Scalar>("Pressure Scaling", 1.0);
    }

    /***************************************************************************//**
     * \brief Checks if optimization problem should be stop due to Newton-Raphson
     * solver's failure to converge during optimization.
    *******************************************************************************/
    void shouldOptimizationProblemStop()
    {
        if(mStopOptimization == true)
        {
            std::stringstream tMsg;
            tMsg << "\n**** Plasticity Problem: Newton-Raphson solver failed to converge during optimization. "
                    << "Optimization results are going to be impacted by the solver's failure to converge. ****\n";
            THROWERR(tMsg.str().c_str())
        }
    }

    /***************************************************************************//**
     * \brief Resize time-dependent state containers and decrease pseudo-time step.
    *******************************************************************************/
    void resizeTimeDependentStates()
    {
        mNumPseudoTimeSteps = static_cast<Plato::OrdinalType>(mNumPseudoTimeSteps * mPseudoTimeStepMultiplier);
        if(mNumPseudoTimeSteps >= mMaxNumPseudoTimeSteps)
        {
            mNumPseudoTimeSteps = mMaxNumPseudoTimeSteps;
            mMaxNumPseudoTimeStepsReached = true;
        }
        mPseudoTimeStep = static_cast<Plato::Scalar>(1.0) / static_cast<Plato::Scalar>(mNumPseudoTimeSteps);

        Kokkos::resize(mLocalStates, mNumPseudoTimeSteps, mLocalEquation->size());
        Kokkos::resize(mGlobalStates, mNumPseudoTimeSteps, mGlobalEquation->size());
        Kokkos::resize(mReactionForce, mNumPseudoTimeSteps, mGlobalEquation->numNodes());
        Kokkos::resize(mProjectedPressGrad, mNumPseudoTimeSteps, mProjectionEquation->size());
    }

    /***************************************************************************//**
     * \brief Initialize Newton-Raphson solver
    *******************************************************************************/
    void initializeNewtonSolver()
    {
        mNewtonSolver->appendDirichletDofs(mDirichletDofs);
        mNewtonSolver->appendDirichletValues(mDirichletValues);

        mNewtonSolver->appendLocalEquation(mLocalEquation);
        mNewtonSolver->appendGlobalEquation(mGlobalEquation);

        std::stringstream tMsg("\n\n**** NEW NEWTON-RAPHSON SOLVE ****\n\n");
        mNewtonSolver->appendOutputMessage(tMsg);
    }

    /***************************************************************************//**
     * \brief Solve forward problem
     * \param [in] aControls 1-D view of controls, e.g. design variables
     * \return flag used to indicate forward problem was solved to completion
    *******************************************************************************/
    bool solveForwardProblem(const Plato::ScalarVector & aControls)
    {
        mDataMap.clearStates();

        Plato::CurrentStates tCurrentState;
        auto tNumCells = mLocalEquation->numCells();
        tCurrentState.mDeltaGlobalState = Plato::ScalarVector("Global State Increment", mGlobalEquation->size());

        this->initializeNewtonSolver();

        bool tForwardProblemSolved = false;
        for(Plato::OrdinalType tCurrentStepIndex = 0; tCurrentStepIndex < mNumPseudoTimeSteps; tCurrentStepIndex++)
        {
            std::stringstream tMsg;
            mCurrentPseudoTimeStep = mPseudoTimeStep * static_cast<Plato::Scalar>(tCurrentStepIndex + 1);
            tMsg << "TIME STEP #" << tCurrentStepIndex + static_cast<Plato::OrdinalType>(1) << " OUT OF " << mNumPseudoTimeSteps
                 << " TIME STEPS, TOTAL TIME = " << mCurrentPseudoTimeStep << "\n";
            mNewtonSolver->appendOutputMessage(tMsg);

            tCurrentState.mCurrentStepIndex = tCurrentStepIndex;
            this->cacheStateData(tCurrentState);

            // update displacement and load control multiplier
            this->updateDispAndLoadControlMultipliers(tCurrentStepIndex);

            // update local and global states
            bool tNewtonRaphsonConverged = mNewtonSolver->solve(aControls, tCurrentState);
            mDataMap.saveState();

            // compute reaction force
            this->computeReactionForce(aControls, tCurrentState);

            if(tNewtonRaphsonConverged == false)
            {
                std::stringstream tMsg;
                tMsg << "**** Newton-Raphson Solver did not converge at time step #"
                     << tCurrentStepIndex + static_cast<Plato::OrdinalType>(1)
                     << ".  Number of pseudo time steps will be increased to '"
                     << static_cast<Plato::OrdinalType>(mNumPseudoTimeSteps * mPseudoTimeStepMultiplier) << "'. ****\n\n";
                mNewtonSolver->appendOutputMessage(tMsg);
                return tForwardProblemSolved;
            }

            // update projected pressure gradient state
            this->updateProjectedPressureGradient(aControls, tCurrentState);
        }
        tForwardProblemSolved = true;
        return tForwardProblemSolved;
    }

    /***************************************************************************//**
     * \brief Update displacement and load control multiplier.
     * \param [in] aInput  current time step index
    *******************************************************************************/
    void updateDispAndLoadControlMultipliers(const Plato::OrdinalType& aInput)
    {
        mNewtonSolver->setDirichletValuesMultiplier(mPseudoTimeStep);
        auto tLoadControlConstant = mPseudoTimeStep * static_cast<Plato::Scalar>(aInput + 1);
        mDataMap.mScalarValues["LoadControlConstant"] = tLoadControlConstant;
    }

    /***************************************************************************//**
     * \brief Update projected pressure gradient.
     * \param [in]     aControls  1-D view of controls, e.g. design variables
     * \param [in/out] aStateData data manager with current and previous global and local state data
    *******************************************************************************/
    void updateProjectedPressureGradient(const Plato::ScalarVector &aControls,
                                         Plato::CurrentStates &aStateData)
    {
        Plato::OrdinalType tNextStepIndex = aStateData.mCurrentStepIndex + static_cast<Plato::OrdinalType>(1);
        if(tNextStepIndex >= mNumPseudoTimeSteps)
        {
            return;
        }

        // copy projection state, i.e. pressure
        Plato::blas1::extract<mNumGlobalDofsPerNode, mPressureDofOffset>(aStateData.mCurrentGlobalState, mPressure);

        // compute projected pressure gradient
        auto tNextProjectedPressureGradient = Kokkos::subview(mProjectedPressGrad, tNextStepIndex, Kokkos::ALL());
        Plato::blas1::fill(0.0, tNextProjectedPressureGradient);
        auto tProjResidual = mProjectionEquation->value(tNextProjectedPressureGradient, mPressure, aControls, tNextStepIndex);
        auto tProjJacobian = mProjectionEquation->gradient_u(tNextProjectedPressureGradient, mPressure, aControls, tNextStepIndex);
        Plato::Solve::RowSummed<PhysicsT::mNumSpatialDims>(tProjJacobian, aStateData.mProjectedPressGrad, tProjResidual);
    }

    /***************************************************************************//**
     * \brief Get previous state
     * \param [in]     aCurrentStepIndex current time step index
     * \param [in]     aStates           states at each time step
     * \param [in/out] aOutput           previous state
    *******************************************************************************/
    void getPreviousState(const Plato::OrdinalType & aCurrentStepIndex,
                          const Plato::ScalarMultiVector & aStates,
                          Plato::ScalarVector & aOutput) const
    {
        auto tPreviousStepIndex = aCurrentStepIndex - static_cast<Plato::OrdinalType>(1);
        if(tPreviousStepIndex >= static_cast<Plato::OrdinalType>(0))
        {
            aOutput = Kokkos::subview(aStates, tPreviousStepIndex, Kokkos::ALL());
        }
        else
        {
            auto tLength = aStates.extent(1);
            aOutput = Plato::ScalarVector("Local State t=i-1", tLength);
            Plato::blas1::fill(0.0, aOutput);
        }
    }

    /***************************************************************************//**
     * \brief Evaluate criterion
     * \param [in] aCriterion   criterion scalar function interface
     * \param [in] aGlobalState global states for all time steps
     * \param [in] aLocalState  local states for all time steps
     * \param [in] aControls    current controls, e.g. design variables
     * \return new criterion value
    *******************************************************************************/
    Plato::Scalar evaluateCriterion(Plato::LocalScalarFunctionInc & aCriterion,
                                    const Plato::ScalarMultiVector & aGlobalState,
                                    const Plato::ScalarMultiVector & aLocalState,
                                    const Plato::ScalarVector & aControls)
    {
        Plato::ScalarVector tPreviousLocalState;
        Plato::ScalarVector tPreviousGlobalState;

        Plato::Scalar tOutput = 0;
        for(Plato::OrdinalType tCurrentStepIndex = 0; tCurrentStepIndex < mNumPseudoTimeSteps; tCurrentStepIndex++)
        {
            // SET CURRENT STATES
            auto tCurrentLocalState = Kokkos::subview(aLocalState, tCurrentStepIndex, Kokkos::ALL());
            auto tCurrentGlobalState = Kokkos::subview(aGlobalState, tCurrentStepIndex, Kokkos::ALL());

            // SET PREVIOUS AND FUTURE STATES
            this->getPreviousState(tCurrentStepIndex, aLocalState, tPreviousLocalState);
            this->getPreviousState(tCurrentStepIndex, aGlobalState, tPreviousGlobalState);

            tOutput += aCriterion.value(tCurrentGlobalState, tPreviousGlobalState,
                                        tCurrentLocalState, tPreviousLocalState,
                                        aControls, tCurrentStepIndex);
        }

        return tOutput;
    }

    /***************************************************************************//**
     * \brief Add contribution from partial derivative of criterion with respect to
     * controls to total derivative of criterion with respect to controls.
     * \param [in]     aCriterion     design criterion interface
     * \param [in]     aControls      current controls, e.g. design variables
     * \param [in/out] aTotalGradient total derivative of criterion with respect to controls
    *******************************************************************************/
    void addCriterionPartialDerivativeZ(Plato::LocalScalarFunctionInc & aCriterion,
                                        const Plato::ScalarVector & aControls,
                                        Plato::ScalarVector & aTotalGradient)
    {
        Plato::ScalarVector tPreviousLocalState;
        Plato::ScalarVector tPreviousGlobalState;
        for(Plato::OrdinalType tCurrentStepIndex = 0; tCurrentStepIndex < mNumPseudoTimeSteps; tCurrentStepIndex++)
        {
            auto tCurrentLocalState = Kokkos::subview(mLocalStates, tCurrentStepIndex, Kokkos::ALL());
            auto tCurrentGlobalState = Kokkos::subview(mGlobalStates, tCurrentStepIndex, Kokkos::ALL());

            // SET PREVIOUS LOCAL STATES
            this->getPreviousState(tCurrentStepIndex, mLocalStates, tPreviousLocalState);
            this->getPreviousState(tCurrentStepIndex, mGlobalStates, tPreviousGlobalState);

            auto tDfDz = aCriterion.gradient_z(tCurrentGlobalState, tPreviousGlobalState,
                                               tCurrentLocalState, tPreviousLocalState,
                                               aControls, tCurrentStepIndex);
            mWorksetBase.assembleScalarGradientZ(tDfDz, aTotalGradient);
        }
    }

    /***************************************************************************//**
     * \brief Add contribution from partial derivative of criterion with respect to
     * configuration to total derivative of criterion with respect to configuration.
     * \param [in]     aCriterion     design criterion interface
     * \param [in]     aControls      current controls, e.g. design variables
     * \param [in/out] aTotalGradient total derivative of criterion with respect to configuration
    *******************************************************************************/
    void addCriterionPartialDerivativeX(Plato::LocalScalarFunctionInc & aCriterion,
                                        const Plato::ScalarVector & aControls,
                                        Plato::ScalarVector & aTotalGradient)
    {
        Plato::ScalarVector tPreviousLocalState;
        Plato::ScalarVector tPreviousGlobalState;
        for(Plato::OrdinalType tCurrentStepIndex = 0; tCurrentStepIndex < mNumPseudoTimeSteps; tCurrentStepIndex++)
        {
            auto tCurrentLocalState = Kokkos::subview(mLocalStates, tCurrentStepIndex, Kokkos::ALL());
            auto tCurrentGlobalState = Kokkos::subview(mGlobalStates, tCurrentStepIndex, Kokkos::ALL());

            // SET PREVIOUS AND FUTURE LOCAL STATES
            this->getPreviousState(tCurrentStepIndex, mLocalStates, tPreviousLocalState);
            this->getPreviousState(tCurrentStepIndex, mGlobalStates, tPreviousGlobalState);

            auto tDfDX = aCriterion.gradient_x(tCurrentGlobalState, tPreviousGlobalState,
                                               tCurrentLocalState, tPreviousLocalState,
                                               aControls, tCurrentStepIndex);
            mWorksetBase.assembleVectorGradientX(tDfDX, aTotalGradient);
        }
    }

    /***************************************************************************//**
     * \brief Initialize adjoint solver, i.e. append necessary system of equation interfaces.
    *******************************************************************************/
    void initializeAdjointSolver()
    {
        mAdjointSolver->appendDirichletDofs(mDirichletDofs);
        mAdjointSolver->appendLocalEquation(mLocalEquation);
        mAdjointSolver->appendGlobalEquation(mGlobalEquation);
        mAdjointSolver->appendProjectionEquation(mProjectionEquation);
        mAdjointSolver->setNumPseudoTimeSteps(mNumPseudoTimeSteps);
    }

    /***************************************************************************//**
     * \brief Perform backward time integration and add Partial Differential Equation
     * (PDE) contribution to total gradient.
     * \param [in]     aType      partial derivative type
     * \param [in]     aControls current controls, e.g. design variables
     * \param [in/out] aOutput   total derivative of criterion with respect to controls
    *******************************************************************************/
    void backwardTimeIntegration(const Plato::PartialDerivative::derivative_t & aType,
                                 const Plato::ScalarVector & aControls,
                                 Plato::ScalarVector aTotalDerivative)
    {
        // Create state data manager
        auto tNumCells = mLocalEquation->numCells();
        Plato::ForwardStates tCurrentStates(aType);
        Plato::ForwardStates tPreviousStates(aType);
        Plato::AdjointStates tAdjointStates(mGlobalEquation->size(), mLocalEquation->size(), mProjectionEquation->size());
        tAdjointStates.mInvLocalJacT = ScalarArray3D("Inv(DhDc)^T", tNumCells, mNumLocalDofsPerCell, mNumLocalDofsPerCell);

        this->initializeAdjointSolver();

        // outer loop for pseudo time steps
        auto tLastStepIndex = mNumPseudoTimeSteps - static_cast<Plato::OrdinalType>(1);
        for(tCurrentStates.mCurrentStepIndex = tLastStepIndex; tCurrentStates.mCurrentStepIndex >= 0; tCurrentStates.mCurrentStepIndex--)
        {
            tPreviousStates.mCurrentStepIndex = tCurrentStates.mCurrentStepIndex + 1;
            if(tPreviousStates.mCurrentStepIndex < mNumPseudoTimeSteps)
            {
                this->updateForwardState(tPreviousStates);
            }

            this->updateForwardState(tCurrentStates);
            this->updateAdjointState(tAdjointStates);

            mAdjointSolver->updateAdjointVariables(aControls, tCurrentStates, tPreviousStates, tAdjointStates);
            mAdjointSolver->addContributionFromPDE(aControls, tCurrentStates, tAdjointStates, aTotalDerivative);
        }
    }

    /***************************************************************************//**
     * \brief Update state data for time step n, i.e. current time step:
     * \param [in] aStateData state data manager
     * \param [in] aZeroEntries flag - zero all entries in current states (default = false)
    *******************************************************************************/
    void cacheStateData(Plato::CurrentStates & aStateData)
    {
        // GET CURRENT STATE
        aStateData.mCurrentLocalState = Kokkos::subview(mLocalStates, aStateData.mCurrentStepIndex, Kokkos::ALL());
        aStateData.mCurrentGlobalState = Kokkos::subview(mGlobalStates, aStateData.mCurrentStepIndex, Kokkos::ALL());
        aStateData.mProjectedPressGrad = Kokkos::subview(mProjectedPressGrad, aStateData.mCurrentStepIndex, Kokkos::ALL());

        // GET PREVIOUS STATE
        this->getPreviousState(aStateData.mCurrentStepIndex, mLocalStates, aStateData.mPreviousLocalState);
        this->getPreviousState(aStateData.mCurrentStepIndex, mGlobalStates, aStateData.mPreviousGlobalState);

        // SET ENTRIES IN CURRENT STATES TO ZERO
        Plato::blas1::fill(static_cast<Plato::Scalar>(0.0), aStateData.mCurrentLocalState);
        Plato::blas1::fill(static_cast<Plato::Scalar>(0.0), aStateData.mCurrentGlobalState);
        Plato::blas1::fill(static_cast<Plato::Scalar>(0.0), aStateData.mProjectedPressGrad);
        Plato::blas1::fill(static_cast<Plato::Scalar>(0.0), mPressure);
    }

    /***************************************************************************//**
     * \brief Update state data for time step n, i.e. current time step:
     * \param [in] aStateData state data manager
     * \param [in] aZeroEntries flag - zero all entries in current states (default = false)
    *******************************************************************************/
    void updateForwardState(Plato::ForwardStates & aStateData)
    {
        // GET CURRENT STATE
        aStateData.mCurrentLocalState = Kokkos::subview(mLocalStates, aStateData.mCurrentStepIndex, Kokkos::ALL());
        aStateData.mCurrentGlobalState = Kokkos::subview(mGlobalStates, aStateData.mCurrentStepIndex, Kokkos::ALL());
        aStateData.mProjectedPressGrad = Kokkos::subview(mProjectedPressGrad, aStateData.mCurrentStepIndex, Kokkos::ALL());
        if(aStateData.mPressure.size() <= static_cast<Plato::OrdinalType>(0))
        {
            auto tNumVerts = mSpatialModel.Mesh.nverts();
            aStateData.mPressure = Plato::ScalarVector("Current Pressure Field", tNumVerts);
        }
        Plato::blas1::extract<mNumGlobalDofsPerNode, mPressureDofOffset>(aStateData.mCurrentGlobalState, aStateData.mPressure);

        // GET PREVIOUS STATE.
        this->getPreviousState(aStateData.mCurrentStepIndex, mLocalStates, aStateData.mPreviousLocalState);
        this->getPreviousState(aStateData.mCurrentStepIndex, mGlobalStates, aStateData.mPreviousGlobalState);
    }

    /***************************************************************************//**
     * \brief Update adjoint data for time step n, i.e. current time step:
     * \param [in] aAdjointData adjoint data manager
    *******************************************************************************/
    void updateAdjointState(Plato::AdjointStates& aAdjointStates)
    {
        // NOTE: CURRENT ADJOINT VARIABLES ARE UPDATED AT SOLVE TIME. THERE IS NO NEED TO SET THEM TO ZERO HERE.
        const Plato::Scalar tAlpha = 1.0; const Plato::Scalar tBeta = 0.0;
        Plato::blas1::update(tAlpha, aAdjointStates.mCurrentLocalAdjoint, tBeta, aAdjointStates.mPreviousLocalAdjoint);
        Plato::blas1::update(tAlpha, aAdjointStates.mCurrentGlobalAdjoint, tBeta, aAdjointStates.mPreviousGlobalAdjoint);
        Plato::blas1::update(tAlpha, aAdjointStates.mProjPressGradAdjoint, tBeta, aAdjointStates.mPreviousProjPressGradAdjoint);
    }

    /***************************************************************************//**
     * \brief Allocate objective function interface and adjoint containers
     * \param [in] aInputParams input parameters database
    *******************************************************************************/
    void allocateCriteria(Teuchos::ParameterList& aInputParams)
    {
        if(aInputParams.isSublist("Criteria"))
        {
            Plato::PathDependentScalarFunctionFactory<PhysicsT> tObjectiveFunctionFactory;

            auto tCriteriaParams = aInputParams.sublist("Criteria");
            for(Teuchos::ParameterList::ConstIterator tIndex = tCriteriaParams.begin(); tIndex != tCriteriaParams.end(); ++tIndex)
            {
                const Teuchos::ParameterEntry & tEntry = tCriteriaParams.entry(tIndex);
                std::string tName = tCriteriaParams.name(tIndex);

                TEUCHOS_TEST_FOR_EXCEPTION(!tEntry.isList(), std::logic_error,
                  " Parameter in Criteria block not valid.  Expect lists only.");

                if( tCriteriaParams.sublist(tName).get<bool>("Linear", false) == false )
                {
                    auto tCriterion = tObjectiveFunctionFactory.create(mSpatialModel, mDataMap, aInputParams, tName);
                    if( tCriterion != nullptr )
                    {
                        mCriteria[tName] = tCriterion;
                    }
                }
            }
        }
        if(mCriteria.size() == 0)
        {
            REPORT("Plasticity Problem: No criteria defined for this problem.")
        }
    }
};
// class PlasticityProblem

}
// namespace Plato

#ifdef PLATOANALYZE_1D
extern template class Plato::PlasticityProblem<Plato::InfinitesimalStrainPlasticity<1>>;
#endif

#ifdef PLATOANALYZE_2D
extern template class Plato::PlasticityProblem<Plato::InfinitesimalStrainPlasticity<2>>;
#endif

#ifdef PLATOANALYZE_3D
extern template class Plato::PlasticityProblem<Plato::InfinitesimalStrainPlasticity<3>>;
#endif
<|MERGE_RESOLUTION|>--- conflicted
+++ resolved
@@ -156,13 +156,8 @@
         {
             THROWERR("Plasticity Problem: Essential Boundary Conditions are not defined for this problem.")
         }
-<<<<<<< HEAD
-        Plato::EssentialBCs<PhysicsT> tDirichletBCs(aInputs.sublist("Essential Boundary Conditions", false));
-        tDirichletBCs.get(mSpatialModel.MeshSets, mDirichletDofs, mDirichletValues);
-=======
-        Plato::EssentialBCs<PhysicsT> tDirichletBCs(aInputs.sublist("Essential Boundary Conditions", false), aMeshSets);
+        Plato::EssentialBCs<PhysicsT> tDirichletBCs(aInputs.sublist("Essential Boundary Conditions", false), mSpatialModel.MeshSets);
         tDirichletBCs.get(mDirichletDofs, mDirichletValues);
->>>>>>> d45ad210
     }
 
     /***************************************************************************//**
