--- conflicted
+++ resolved
@@ -277,10 +277,7 @@
       **********************************************************************************/
       Rank4VoigtConstant(Teuchos::ParameterList& aParams);
 
-      // Note this constructor runs on the device. In the base class here it
-      // doesn't do anything but is present so derived classes can be constructed
-      // on the device and call this constructor.
-      DEVICE_TYPE Rank4VoigtConstant(const T& aYoungsModulus, const T& aPoissonsRatio) : c0{{0.0}} {}
+      Rank4VoigtConstant(const T& aYoungsModulus, const T& aPoissonsRatio) : c0{{0.0}} {}
 
       /******************************************************************************//**
        * \brief Functor for 4th rank tensor constant
@@ -289,10 +286,7 @@
        * \param [in] j \f$ j \f$ value in expression.
        * unit test: PlatoMaterialModel_Rank4VoigtConstant
       **********************************************************************************/
-<<<<<<< HEAD
-      KOKKOS_INLINE_FUNCTION Plato::Scalar
-=======
-      DEVICE_TYPE inline T
+      KOKKOS_INLINE_FUNCTION T
       operator()(Plato::OrdinalType i, Plato::OrdinalType j ) const {
        return c0[i][j];
       }
@@ -311,10 +305,7 @@
 
       Rank4VoigtConstant() : c0{{0.0}} {}
 
-      // Note this constructor runs on the device. In the base class here it
-      // doesn't do anything but is present so derived classes can be constructed
-      // on the device and call this constructor.
-      DEVICE_TYPE Rank4VoigtConstant(const T& aYoungsModulus, const T& aPoissonsRatio) : c0{{0.0}} {}
+      Rank4VoigtConstant(const T& aYoungsModulus, const T& aPoissonsRatio) : c0{{0.0}} {}
 
 
       Rank4VoigtConstant(Teuchos::ParameterList& aParams)
@@ -323,7 +314,7 @@
           c0[0][0] = Plato::ParseTools::getParam<RealT>(aParams, "c11" /*throw if not found*/);
       }
 
-      DEVICE_TYPE inline T
+      KOKKOS_INLINE_FUNCTION T
       operator()(Plato::OrdinalType i, Plato::OrdinalType j ) const {
           return c0[i][j];
       }
@@ -342,10 +333,7 @@
 
       Rank4VoigtConstant() : c0{{0.0}} {}
 
-      // Note this constructor runs on the device. In the base class here it
-      // doesn't do anything but is present so derived classes can be constructed
-      // on the device and call this constructor.
-      DEVICE_TYPE Rank4VoigtConstant(const T& aYoungsModulus, const T& aPoissonsRatio) : c0{{0.0}} {}
+      Rank4VoigtConstant(const T& aYoungsModulus, const T& aPoissonsRatio) : c0{{0.0}} {}
 
       Rank4VoigtConstant(Teuchos::ParameterList& aParams)
       {
@@ -356,7 +344,7 @@
           c0[2][2] = Plato::ParseTools::getParam<RealT>(aParams, "c33" /*throw if not found*/);
       }
   
-      DEVICE_TYPE inline T
+      KOKKOS_INLINE_FUNCTION T
       operator()(Plato::OrdinalType i, Plato::OrdinalType j ) const {
           return c0[i][j];
       }
@@ -374,10 +362,7 @@
 
       Rank4VoigtConstant() : c0{{0.0}} {}
 
-      // Note this constructor runs on the device. In the base class here it
-      // doesn't do anything but is present so derived classes can be constructed
-      // on the device and call this constructor.
-      DEVICE_TYPE Rank4VoigtConstant(const T& aYoungsModulus, const T& aPoissonsRatio) : c0{{0.0}} {}
+      Rank4VoigtConstant(const T& aYoungsModulus, const T& aPoissonsRatio) : c0{{0.0}} {}
 
       Rank4VoigtConstant(Teuchos::ParameterList& aParams) : c0{{0.0}}
       {
@@ -393,8 +378,7 @@
           c0[5][5] = Plato::ParseTools::getParam<RealT>(aParams, "c66", c0[3][3]);
       }
 
-      DEVICE_TYPE inline T
->>>>>>> 5b5bfe98
+      KOKKOS_INLINE_FUNCTION T
       operator()(Plato::OrdinalType i, Plato::OrdinalType j ) const {
           return c0[i][j];
       }
@@ -438,8 +422,7 @@
        **********************************************************************************/
        IsotropicStiffnessConstant(const Teuchos::ParameterList& aParams){}
 
-      // Note this constructor runs on the device. 
-      DEVICE_TYPE IsotropicStiffnessConstant(const T& aYoungsModulus, const T& aPoissonsRatio) :
+      IsotropicStiffnessConstant(const T& aYoungsModulus, const T& aPoissonsRatio) :
             Rank4VoigtConstant<SpatialDim, T>(aYoungsModulus, aPoissonsRatio) {}      
   };
 
@@ -458,8 +441,7 @@
           this->c0[0][0] = E*c*(1.0-v);
       }
 
-      // Note this constructor runs on the device. 
-      DEVICE_TYPE IsotropicStiffnessConstant(const T& aYoungsModulus, const T& aPoissonsRatio) :
+      IsotropicStiffnessConstant(const T& aYoungsModulus, const T& aPoissonsRatio) :
             Rank4VoigtConstant<1,T>(aYoungsModulus, aPoissonsRatio) 
       {
           T c = 1.0/((1.0+aPoissonsRatio)*(1.0-2.0*aPoissonsRatio));
@@ -487,8 +469,7 @@
           this->c0[2][2] = c22;
       }
 
-      // Note this constructor runs on the device. 
-      DEVICE_TYPE IsotropicStiffnessConstant(const T& aYoungsModulus, const T& aPoissonsRatio) :
+      IsotropicStiffnessConstant(const T& aYoungsModulus, const T& aPoissonsRatio) :
             Rank4VoigtConstant<2,T>(aYoungsModulus, aPoissonsRatio) 
       {
           T c = 1.0/((1.0+aPoissonsRatio)*(1.0-2.0*aPoissonsRatio));
@@ -524,8 +505,7 @@
           this->c0[3][3] = c33; this->c0[4][4] = c33; this->c0[5][5] = c33;
       }
 
-      // Note this constructor runs on the device. 
-      DEVICE_TYPE IsotropicStiffnessConstant(const T& aYoungsModulus, const T& aPoissonsRatio) :
+      IsotropicStiffnessConstant(const T& aYoungsModulus, const T& aPoissonsRatio) :
             Rank4VoigtConstant<3,T>(aYoungsModulus, aPoissonsRatio) 
       {
           T c = 1.0/((1.0+aPoissonsRatio)*(1.0-2.0*aPoissonsRatio));
