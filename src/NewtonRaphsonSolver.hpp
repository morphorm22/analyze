--- conflicted
+++ resolved
@@ -167,10 +167,6 @@
     {
         const Plato::Scalar tAlpha = 1.0;
         Plato::blas1::fill(static_cast<Plato::Scalar>(0.0), aStates.mDeltaGlobalState);
-<<<<<<< HEAD
-        //Plato::Solve::Consistent<mNumGlobalDofsPerNode>(aMatrix, aStates.mDeltaGlobalState, aResidual, mUseAbsoluteTolerance);
-=======
->>>>>>> fb939f6d
         if (mLinearSolver == nullptr)
             THROWERR("Linear solver object not initialized.")
         mLinearSolver->solve(*aMatrix, aStates.mDeltaGlobalState, aResidual);
@@ -590,16 +586,6 @@
         while(true)
         {
             tOutputData.mCurrentIteration = mCurrentSolverIter;
-<<<<<<< HEAD
-if (mDebugFlag) printf("Iter: %d\nUpdate Local Jacobian Inverse.\n", mCurrentSolverIter);
-            // update inverse of local Jacobian -> store in tInvLocalJacobianT
-            this->updateInverseLocalJacobian(aControls, aStates, tInvLocalJacobianT);
-if (mDebugFlag) printf("Assemble residual.\n");
-            // assemble residual
-            auto tGlobalResidual = this->assembleResidual(aControls, aStates, tInvLocalJacobianT);
-            Plato::blas1::scale(static_cast<Plato::Scalar>(-1.0), tGlobalResidual);
-if (mDebugFlag) printf("Assemble tangent.\n");
-=======
             if (mDebugFlag) printf("Iter: %d\nUpdate Local Jacobian Inverse.\n", mCurrentSolverIter);
             // update inverse of local Jacobian -> store in tInvLocalJacobianT
             this->updateInverseLocalJacobian(aControls, aStates, tInvLocalJacobianT);
@@ -608,7 +594,6 @@
             auto tGlobalResidual = this->assembleResidual(aControls, aStates, tInvLocalJacobianT);
             Plato::blas1::scale(static_cast<Plato::Scalar>(-1.0), tGlobalResidual);
             if (mDebugFlag) printf("Assemble tangent.\n");
->>>>>>> fb939f6d
             // assemble tangent stiffness matrix
             auto tGlobalJacobian = this->assembleTangentMatrix(aControls, aStates, tInvLocalJacobianT);
 
@@ -626,28 +611,17 @@
                 tNewtonRaphsonConverged = this->didNewtonRaphsonSolverConverge(tOutputData);
                 break;
             }
-<<<<<<< HEAD
-if (mDebugFlag) printf("Update global states.\n");
-            // update global states
-            this->updateGlobalStates(tGlobalJacobian, tGlobalResidual, aStates);
-if (mDebugFlag) printf("Update local states.\n");
-=======
             if (mDebugFlag) printf("Update global states.\n");
             // update global states
             this->updateGlobalStates(tGlobalJacobian, tGlobalResidual, aStates);
             if (mDebugFlag) printf("Update local states.\n");
->>>>>>> fb939f6d
             // update local states
             mLocalEquation->updateLocalState(aStates.mCurrentGlobalState, aStates.mPreviousGlobalState,
                                              aStates.mCurrentLocalState, aStates.mPreviousLocalState,
                                              aControls, aStates.mCurrentStepIndex);
             mCurrentSolverIter++;
         }
-<<<<<<< HEAD
-if (mDebugFlag) printf("Newton finished\n");
-=======
         if (mDebugFlag) printf("Newton iteration completed.\n");
->>>>>>> fb939f6d
         Plato::print_newton_raphson_stop_criterion(tOutputData, mSolverDiagnosticsFile);
         
         return (tNewtonRaphsonConverged);
