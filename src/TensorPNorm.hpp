--- conflicted
+++ resolved
@@ -290,11 +290,7 @@
     }
 
     template<typename ResultScalarType, typename TensorScalarType, typename VolumeScalarType>
-<<<<<<< HEAD
-    DEVICE_TYPE inline void operator()(Plato::OrdinalType cellOrdinal,
-=======
     KOKKOS_INLINE_FUNCTION void operator()(Plato::OrdinalType cellOrdinal,
->>>>>>> 2973d7f8
                                        Plato::ScalarVectorT<ResultScalarType> pnorm,
                                        Plato::ScalarMultiVectorT<TensorScalarType> voigtTensor,
                                        Plato::OrdinalType p,
@@ -388,21 +384,12 @@
         auto& tTensorPNorm = mTensorPNorm;
         Plato::OrdinalType numCells = result.extent(0);
         auto exponent = TensorNormBase<VoigtLength, EvalT>::mExponent;
-        auto& tTensorPNorm = mTensorPNorm;
         Kokkos::parallel_for(Kokkos::RangePolicy<Plato::OrdinalType>(0, numCells),
-<<<<<<< HEAD
-        LAMBDA_EXPRESSION(Plato::OrdinalType cellOrdinal)
+        KOKKOS_LAMBDA(Plato::OrdinalType cellOrdinal)
         {
             // compute tensor p-norm of tensor
             //
             tTensorPNorm(cellOrdinal, result, tensor, exponent, cellVolume);
-=======
-                             KOKKOS_LAMBDA(Plato::OrdinalType cellOrdinal)
-                             {
-                                 // compute tensor p-norm of tensor
-                                 //
-                                 tTensorPNorm(cellOrdinal, result, tensor, exponent, cellVolume);
->>>>>>> 2973d7f8
 
         }, "Compute PNorm");
     }
@@ -498,11 +485,7 @@
         auto exponent = TensorNormBase<VoigtLength, EvalT>::mExponent;
         auto vonMisesPNorm = mVonMisesPNorm;
         Kokkos::parallel_for(Kokkos::RangePolicy<Plato::OrdinalType>(0, numCells),
-<<<<<<< HEAD
-                             LAMBDA_EXPRESSION(Plato::OrdinalType cellOrdinal)
-=======
                              KOKKOS_LAMBDA(Plato::OrdinalType cellOrdinal)
->>>>>>> 2973d7f8
                              {
                                  // compute von mises p-norm of tensor
                                  //
