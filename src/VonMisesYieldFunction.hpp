--- conflicted
+++ resolved
@@ -29,27 +29,19 @@
      * \param [in] aCauchyStress 2D container of cell Cauchy stresses
      * \param [out] aVonMisesStress 1D container of cell Von Mises yield stresses
     **********************************************************************************/
-<<<<<<< HEAD
     template<typename InputType, typename ResultType>
-    DEVICE_TYPE inline void
+    KOKKOS_INLINE_FUNCTION void
     operator()(
         const Plato::OrdinalType                   & aCellOrdinal,
         const Plato::ScalarMultiVectorT<InputType> & aCauchyStress,
               ResultType                           & aVonMisesStress) const;
 
     template<typename InputType, typename ResultType>
-    DEVICE_TYPE inline void
+    KOKKOS_INLINE_FUNCTION void
     operator()(
         const Plato::OrdinalType                     & aCellOrdinal,
         const Plato::Array<NumVoigtTerms, InputType> & aCauchyStress,
               ResultType                             & aVonMisesStress) const;
-=======
-    template<typename Inputype, typename ResultType>
-    KOKKOS_INLINE_FUNCTION void
-    operator()(const Plato::OrdinalType & aCellOrdinal,
-               const Plato::ScalarMultiVectorT<Inputype> & aCauchyStress,
-               const Plato::ScalarVectorT<ResultType> & aVonMisesStress) const;
->>>>>>> 2973d7f8
 };
 // class VonMisesYieldFunction
 
@@ -64,21 +56,13 @@
  * \param [out] aVonMisesStress cell/element Von Mises stresses
 **********************************************************************************/
 template<>
-<<<<<<< HEAD
 template<typename InputType, typename ResultType>
-DEVICE_TYPE inline void
+KOKKOS_INLINE_FUNCTION void
 VonMisesYieldFunction<3,6>::operator()(
     const Plato::OrdinalType                   & aCellOrdinal,
     const Plato::ScalarMultiVectorT<InputType> & aCauchyStress,
           ResultType                           & aVonMisesStress
 ) const
-=======
-template<typename Inputype, typename ResultType>
-KOKKOS_INLINE_FUNCTION void
-VonMisesYieldFunction<3>::operator()(const Plato::OrdinalType & aCellOrdinal,
-        const Plato::ScalarMultiVectorT<Inputype> & aCauchyStress,
-        const Plato::ScalarVectorT<ResultType> & aVonMisesStress) const
->>>>>>> 2973d7f8
 {
     ResultType tSigma11MinusSigma22 = aCauchyStress(aCellOrdinal, 0) - aCauchyStress(aCellOrdinal, 1);
     ResultType tSigma22MinusSigma33 = aCauchyStress(aCellOrdinal, 1) - aCauchyStress(aCellOrdinal, 2);
@@ -99,7 +83,7 @@
 }
 template<>
 template<typename InputType, typename ResultType>
-DEVICE_TYPE inline void
+KOKKOS_INLINE_FUNCTION void
 VonMisesYieldFunction<3,6>::operator()(
     const Plato::OrdinalType         & aCellOrdinal,
     const Plato::Array<6, InputType> & aCauchyStress,
@@ -134,21 +118,13 @@
  * \param [out] aVonMisesStress cell/element Von Mises stresses
 **********************************************************************************/
 template<>
-<<<<<<< HEAD
 template<typename InputType, typename ResultType>
-DEVICE_TYPE inline void
+KOKKOS_INLINE_FUNCTION void
 VonMisesYieldFunction<2,3>::operator()(
     const Plato::OrdinalType                   & aCellOrdinal,
     const Plato::ScalarMultiVectorT<InputType> & aCauchyStress,
           ResultType                           & aVonMisesStress
 ) const
-=======
-template<typename Inputype, typename ResultType>
-KOKKOS_INLINE_FUNCTION void
-VonMisesYieldFunction<2>::operator()(const Plato::OrdinalType & aCellOrdinal,
-        const Plato::ScalarMultiVectorT<Inputype> & aCauchyStress,
-        const Plato::ScalarVectorT<ResultType> & aVonMisesStress) const
->>>>>>> 2973d7f8
 {
     ResultType tSigma11TimesSigma11 = aCauchyStress(aCellOrdinal, 0) * aCauchyStress(aCellOrdinal, 0);
     ResultType tSigma11TimesSigma22 = aCauchyStress(aCellOrdinal, 0) * aCauchyStress(aCellOrdinal, 1);
@@ -162,7 +138,7 @@
 
 template<>
 template<typename InputType, typename ResultType>
-DEVICE_TYPE inline void
+KOKKOS_INLINE_FUNCTION void
 VonMisesYieldFunction<2,3>::operator()(
     const Plato::OrdinalType         & aCellOrdinal,
     const Plato::Array<3, InputType> & aCauchyStress,
@@ -189,27 +165,19 @@
  * \param [out] aVonMisesStress cell/element Von Mises stresses
 **********************************************************************************/
 template<>
-<<<<<<< HEAD
 template<typename InputType, typename ResultType>
-DEVICE_TYPE inline void
+KOKKOS_INLINE_FUNCTION void
 VonMisesYieldFunction<1,1>::operator()(
     const Plato::OrdinalType                   & aCellOrdinal,
     const Plato::ScalarMultiVectorT<InputType> & aCauchyStress,
           ResultType                           & aVonMisesStress
 ) const
-=======
-template<typename Inputype, typename ResultType>
-KOKKOS_INLINE_FUNCTION void
-VonMisesYieldFunction<1>::operator()(const Plato::OrdinalType & aCellOrdinal,
-        const Plato::ScalarMultiVectorT<Inputype> & aCauchyStress,
-        const Plato::ScalarVectorT<ResultType> & aVonMisesStress) const
->>>>>>> 2973d7f8
 {
     aVonMisesStress = aCauchyStress(aCellOrdinal, 0);
 }
 template<>
 template<typename InputType, typename ResultType>
-DEVICE_TYPE inline void
+KOKKOS_INLINE_FUNCTION void
 VonMisesYieldFunction<1,1>::operator()(
     const Plato::OrdinalType         & aCellOrdinal,
     const Plato::Array<1, InputType> & aCauchyStress,
