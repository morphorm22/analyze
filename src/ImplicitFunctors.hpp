--- conflicted
+++ resolved
@@ -516,55 +516,6 @@
 };
 /******************************************************************************/
 
-<<<<<<< HEAD
-=======
-
-/******************************************************************************/
-template<Plato::OrdinalType SpaceDim>
-class ComputeGradientMatrix : public Plato::SimplexMechanics<SpaceDim>
-{
-  private:
-
-    using Plato::SimplexMechanics<SpaceDim>::mNumVoigtTerms;
-    using Plato::SimplexMechanics<SpaceDim>::mNumNodesPerCell;
-    using Plato::SimplexMechanics<SpaceDim>::mNumDofsPerCell;
-    static constexpr auto mNumSpaceDim = SpaceDim;
-
-  public:
-
-    KOKKOS_INLINE_FUNCTION
-    void
-    operator()( const Plato::Array<mNumSpaceDim>* gradients,
-                      Plato::Array<mNumVoigtTerms>* gradientMatrix) const
-    {
-      for (Plato::OrdinalType iDof=0; iDof<mNumDofsPerCell; iDof++){
-        for (Plato::OrdinalType iVoigt=0; iVoigt<mNumVoigtTerms; iVoigt++){
-          gradientMatrix[iDof][iVoigt] = 0.0;
-        }
-      }
-
-      for (Plato::OrdinalType iNode=0; iNode<mNumNodesPerCell; iNode++)
-      {
-        Plato::OrdinalType voigtTerm=0;
-        for (Plato::OrdinalType iDof=0; iDof<mNumSpaceDim; iDof++){
-          gradientMatrix[mNumSpaceDim*iNode+iDof][voigtTerm] = gradients[iNode][iDof];
-          voigtTerm++;
-        }
-
-        for (Plato::OrdinalType jDof=mNumSpaceDim-1; jDof>=1; jDof--){
-          for (Plato::OrdinalType iDof=jDof-1; iDof>=0; iDof--){
-            gradientMatrix[mNumSpaceDim*iNode+iDof][voigtTerm] = gradients[iNode][jDof];
-            gradientMatrix[mNumSpaceDim*iNode+jDof][voigtTerm] = gradients[iNode][iDof];
-            voigtTerm++;
-          }
-        }
-      }
-    }
-};
-/******************************************************************************/
-
-
->>>>>>> 2973d7f8
 /******************************************************************************/
 template<Plato::OrdinalType SpaceDim, typename OrdinalLookupType>
 class Assemble
