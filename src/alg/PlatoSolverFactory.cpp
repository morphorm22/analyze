#include "alg/PlatoSolverFactory.hpp"
#include "PlatoUtilities.hpp"

#include "alg/AmgXLinearSolver.hpp"
#include "alg/EpetraLinearSolver.hpp"
#ifdef PLATO_TPETRA
#include "alg/TpetraLinearSolver.hpp"
#endif
#ifdef PLATO_TACHO
#include "alg/TachoLinearSolver.hpp"
#endif

namespace Plato {

std::string determine_solver_stack(const Teuchos::ParameterList& tSolverParams)
{
  std::string tSolverStack;
  if(tSolverParams.isType<std::string>("Solver Stack"))
  {
      tSolverStack = tSolverParams.get<std::string>("Solver Stack");
  }
  else
  {
#ifdef PLATO_TACHO
      tSolverStack = "Tacho";
#elif HAVE_AMGX
      tSolverStack = "AmgX";
#elif PLATO_TPETRA
      tSolverStack = "Tpetra";
#elif PLATO_EPETRA
      tSolverStack = "Epetra";
#else
      ANALYZE_THROWERR("PLato Analyze was compiled without a linear solver!.  Exiting.");
#endif
  }

  return tSolverStack;
}

/******************************************************************************//**
<<<<<<< HEAD
=======
 * \brief Solver factory for AbstractSolvers
**********************************************************************************/
rcp<AbstractSolver>
SolverFactory::create(
    Plato::OrdinalType                              aNumNodes,
    Comm::Machine                                   aMachine,
    Plato::OrdinalType                              aDofsPerNode
)
{
  auto tSolverStack = Plato::determine_solver_stack(mSolverParams);
  auto tLowerSolverStack = Plato::tolower(tSolverStack);

  if(tLowerSolverStack == "epetra")
  {
#ifdef PLATO_EPETRA
      return std::make_shared<Plato::EpetraLinearSolver>(mSolverParams, aNumNodes, aMachine, aDofsPerNode);
#else
      ANALYZE_THROWERR("Not compiled with Epetra");
#endif

  }
  else if(tLowerSolverStack == "tpetra")
  {
#ifdef PLATO_TPETRA
      return std::make_shared<Plato::TpetraLinearSolver>(mSolverParams, aNumNodes, aMachine, aDofsPerNode);
#else
      ANALYZE_THROWERR("Not compiled with Tpetra");
#endif
  }
  else if(tLowerSolverStack == "amgx")
  {
#ifdef HAVE_AMGX
      return std::make_shared<Plato::AmgXLinearSolver>(mSolverParams, aDofsPerNode);
#else
      ANALYZE_THROWERR("Not compiled with AmgX");
#endif
  }
  ANALYZE_THROWERR("Requested solver stack not found");
}

/******************************************************************************//**
>>>>>>> 654ab648
 * @brief Solver factory for AbstractSolvers with MPCs
**********************************************************************************/
rcp<AbstractSolver>
SolverFactory::create(
    Plato::OrdinalType                              aNumNodes,
    Comm::Machine                                   aMachine,
    Plato::OrdinalType                              aDofsPerNode,
    std::shared_ptr<Plato::MultipointConstraints>   aMPCs
)
{
  auto tSolverStack = Plato::determine_solver_stack(mSolverParams);
  auto tLowerSolverStack = Plato::tolower(tSolverStack);

  if(tLowerSolverStack == "epetra")
  {
<<<<<<< HEAD
      const Plato::OrdinalType tNumCondensedNodes = (aMPCs == nullptr) ? aNumNodes : aMPCs->getNumCondensedNodes();
=======
#ifdef PLATO_EPETRA
      Plato::OrdinalType tNumCondensedNodes = aMPCs->getNumCondensedNodes();
>>>>>>> 654ab648
      return std::make_shared<Plato::EpetraLinearSolver>(mSolverParams, tNumCondensedNodes, aMachine, aDofsPerNode, aMPCs);
#else
      ANALYZE_THROWERR("Not compiled with Epetra");
#endif
  }
  else if(tLowerSolverStack == "tpetra")
  {
#ifdef PLATO_TPETRA
      Plato::OrdinalType tNumCondensedNodes = aMPCs->getNumCondensedNodes();
      return std::make_shared<Plato::TpetraLinearSolver>(mSolverParams, tNumCondensedNodes, aMachine, aDofsPerNode, aMPCs);
#else
      ANALYZE_THROWERR("Not compiled with Tpetra");
#endif
  }
  else if(tLowerSolverStack == "amgx")
  {
#ifdef HAVE_AMGX
      return std::make_shared<Plato::AmgXLinearSolver>(mSolverParams, aDofsPerNode, aMPCs);
#else
      ANALYZE_THROWERR("Not compiled with AmgX");
#endif
  }
  else if(tLowerSolverStack == "tacho")
  {
#ifdef PLATO_TACHO
      return std::make_shared<tacho::TachoLinearSolver>(mSolverParams, aMPCs);
#else
      ANALYZE_THROWERR("Not compiled with Tacho");
#endif
  }
  ANALYZE_THROWERR("Requested solver stack not found");
}

} // end namespace Plato<|MERGE_RESOLUTION|>--- conflicted
+++ resolved
@@ -38,50 +38,6 @@
 }
 
 /******************************************************************************//**
-<<<<<<< HEAD
-=======
- * \brief Solver factory for AbstractSolvers
-**********************************************************************************/
-rcp<AbstractSolver>
-SolverFactory::create(
-    Plato::OrdinalType                              aNumNodes,
-    Comm::Machine                                   aMachine,
-    Plato::OrdinalType                              aDofsPerNode
-)
-{
-  auto tSolverStack = Plato::determine_solver_stack(mSolverParams);
-  auto tLowerSolverStack = Plato::tolower(tSolverStack);
-
-  if(tLowerSolverStack == "epetra")
-  {
-#ifdef PLATO_EPETRA
-      return std::make_shared<Plato::EpetraLinearSolver>(mSolverParams, aNumNodes, aMachine, aDofsPerNode);
-#else
-      ANALYZE_THROWERR("Not compiled with Epetra");
-#endif
-
-  }
-  else if(tLowerSolverStack == "tpetra")
-  {
-#ifdef PLATO_TPETRA
-      return std::make_shared<Plato::TpetraLinearSolver>(mSolverParams, aNumNodes, aMachine, aDofsPerNode);
-#else
-      ANALYZE_THROWERR("Not compiled with Tpetra");
-#endif
-  }
-  else if(tLowerSolverStack == "amgx")
-  {
-#ifdef HAVE_AMGX
-      return std::make_shared<Plato::AmgXLinearSolver>(mSolverParams, aDofsPerNode);
-#else
-      ANALYZE_THROWERR("Not compiled with AmgX");
-#endif
-  }
-  ANALYZE_THROWERR("Requested solver stack not found");
-}
-
-/******************************************************************************//**
->>>>>>> 654ab648
  * @brief Solver factory for AbstractSolvers with MPCs
 **********************************************************************************/
 rcp<AbstractSolver>
@@ -97,12 +53,8 @@
 
   if(tLowerSolverStack == "epetra")
   {
-<<<<<<< HEAD
+#ifdef PLATO_EPETRA
       const Plato::OrdinalType tNumCondensedNodes = (aMPCs == nullptr) ? aNumNodes : aMPCs->getNumCondensedNodes();
-=======
-#ifdef PLATO_EPETRA
-      Plato::OrdinalType tNumCondensedNodes = aMPCs->getNumCondensedNodes();
->>>>>>> 654ab648
       return std::make_shared<Plato::EpetraLinearSolver>(mSolverParams, tNumCondensedNodes, aMachine, aDofsPerNode, aMPCs);
 #else
       ANALYZE_THROWERR("Not compiled with Epetra");
