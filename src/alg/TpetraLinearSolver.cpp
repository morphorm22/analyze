--- conflicted
+++ resolved
@@ -329,7 +329,7 @@
   if(aSolverParams.isType<std::string>("Solver"))
     tSolver = aSolverParams.get<std::string>("Solver");
   else if (mSolverPackage == "belos")
-    tSolver = "bicgstab"; // Or "pseudoblock gmres"
+    tSolver = "pseudoblock gmres";
   else if (mSolverPackage == "amesos2")
     tSolver = "superlu";
   else
@@ -402,22 +402,16 @@
 
   if(aSolverParams.isType<Teuchos::ParameterList>("Solver Options"))
     mSolverOptions = aSolverParams.get<Teuchos::ParameterList>("Solver Options");
+
+  if(aSolverParams.isParameter("Display Diagnostics"))
+    mDisplayDiagnostics = aSolverParams.get<bool>("Display Diagnostics");
   
-<<<<<<< HEAD
   this->addDefaultToParameterList(mSolverOptions, "Maximum Iterations",    tMaxIterations);
   this->addDefaultToParameterList(mSolverOptions, "Convergence Tolerance", tTolerance);
   this->addDefaultToParameterList(mSolverOptions, "Block Size",            mDofsPerNode);
-=======
-  if(mSolverParams.isParameter("Display Diagnostics"))
-    mDisplayDiagnostics = mSolverParams.get<bool>("Display Diagnostics");
-  
-  addDefaultToParameterList(mSolverOptions, "Maximum Iterations",    tMaxIterations);
-  addDefaultToParameterList(mSolverOptions, "Convergence Tolerance", tTolerance);
-  addDefaultToParameterList(mSolverOptions, "Block Size",            mDofsPerNode);
->>>>>>> a7550159
 
   if (mSolver == "pseudoblock gmres")
-    addDefaultToParameterList(mSolverOptions, "Num Blocks", tMaxIterations); // This is the number of iterations between restarts
+    this->addDefaultToParameterList(mSolverOptions, "Num Blocks", tMaxIterations); // This is the number of iterations between restarts
 }
 
 void
@@ -516,7 +510,7 @@
 
   if (result == Belos::Unconverged) {
     Plato::Scalar tTolerance = static_cast<Plato::Scalar>(100.0) * std::numeric_limits<Plato::Scalar>::epsilon();
-    if (mAchievedTolerance > tTolerance)
+    if (mAchievedTolerance > tTolerance && mDisplayDiagnostics)
     printf("Tpetra Warning: Belos solver did not achieve desired tolerance. Completed %d iterations, achieved absolute tolerance of %7.1e (not relative)\n",
             mNumIterations, mAchievedTolerance);
   }
