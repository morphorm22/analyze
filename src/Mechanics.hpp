#ifndef PLATO_MECHANICS_HPP
#define PLATO_MECHANICS_HPP

#include <memory>

#include "parabolic/AbstractScalarFunction.hpp"

#include "elliptic/AbstractScalarFunction.hpp"
#include "elliptic/InternalElasticEnergy.hpp"
#include "elliptic/ElastostaticResidual.hpp"
#include "elliptic/EffectiveEnergy.hpp"
#include "elliptic/StressPNorm.hpp"
#include "elliptic/SurfaceArea.hpp"

#include "Plato_AugLagStressCriterionQuadratic.hpp"
#include "Plato_AugLagStressCriterionGeneral.hpp"
#include "Plato_AugLagStressCriterion.hpp"
#include "SimplexMechanics.hpp"
#include "IntermediateDensityPenalty.hpp"
#include "AnalyzeMacros.hpp"

#include "AbstractLocalMeasure.hpp"
#include "VonMisesLocalMeasure.hpp"
#include "TensileEnergyDensityLocalMeasure.hpp"

#include "Simp.hpp"
#include "Ramp.hpp"
#include "Heaviside.hpp"
#include "NoPenalty.hpp"

namespace Plato
{

namespace MechanicsFactory
{

  /******************************************************************************//**
   * \brief Create a local measure for use in augmented lagrangian quadratic
   * \param [in] aProblemParams input parameters
   * \param [in] aFuncName scalar function name
  **********************************************************************************/
  template <typename EvaluationType>
  inline std::shared_ptr<Plato::AbstractLocalMeasure<EvaluationType,Plato::SimplexMechanics<EvaluationType::SpatialDim>>> 
<<<<<<< HEAD
  create_local_measure(
      const Plato::SpatialDomain   & aSpatialDomain,
            Teuchos::ParameterList & aInputParams,
      const std::string            & aFuncName
  )
=======
  create_local_measure(Teuchos::ParameterList& aProblemParams, const std::string & aFuncName)
>>>>>>> 1e72b948
  {
      auto tFunctionSpecs = aProblemParams.sublist("Criteria").sublist(aFuncName);
      auto tLocalMeasure = tFunctionSpecs.get<std::string>("Local Measure", "VonMises");

      if(tLocalMeasure == "VonMises")
      {
<<<<<<< HEAD
          return std::make_shared<VonMisesLocalMeasure<EvaluationType, Plato::SimplexMechanics<EvaluationType::SpatialDim>>>
              (aSpatialDomain, aInputParams, "VonMises");
=======
          return std::make_shared<VonMisesLocalMeasure<EvaluationType, Plato::SimplexMechanics<EvaluationType::SpatialDim>>>(aProblemParams, "VonMises");
>>>>>>> 1e72b948
      }
      else if(tLocalMeasure == "TensileEnergyDensity")
      {
          return std::make_shared<TensileEnergyDensityLocalMeasure<EvaluationType, Plato::SimplexMechanics<EvaluationType::SpatialDim>>>
<<<<<<< HEAD
              (aSpatialDomain, aInputParams, "TensileEnergyDensity");
=======
                                                           (aProblemParams, "TensileEnergyDensity");
>>>>>>> 1e72b948
      }
      else
      {
          THROWERR("Unknown 'Local Measure' specified in 'Plato Problem' ParameterList")
      }
  }

/******************************************************************************//**
 * \brief Create elastostatics residual equation
<<<<<<< HEAD
 * \param [in] aSpatialDomain Plato Analyze spatial domain
 * \param [in] aDataMap Plato Analyze physics-based database
 * \param [in] aInputParams input parameters
**********************************************************************************/
template<typename EvaluationType>
inline std::shared_ptr<Plato::Elliptic::AbstractVectorFunction<EvaluationType>>
elastostatics_residual(
    const Plato::SpatialDomain   & aSpatialDomain,
          Plato::DataMap         & aDataMap,
          Teuchos::ParameterList & aInputParams,
          std::string              aFuncName
)
=======
 * \param [in] aMesh mesh database
 * \param [in] aMeshSets side sets database
 * \param [in] aDataMap PLATO Analyze physics-based database
 * \param [in] aProblemParams input parameters
**********************************************************************************/
template<typename EvaluationType>
inline std::shared_ptr<Plato::Elliptic::AbstractVectorFunction<EvaluationType>>
elastostatics_residual(Omega_h::Mesh& aMesh,
                       Omega_h::MeshSets& aMeshSets,
                       Plato::DataMap& aDataMap,
                       Teuchos::ParameterList& aProblemParams,
                       std::string aFuncName)
>>>>>>> 1e72b948
{
    std::shared_ptr<Plato::Elliptic::AbstractVectorFunction<EvaluationType>> tOutput;
    auto tPenaltyParams = aProblemParams.sublist(aFuncName).sublist("Penalty Function");
    std::string tPenaltyType = tPenaltyParams.get<std::string>("Type", "SIMP");
    if(tPenaltyType == "SIMP")
    {
        tOutput = std::make_shared<Plato::Elliptic::ElastostaticResidual<EvaluationType, Plato::MSIMP>>
<<<<<<< HEAD
                    (aSpatialDomain, aDataMap, aInputParams, tPenaltyParams);
=======
                    (aMesh, aMeshSets, aDataMap, aProblemParams, tPenaltyParams);
>>>>>>> 1e72b948
    }
    else
    if(tPenaltyType == "RAMP")
    {
        tOutput = std::make_shared<Plato::Elliptic::ElastostaticResidual<EvaluationType, Plato::RAMP>>
<<<<<<< HEAD
                    (aSpatialDomain, aDataMap, aInputParams, tPenaltyParams);
=======
                    (aMesh, aMeshSets, aDataMap, aProblemParams, tPenaltyParams);
>>>>>>> 1e72b948
    }
    else
    if(tPenaltyType == "Heaviside")
    {
        tOutput = std::make_shared<Plato::Elliptic::ElastostaticResidual<EvaluationType, Plato::Heaviside>>
<<<<<<< HEAD
                    (aSpatialDomain, aDataMap, aInputParams, tPenaltyParams);
=======
                    (aMesh, aMeshSets, aDataMap, aProblemParams, tPenaltyParams);
>>>>>>> 1e72b948
    }
    else
    if(tPenaltyType == "NoPenalty")
    {
        tOutput = std::make_shared<Plato::Elliptic::ElastostaticResidual<EvaluationType, Plato::NoPenalty>>
<<<<<<< HEAD
                    (aSpatialDomain, aDataMap, aInputParams, tPenaltyParams);
=======
                    (aMesh, aMeshSets, aDataMap, aProblemParams, tPenaltyParams);
>>>>>>> 1e72b948
    }
    return (tOutput);
}
// function elastostatics_residual

/******************************************************************************//**
 * \brief Create augmented Lagrangian stress constraint criterion tailored for linear problems
<<<<<<< HEAD
 * \param [in] aSpatialDomain Plato Analyze spatial domain
 * \param [in] aDataMap Plato Analyze physics-based database
 * \param [in] aInputParams input parameters
**********************************************************************************/
template<typename EvaluationType>
inline std::shared_ptr<Plato::Elliptic::AbstractScalarFunction<EvaluationType>>
stress_constraint_linear(
    const Plato::SpatialDomain   & aSpatialDomain,
          Plato::DataMap         & aDataMap,
          Teuchos::ParameterList & aInputParams,
    const std::string            & aFuncName
)
{
    std::shared_ptr<Plato::Elliptic::AbstractScalarFunction<EvaluationType>> tOutput;
    tOutput = std::make_shared< Plato::AugLagStressCriterion<EvaluationType> >
                (aSpatialDomain, aDataMap, aInputParams, aFuncName);
=======
 * \param [in] aMesh mesh database
 * \param [in] aMeshSets side sets database
 * \param [in] aDataMap PLATO Analyze physics-based database
 * \param [in] aProblemParams input parameters
**********************************************************************************/
template<typename EvaluationType>
inline std::shared_ptr<Plato::Elliptic::AbstractScalarFunction<EvaluationType>>
stress_constraint_linear(Omega_h::Mesh& aMesh,
                         Omega_h::MeshSets& aMeshSets,
                         Plato::DataMap& aDataMap,
                         Teuchos::ParameterList & aProblemParams,
                         std::string & aFuncName)
{
    std::shared_ptr<Plato::Elliptic::AbstractScalarFunction<EvaluationType>> tOutput;
    tOutput = std::make_shared< Plato::AugLagStressCriterion<EvaluationType> >
                (aMesh, aMeshSets, aDataMap, aProblemParams, aFuncName);
>>>>>>> 1e72b948
    return (tOutput);
}

/******************************************************************************//**
 * \brief Create augmented Lagrangian stress constraint criterion tailored for general problems
<<<<<<< HEAD
 * \param [in] aSpatialDomain Plato Analyze spatial domain
 * \param [in] aDataMap Plato Analyze physics-based database
 * \param [in] aInputParams input parameters
**********************************************************************************/
template<typename EvaluationType>
inline std::shared_ptr<Plato::Elliptic::AbstractScalarFunction<EvaluationType>>
stress_constraint_general(
    const Plato::SpatialDomain   & aSpatialDomain,
          Plato::DataMap         & aDataMap,
          Teuchos::ParameterList & aInputParams,
    const std::string            & aFuncName
)
{
    std::shared_ptr<Plato::Elliptic::AbstractScalarFunction<EvaluationType>> tOutput;
    tOutput = std::make_shared <Plato::AugLagStressCriterionGeneral<EvaluationType> >
                (aSpatialDomain, aDataMap, aInputParams, aFuncName);
=======
 * \param [in] aMesh mesh database
 * \param [in] aMeshSets side sets database
 * \param [in] aDataMap PLATO Analyze physics-based database
 * \param [in] aProblemParams input parameters
**********************************************************************************/
template<typename EvaluationType>
inline std::shared_ptr<Plato::Elliptic::AbstractScalarFunction<EvaluationType>>
stress_constraint_general(Omega_h::Mesh& aMesh,
                          Omega_h::MeshSets& aMeshSets,
                          Plato::DataMap& aDataMap,
                          Teuchos::ParameterList & aProblemParams,
                          std::string & aFuncName)
{
    std::shared_ptr<Plato::Elliptic::AbstractScalarFunction<EvaluationType>> tOutput;
    tOutput = std::make_shared <Plato::AugLagStressCriterionGeneral<EvaluationType> >
                (aMesh, aMeshSets, aDataMap, aProblemParams, aFuncName);
>>>>>>> 1e72b948
    return (tOutput);
}


/******************************************************************************//**
 * \brief Create augmented Lagrangian local constraint criterion with quadratic constraint formulation
<<<<<<< HEAD
 * \param [in] aSpatialDomain Plato Analyze spatial domain
 * \param [in] aDataMap Plato Analyze physics-based database
 * \param [in] aInputParams input parameters
**********************************************************************************/
template<typename EvaluationType>
inline std::shared_ptr<Plato::Elliptic::AbstractScalarFunction<EvaluationType>>
stress_constraint_quadratic(
    const Plato::SpatialDomain   & aSpatialDomain,
          Plato::DataMap         & aDataMap,
          Teuchos::ParameterList & aInputParams,
    const std::string            & aFuncName
)
{
    auto EvalMeasure = Plato::MechanicsFactory::create_local_measure<EvaluationType>(aSpatialDomain, aInputParams, aFuncName);
    using Residual = typename Plato::ResidualTypes<Plato::SimplexMechanics<EvaluationType::SpatialDim>>;
    auto PODMeasure = Plato::MechanicsFactory::create_local_measure<Residual>(aSpatialDomain, aInputParams, aFuncName);
=======
 * \param [in] aMesh mesh database
 * \param [in] aMeshSets side sets database
 * \param [in] aDataMap PLATO Analyze physics-based database
 * \param [in] aProblemParams input parameters
**********************************************************************************/
template<typename EvaluationType>
inline std::shared_ptr<Plato::Elliptic::AbstractScalarFunction<EvaluationType>>
stress_constraint_quadratic(Omega_h::Mesh& aMesh,
                            Omega_h::MeshSets& aMeshSets,
                            Plato::DataMap& aDataMap,
                            Teuchos::ParameterList & aProblemParams,
                            std::string & aFuncName)
{
    auto EvalMeasure = Plato::MechanicsFactory::create_local_measure<EvaluationType>(aProblemParams, aFuncName);
    using Residual = typename Plato::ResidualTypes<Plato::SimplexMechanics<EvaluationType::SpatialDim>>;
    auto PODMeasure = Plato::MechanicsFactory::create_local_measure<Residual>(aProblemParams, aFuncName);
>>>>>>> 1e72b948

    using SimplexT = Plato::SimplexMechanics<EvaluationType::SpatialDim>;
    std::shared_ptr<Plato::AugLagStressCriterionQuadratic<EvaluationType,SimplexT>> tOutput;
    tOutput = std::make_shared< Plato::AugLagStressCriterionQuadratic<EvaluationType,SimplexT> >
<<<<<<< HEAD
                (aSpatialDomain, aDataMap, aInputParams, aFuncName);
=======
                (aMesh, aMeshSets, aDataMap, aProblemParams, aFuncName);
>>>>>>> 1e72b948

    tOutput->setLocalMeasure(EvalMeasure, PODMeasure);
    return (tOutput);
}


/******************************************************************************//**
 * \brief Create internal elastic energy criterion
<<<<<<< HEAD
 * \param [in] aSpatialDomain Plato Analyze spatial domain
 * \param [in] aDataMap Plato Analyze physics-based database
 * \param [in] aInputParams input parameters
=======
 * \param [in] aMesh mesh database
 * \param [in] aMeshSets side sets database
 * \param [in] aDataMap PLATO Analyze physics-based database
 * \param [in] aProblemParams input parameters
>>>>>>> 1e72b948
 * \param [in] aFuncType vector function name
**********************************************************************************/
template<typename EvaluationType>
inline std::shared_ptr<Plato::Elliptic::AbstractScalarFunction<EvaluationType>>
<<<<<<< HEAD
internal_elastic_energy(
    const Plato::SpatialDomain   & aSpatialDomain,
          Plato::DataMap         & aDataMap,
          Teuchos::ParameterList & aInputParams,
          std::string            & aFuncName
)
=======
internal_elastic_energy(Omega_h::Mesh& aMesh,
                        Omega_h::MeshSets& aMeshSets,
                        Plato::DataMap& aDataMap,
                        Teuchos::ParameterList & aProblemParams,
                        std::string & aFuncName)
>>>>>>> 1e72b948
{
    std::shared_ptr<Plato::Elliptic::AbstractScalarFunction<EvaluationType>> tOutput;
    auto tPenaltyParams = aProblemParams.sublist("Criteria").sublist(aFuncName).sublist("Penalty Function");
    std::string tPenaltyType = tPenaltyParams.get<std::string>("Type", "SIMP");
    if(tPenaltyType == "SIMP")
    {
        tOutput = std::make_shared<Plato::Elliptic::InternalElasticEnergy<EvaluationType, Plato::MSIMP>>
<<<<<<< HEAD
                    (aSpatialDomain, aDataMap, aInputParams, tPenaltyParams, aFuncName);
=======
                    (aMesh, aMeshSets, aDataMap, aProblemParams, tPenaltyParams, aFuncName);
>>>>>>> 1e72b948
    }
    else
    if(tPenaltyType == "RAMP")
    {
        tOutput = std::make_shared<Plato::Elliptic::InternalElasticEnergy<EvaluationType, Plato::RAMP>>
<<<<<<< HEAD
                    (aSpatialDomain, aDataMap, aInputParams, tPenaltyParams, aFuncName);
=======
                    (aMesh, aMeshSets, aDataMap, aProblemParams, tPenaltyParams, aFuncName);
>>>>>>> 1e72b948
    }
    else
    if(tPenaltyType == "Heaviside")
    {
        tOutput = std::make_shared<Plato::Elliptic::InternalElasticEnergy<EvaluationType, Plato::Heaviside>>
<<<<<<< HEAD
                    (aSpatialDomain, aDataMap, aInputParams, tPenaltyParams, aFuncName);
=======
                    (aMesh, aMeshSets, aDataMap, aProblemParams, tPenaltyParams, aFuncName);
>>>>>>> 1e72b948
    }
    else
    if(tPenaltyType == "NoPenalty")
    {
        tOutput = std::make_shared<Plato::Elliptic::InternalElasticEnergy<EvaluationType, Plato::NoPenalty>>
<<<<<<< HEAD
                    (aSpatialDomain, aDataMap, aInputParams, tPenaltyParams, aFuncName);
=======
                    (aMesh, aMeshSets, aDataMap, aProblemParams, tPenaltyParams, aFuncName);
>>>>>>> 1e72b948
    }
    return (tOutput);
}
// function internal_elastic_energy

/******************************************************************************//**
 * \brief Create stress p-norm criterion
<<<<<<< HEAD
 * \param [in] aSpatialDomain Plato Analyze spatial domain
 * \param [in] aDataMap Plato Analyze physics-based database
 * \param [in] aInputParams input parameters
=======
 * \param [in] aMesh mesh database
 * \param [in] aMeshSets side sets database
 * \param [in] aDataMap PLATO Analyze physics-based database
 * \param [in] aProblemParams input parameters
>>>>>>> 1e72b948
 * \param [in] aFuncType vector function name
**********************************************************************************/
template<typename EvaluationType>
inline std::shared_ptr<Plato::Elliptic::AbstractScalarFunction<EvaluationType>>
<<<<<<< HEAD
stress_p_norm(
    const Plato::SpatialDomain   & aSpatialDomain,
          Plato::DataMap         & aDataMap,
          Teuchos::ParameterList & aInputParams,
          std::string            & aFuncName
)
=======
stress_p_norm(Omega_h::Mesh& aMesh,
              Omega_h::MeshSets& aMeshSets,
              Plato::DataMap& aDataMap,
              Teuchos::ParameterList & aProblemParams,
              std::string & aFuncName)
>>>>>>> 1e72b948
{
    std::shared_ptr<Plato::Elliptic::AbstractScalarFunction<EvaluationType>> tOutput;
    auto tPenaltyParams = aProblemParams.sublist("Criteria").sublist(aFuncName).sublist("Penalty Function");
    std::string tPenaltyType = tPenaltyParams.get<std::string>("Type", "SIMP");
    if(tPenaltyType == "SIMP")
    {
        tOutput = std::make_shared<Plato::Elliptic::StressPNorm<EvaluationType, Plato::MSIMP>>
<<<<<<< HEAD
                    (aSpatialDomain, aDataMap, aInputParams, tPenaltyParams, aFuncName);
=======
                    (aMesh, aMeshSets, aDataMap, aProblemParams, tPenaltyParams, aFuncName);
>>>>>>> 1e72b948
    }
    else
    if(tPenaltyType == "RAMP")
    {
        tOutput = std::make_shared<Plato::Elliptic::StressPNorm<EvaluationType, Plato::RAMP>>
<<<<<<< HEAD
                    (aSpatialDomain, aDataMap, aInputParams, tPenaltyParams, aFuncName);
=======
                    (aMesh, aMeshSets, aDataMap, aProblemParams, tPenaltyParams, aFuncName);
>>>>>>> 1e72b948
    }
    else
    if(tPenaltyType == "Heaviside")
    {
        tOutput = std::make_shared<Plato::Elliptic::StressPNorm<EvaluationType, Plato::Heaviside>>
<<<<<<< HEAD
                    (aSpatialDomain, aDataMap, aInputParams, tPenaltyParams, aFuncName);
=======
                    (aMesh, aMeshSets, aDataMap, aProblemParams, tPenaltyParams, aFuncName);
>>>>>>> 1e72b948
    }
    else
    if(tPenaltyType == "NoPenalty")
    {
        tOutput = std::make_shared<Plato::Elliptic::StressPNorm<EvaluationType, Plato::NoPenalty>>
<<<<<<< HEAD
                    (aSpatialDomain, aDataMap, aInputParams, tPenaltyParams, aFuncName);
=======
                    (aMesh, aMeshSets, aDataMap, aProblemParams, tPenaltyParams, aFuncName);
>>>>>>> 1e72b948
    }
    return (tOutput);
}
// function stress_p_norm

/******************************************************************************//**
 * \brief Create effective energy criterion
<<<<<<< HEAD
 * \param [in] aSpatialDomain Plato Analyze spatial domain
 * \param [in] aDataMap Plato Analyze physics-based database
 * \param [in] aInputParams input parameters
=======
 * \param [in] aMesh mesh database
 * \param [in] aMeshSets side sets database
 * \param [in] aDataMap PLATO Analyze physics-based database
 * \param [in] aProblemParams input parameters
>>>>>>> 1e72b948
 * \param [in] aFuncType vector function name
**********************************************************************************/
template<typename EvaluationType>
inline std::shared_ptr<Plato::Elliptic::AbstractScalarFunction<EvaluationType>>
<<<<<<< HEAD
effective_energy(
    const Plato::SpatialDomain   & aSpatialDomain,
          Plato::DataMap         & aDataMap,
          Teuchos::ParameterList & aInputParams,
          std::string            & aFuncName
)
=======
effective_energy(Omega_h::Mesh& aMesh,
                 Omega_h::MeshSets& aMeshSets,
                 Plato::DataMap& aDataMap,
                 Teuchos::ParameterList & aProblemParams,
                 std::string & aFuncName)
>>>>>>> 1e72b948
{
    std::shared_ptr<Plato::Elliptic::AbstractScalarFunction<EvaluationType>> tOutput;
    auto tPenaltyParams = aProblemParams.sublist("Criteria").sublist(aFuncName).sublist("Penalty Function");
    std::string tPenaltyType = tPenaltyParams.get<std::string>("Type", "SIMP");
    if(tPenaltyType == "SIMP")
    {
        tOutput = std::make_shared<Plato::Elliptic::EffectiveEnergy<EvaluationType, Plato::MSIMP>>
<<<<<<< HEAD
                    (aSpatialDomain, aDataMap, aInputParams, tPenaltyParams, aFuncName);
=======
                    (aMesh, aMeshSets, aDataMap, aProblemParams, tPenaltyParams, aFuncName);
>>>>>>> 1e72b948
    }
    else
    if(tPenaltyType == "RAMP")
    {
        tOutput = std::make_shared<Plato::Elliptic::EffectiveEnergy<EvaluationType, Plato::RAMP>>
<<<<<<< HEAD
                    (aSpatialDomain, aDataMap, aInputParams, tPenaltyParams, aFuncName);
=======
                    (aMesh, aMeshSets, aDataMap, aProblemParams, tPenaltyParams, aFuncName);
>>>>>>> 1e72b948
    }
    else
    if(tPenaltyType == "Heaviside")
    {
        tOutput = std::make_shared<Plato::Elliptic::EffectiveEnergy<EvaluationType, Plato::Heaviside>>
<<<<<<< HEAD
                    (aSpatialDomain, aDataMap, aInputParams, tPenaltyParams, aFuncName);
=======
                    (aMesh, aMeshSets, aDataMap, aProblemParams, tPenaltyParams, aFuncName);
>>>>>>> 1e72b948
    }
    else
    if(tPenaltyType == "NoPenalty")
    {
        tOutput = std::make_shared<Plato::Elliptic::EffectiveEnergy<EvaluationType, Plato::NoPenalty>>
<<<<<<< HEAD
                    (aSpatialDomain, aDataMap, aInputParams, tPenaltyParams, aFuncName);
=======
                    (aMesh, aMeshSets, aDataMap, aProblemParams, tPenaltyParams, aFuncName);
>>>>>>> 1e72b948
    }
    return (tOutput);
}
// function effective_energy

/******************************************************************************//**
 * \brief Factory for linear mechanics problem
 * @brief Create surface area scalar function
<<<<<<< HEAD
 * \param [in] aSpatialDomain Plato Analyze spatial domain
 * @param [in] aDataMap Plato Analyze physics-based database
 * @param [in] aInputParams input parameters
=======
 * @param [in] aMesh mesh database
 * @param [in] aMeshSets side sets database
 * @param [in] aDataMap PLATO Analyze physics-based database
 * @param [in] aProblemParams input parameters
>>>>>>> 1e72b948
 * @param [in] aFuncType vector function name
**********************************************************************************/
template<typename EvaluationType>
inline std::shared_ptr<Plato::Elliptic::AbstractScalarFunction<EvaluationType>>
<<<<<<< HEAD
surface_area(
    const Plato::SpatialDomain   & aSpatialDomain,
          Plato::DataMap         & aDataMap,
          Teuchos::ParameterList & aInputParams,
    const std::string            & aFuncName
)
{
    return std::make_shared<Plato::Elliptic::SurfaceArea<EvaluationType>>(aSpatialDomain, aDataMap, aInputParams, aFuncName);
=======
surface_area(Omega_h::Mesh& aMesh,
       Omega_h::MeshSets& aMeshSets,
       Plato::DataMap& aDataMap,
       Teuchos::ParameterList & aProblemParams,
       std::string & aFuncName)
{
    return std::make_shared<Plato::Elliptic::SurfaceArea<EvaluationType>>(aMesh, aMeshSets, aDataMap, aProblemParams, aFuncName);
>>>>>>> 1e72b948
}
// function surface area

/******************************************************************************//**
 * @brief Factory for linear mechanics problem
**********************************************************************************/
struct FunctionFactory
{
    /******************************************************************************//**
     * \brief Create a PLATO vector function (i.e. residual equation)
<<<<<<< HEAD
     * \param [in] aSpatialDomain Plato Analyze spatial domain
     * \param [in] aDataMap Plato Analyze physics-based database
     * \param [in] aInputParams input parameters
=======
     * \param [in] aMesh mesh database
     * \param [in] aMeshSets side sets database
     * \param [in] aDataMap PLATO Analyze physics-based database
     * \param [in] aProblemParams input parameters
>>>>>>> 1e72b948
     * \param [in] aFuncName vector function name
    **********************************************************************************/
    template<typename EvaluationType>
    std::shared_ptr<Plato::Elliptic::AbstractVectorFunction<EvaluationType>>
<<<<<<< HEAD
    createVectorFunction(
        const Plato::SpatialDomain   & aSpatialDomain,
              Plato::DataMap         & aDataMap, 
              Teuchos::ParameterList & aInputParams,
              std::string              aFuncName)
=======
    createVectorFunction(Omega_h::Mesh& aMesh, 
                         Omega_h::MeshSets& aMeshSets,
                         Plato::DataMap& aDataMap, 
                         Teuchos::ParameterList& aProblemParams,
                         std::string aFuncName)
>>>>>>> 1e72b948
    {

        if(aFuncName == "Elliptic")
        {
<<<<<<< HEAD
            return (Plato::MechanicsFactory::elastostatics_residual<EvaluationType>(aSpatialDomain, aDataMap, aInputParams, aFuncName));
=======
            return (Plato::MechanicsFactory::elastostatics_residual<EvaluationType>(aMesh, aMeshSets, aDataMap, aProblemParams, aFuncName));
>>>>>>> 1e72b948
        }
        else
        {
            THROWERR("Unknown 'PDE Constraint' specified in 'Plato Problem' ParameterList")
        }
    }


    /******************************************************************************/
    template <typename EvaluationType>
    std::shared_ptr<Plato::Parabolic::AbstractScalarFunction<EvaluationType>>
    createScalarFunctionParabolic(
        const Plato::SpatialDomain   & aSpatialDomain,
              Plato::DataMap         & aDataMap,
              Teuchos::ParameterList & aParamList,
              std::string              strScalarFunctionType,
              std::string              aStrScalarFunctionName )
    /******************************************************************************/
    {
        THROWERR("Not yet implemented")
    }

    /******************************************************************************//**
     * \brief Create a PLATO scalar function (i.e. optimization criterion)
     * \param [in] aSpatialDomain Plato Analyze spatial domain
     * \param [in] aDataMap PLATO Analyze physics-based database
<<<<<<< HEAD
     * \param [in] aInputParams input parameters
     * \param [in] aFuncType scalar function type
=======
     * \param [in] aProblemParams input parameters
>>>>>>> 1e72b948
     * \param [in] aFuncName scalar function name
    **********************************************************************************/
    template<typename EvaluationType>
    std::shared_ptr<Plato::Elliptic::AbstractScalarFunction<EvaluationType>>
<<<<<<< HEAD
    createScalarFunction(
        const Plato::SpatialDomain   & aSpatialDomain,
              Plato::DataMap         & aDataMap, 
              Teuchos::ParameterList & aInputParams,
              std::string              aFuncType,
              std::string              aFuncName
    )
    {
        if(aFuncType == "Internal Elastic Energy")
        {
            return Plato::MechanicsFactory::internal_elastic_energy<EvaluationType>
                (aSpatialDomain, aDataMap, aInputParams, aFuncName);
        }
        else if(aFuncType == "Stress P-Norm")
        {
            return Plato::MechanicsFactory::stress_p_norm<EvaluationType>
                (aSpatialDomain, aDataMap, aInputParams, aFuncName);
        }
        else if(aFuncType == "Effective Energy")
        {
            return Plato::MechanicsFactory::effective_energy<EvaluationType>
                (aSpatialDomain, aDataMap, aInputParams, aFuncName);
        }
        else if(aFuncType == "Stress Constraint")
        {
            return Plato::MechanicsFactory::stress_constraint_linear<EvaluationType>
                (aSpatialDomain, aDataMap, aInputParams, aFuncName);
        }
        else if(aFuncType == "Stress Constraint General")
        {
            return Plato::MechanicsFactory::stress_constraint_general<EvaluationType>
                (aSpatialDomain, aDataMap, aInputParams, aFuncName);
        }
        else if(aFuncType == "Stress Constraint Quadratic")
        {
            return Plato::MechanicsFactory::stress_constraint_quadratic<EvaluationType>
                (aSpatialDomain, aDataMap, aInputParams, aFuncName);
        }
        else if(aFuncType == "Density Penalty")
        {
            return std::make_shared<Plato::IntermediateDensityPenalty<EvaluationType>>
                       (aSpatialDomain, aDataMap, aInputParams, aFuncName);
=======
    createScalarFunction(Omega_h::Mesh& aMesh,
                         Omega_h::MeshSets& aMeshSets,
                         Plato::DataMap& aDataMap, 
                         Teuchos::ParameterList & aProblemParams,
                         std::string aFuncType,
                         std::string aFuncName)
    {
        if(aFuncType == "Internal Elastic Energy")
        {
            return (Plato::MechanicsFactory::internal_elastic_energy<EvaluationType>(aMesh, aMeshSets, aDataMap, aProblemParams, aFuncName));
        }
        else if(aFuncType == "Stress P-Norm")
        {
            return (Plato::MechanicsFactory::stress_p_norm<EvaluationType>(aMesh, aMeshSets, aDataMap, aProblemParams, aFuncName));
        }
        else if(aFuncType == "Effective Energy")
        {
            return (Plato::MechanicsFactory::effective_energy<EvaluationType>(aMesh, aMeshSets, aDataMap, aProblemParams, aFuncName));
        }
        else if(aFuncType == "Stress Constraint")
        {
            return (Plato::MechanicsFactory::stress_constraint_linear<EvaluationType>(aMesh, aMeshSets, aDataMap, aProblemParams, aFuncName));
        }
        else if(aFuncType == "Stress Constraint General")
        {
            return (Plato::MechanicsFactory::stress_constraint_general<EvaluationType>(aMesh, aMeshSets, aDataMap, aProblemParams, aFuncName));
        }
        else if(aFuncType == "Stress Constraint Quadratic")
        {
            return (Plato::MechanicsFactory::stress_constraint_quadratic<EvaluationType>(aMesh, aMeshSets, aDataMap, aProblemParams, aFuncName));
        }
        else if(aFuncType == "Density Penalty")
        {
            return std::make_shared<Plato::IntermediateDensityPenalty<EvaluationType>>(aMesh, aMeshSets, aDataMap, aProblemParams, aFuncName);
>>>>>>> 1e72b948
        }
        else
        {
            return nullptr;
        }
    }

#ifdef COMPILE_DEAD_CODE
    /******************************************************************************//**
     * \brief Create a local measure for use in augmented lagrangian quadratic
     * \param [in] aProblemParams input parameters
     * \param [in] aFuncName scalar function name
    **********************************************************************************/
    template <typename EvaluationType>
    std::shared_ptr<Plato::AbstractLocalMeasure<EvaluationType,Plato::SimplexMechanics<EvaluationType::SpatialDim>>> 
    createLocalMeasure(Teuchos::ParameterList& aProblemParams, const std::string & aFuncName)
    {
        auto tFunctionSpecs = aProblemParams.sublist("Criteria").sublist(aFuncName);
        auto tLocalMeasure = tFunctionSpecs.get<std::string>("Local Measure", "VonMises");

        if(tLocalMeasure == "VonMises")
        {
            return std::make_shared<VonMisesLocalMeasure<EvaluationType, Plato::SimplexMechanics<EvaluationType::SpatialDim>>>(aProblemParams, "VonMises");
        }
        else if(tLocalMeasure == "TensileEnergyDensity")
        {
            return std::make_shared<TensileEnergyDensityLocalMeasure<EvaluationType, Plato::SimplexMechanics<EvaluationType::SpatialDim>>>
                                                             (aProblemParams, "TensileEnergyDensity");
        }
        else
        {
            THROWERR("Unknown 'Local Measure' specified in 'Plato Problem' ParameterList")
        }
    }
#endif
};
// struct FunctionFactory

} // namespace MechanicsFactory

/******************************************************************************//**
 * \brief Concrete class for use as the SimplexPhysics template argument in
 *        Plato::Elliptic::Problem
**********************************************************************************/
template<Plato::OrdinalType SpaceDimParam>
class Mechanics: public Plato::SimplexMechanics<SpaceDimParam>
{
public:
    typedef Plato::MechanicsFactory::FunctionFactory FunctionFactory;
    using SimplexT = SimplexMechanics<SpaceDimParam>;
    static constexpr Plato::OrdinalType SpaceDim = SpaceDimParam;
};
} // namespace Plato

#endif<|MERGE_RESOLUTION|>--- conflicted
+++ resolved
@@ -41,36 +41,24 @@
   **********************************************************************************/
   template <typename EvaluationType>
   inline std::shared_ptr<Plato::AbstractLocalMeasure<EvaluationType,Plato::SimplexMechanics<EvaluationType::SpatialDim>>> 
-<<<<<<< HEAD
   create_local_measure(
       const Plato::SpatialDomain   & aSpatialDomain,
-            Teuchos::ParameterList & aInputParams,
+            Teuchos::ParameterList & aProblemParams,
       const std::string            & aFuncName
   )
-=======
-  create_local_measure(Teuchos::ParameterList& aProblemParams, const std::string & aFuncName)
->>>>>>> 1e72b948
   {
       auto tFunctionSpecs = aProblemParams.sublist("Criteria").sublist(aFuncName);
       auto tLocalMeasure = tFunctionSpecs.get<std::string>("Local Measure", "VonMises");
 
       if(tLocalMeasure == "VonMises")
       {
-<<<<<<< HEAD
           return std::make_shared<VonMisesLocalMeasure<EvaluationType, Plato::SimplexMechanics<EvaluationType::SpatialDim>>>
-              (aSpatialDomain, aInputParams, "VonMises");
-=======
-          return std::make_shared<VonMisesLocalMeasure<EvaluationType, Plato::SimplexMechanics<EvaluationType::SpatialDim>>>(aProblemParams, "VonMises");
->>>>>>> 1e72b948
+              (aSpatialDomain, aProblemParams, "VonMises");
       }
       else if(tLocalMeasure == "TensileEnergyDensity")
       {
           return std::make_shared<TensileEnergyDensityLocalMeasure<EvaluationType, Plato::SimplexMechanics<EvaluationType::SpatialDim>>>
-<<<<<<< HEAD
-              (aSpatialDomain, aInputParams, "TensileEnergyDensity");
-=======
-                                                           (aProblemParams, "TensileEnergyDensity");
->>>>>>> 1e72b948
+              (aSpatialDomain, aProblemParams, "TensileEnergyDensity");
       }
       else
       {
@@ -80,33 +68,18 @@
 
 /******************************************************************************//**
  * \brief Create elastostatics residual equation
-<<<<<<< HEAD
- * \param [in] aSpatialDomain Plato Analyze spatial domain
- * \param [in] aDataMap Plato Analyze physics-based database
- * \param [in] aInputParams input parameters
+ * \param [in] aSpatialDomain Plato Analyze spatial domain
+ * \param [in] aDataMap Plato Analyze physics-based database
+ * \param [in] aProblemParams input parameters
 **********************************************************************************/
 template<typename EvaluationType>
 inline std::shared_ptr<Plato::Elliptic::AbstractVectorFunction<EvaluationType>>
 elastostatics_residual(
     const Plato::SpatialDomain   & aSpatialDomain,
           Plato::DataMap         & aDataMap,
-          Teuchos::ParameterList & aInputParams,
+          Teuchos::ParameterList & aProblemParams,
           std::string              aFuncName
 )
-=======
- * \param [in] aMesh mesh database
- * \param [in] aMeshSets side sets database
- * \param [in] aDataMap PLATO Analyze physics-based database
- * \param [in] aProblemParams input parameters
-**********************************************************************************/
-template<typename EvaluationType>
-inline std::shared_ptr<Plato::Elliptic::AbstractVectorFunction<EvaluationType>>
-elastostatics_residual(Omega_h::Mesh& aMesh,
-                       Omega_h::MeshSets& aMeshSets,
-                       Plato::DataMap& aDataMap,
-                       Teuchos::ParameterList& aProblemParams,
-                       std::string aFuncName)
->>>>>>> 1e72b948
 {
     std::shared_ptr<Plato::Elliptic::AbstractVectorFunction<EvaluationType>> tOutput;
     auto tPenaltyParams = aProblemParams.sublist(aFuncName).sublist("Penalty Function");
@@ -114,41 +87,25 @@
     if(tPenaltyType == "SIMP")
     {
         tOutput = std::make_shared<Plato::Elliptic::ElastostaticResidual<EvaluationType, Plato::MSIMP>>
-<<<<<<< HEAD
-                    (aSpatialDomain, aDataMap, aInputParams, tPenaltyParams);
-=======
-                    (aMesh, aMeshSets, aDataMap, aProblemParams, tPenaltyParams);
->>>>>>> 1e72b948
+                    (aSpatialDomain, aDataMap, aProblemParams, tPenaltyParams);
     }
     else
     if(tPenaltyType == "RAMP")
     {
         tOutput = std::make_shared<Plato::Elliptic::ElastostaticResidual<EvaluationType, Plato::RAMP>>
-<<<<<<< HEAD
-                    (aSpatialDomain, aDataMap, aInputParams, tPenaltyParams);
-=======
-                    (aMesh, aMeshSets, aDataMap, aProblemParams, tPenaltyParams);
->>>>>>> 1e72b948
+                    (aSpatialDomain, aDataMap, aProblemParams, tPenaltyParams);
     }
     else
     if(tPenaltyType == "Heaviside")
     {
         tOutput = std::make_shared<Plato::Elliptic::ElastostaticResidual<EvaluationType, Plato::Heaviside>>
-<<<<<<< HEAD
-                    (aSpatialDomain, aDataMap, aInputParams, tPenaltyParams);
-=======
-                    (aMesh, aMeshSets, aDataMap, aProblemParams, tPenaltyParams);
->>>>>>> 1e72b948
+                    (aSpatialDomain, aDataMap, aProblemParams, tPenaltyParams);
     }
     else
     if(tPenaltyType == "NoPenalty")
     {
         tOutput = std::make_shared<Plato::Elliptic::ElastostaticResidual<EvaluationType, Plato::NoPenalty>>
-<<<<<<< HEAD
-                    (aSpatialDomain, aDataMap, aInputParams, tPenaltyParams);
-=======
-                    (aMesh, aMeshSets, aDataMap, aProblemParams, tPenaltyParams);
->>>>>>> 1e72b948
+                    (aSpatialDomain, aDataMap, aProblemParams, tPenaltyParams);
     }
     return (tOutput);
 }
@@ -156,131 +113,70 @@
 
 /******************************************************************************//**
  * \brief Create augmented Lagrangian stress constraint criterion tailored for linear problems
-<<<<<<< HEAD
- * \param [in] aSpatialDomain Plato Analyze spatial domain
- * \param [in] aDataMap Plato Analyze physics-based database
- * \param [in] aInputParams input parameters
+ * \param [in] aSpatialDomain Plato Analyze spatial domain
+ * \param [in] aDataMap Plato Analyze physics-based database
+ * \param [in] aProblemParams input parameters
 **********************************************************************************/
 template<typename EvaluationType>
 inline std::shared_ptr<Plato::Elliptic::AbstractScalarFunction<EvaluationType>>
 stress_constraint_linear(
     const Plato::SpatialDomain   & aSpatialDomain,
           Plato::DataMap         & aDataMap,
-          Teuchos::ParameterList & aInputParams,
+          Teuchos::ParameterList & aProblemParams,
     const std::string            & aFuncName
 )
 {
     std::shared_ptr<Plato::Elliptic::AbstractScalarFunction<EvaluationType>> tOutput;
     tOutput = std::make_shared< Plato::AugLagStressCriterion<EvaluationType> >
-                (aSpatialDomain, aDataMap, aInputParams, aFuncName);
-=======
- * \param [in] aMesh mesh database
- * \param [in] aMeshSets side sets database
- * \param [in] aDataMap PLATO Analyze physics-based database
- * \param [in] aProblemParams input parameters
-**********************************************************************************/
-template<typename EvaluationType>
-inline std::shared_ptr<Plato::Elliptic::AbstractScalarFunction<EvaluationType>>
-stress_constraint_linear(Omega_h::Mesh& aMesh,
-                         Omega_h::MeshSets& aMeshSets,
-                         Plato::DataMap& aDataMap,
-                         Teuchos::ParameterList & aProblemParams,
-                         std::string & aFuncName)
-{
-    std::shared_ptr<Plato::Elliptic::AbstractScalarFunction<EvaluationType>> tOutput;
-    tOutput = std::make_shared< Plato::AugLagStressCriterion<EvaluationType> >
-                (aMesh, aMeshSets, aDataMap, aProblemParams, aFuncName);
->>>>>>> 1e72b948
+                (aSpatialDomain, aDataMap, aProblemParams, aFuncName);
     return (tOutput);
 }
 
 /******************************************************************************//**
  * \brief Create augmented Lagrangian stress constraint criterion tailored for general problems
-<<<<<<< HEAD
- * \param [in] aSpatialDomain Plato Analyze spatial domain
- * \param [in] aDataMap Plato Analyze physics-based database
- * \param [in] aInputParams input parameters
+ * \param [in] aSpatialDomain Plato Analyze spatial domain
+ * \param [in] aDataMap Plato Analyze physics-based database
+ * \param [in] aProblemParams input parameters
 **********************************************************************************/
 template<typename EvaluationType>
 inline std::shared_ptr<Plato::Elliptic::AbstractScalarFunction<EvaluationType>>
 stress_constraint_general(
     const Plato::SpatialDomain   & aSpatialDomain,
           Plato::DataMap         & aDataMap,
-          Teuchos::ParameterList & aInputParams,
+          Teuchos::ParameterList & aProblemParams,
     const std::string            & aFuncName
 )
 {
     std::shared_ptr<Plato::Elliptic::AbstractScalarFunction<EvaluationType>> tOutput;
     tOutput = std::make_shared <Plato::AugLagStressCriterionGeneral<EvaluationType> >
-                (aSpatialDomain, aDataMap, aInputParams, aFuncName);
-=======
- * \param [in] aMesh mesh database
- * \param [in] aMeshSets side sets database
- * \param [in] aDataMap PLATO Analyze physics-based database
- * \param [in] aProblemParams input parameters
-**********************************************************************************/
-template<typename EvaluationType>
-inline std::shared_ptr<Plato::Elliptic::AbstractScalarFunction<EvaluationType>>
-stress_constraint_general(Omega_h::Mesh& aMesh,
-                          Omega_h::MeshSets& aMeshSets,
-                          Plato::DataMap& aDataMap,
-                          Teuchos::ParameterList & aProblemParams,
-                          std::string & aFuncName)
-{
-    std::shared_ptr<Plato::Elliptic::AbstractScalarFunction<EvaluationType>> tOutput;
-    tOutput = std::make_shared <Plato::AugLagStressCriterionGeneral<EvaluationType> >
-                (aMesh, aMeshSets, aDataMap, aProblemParams, aFuncName);
->>>>>>> 1e72b948
+                (aSpatialDomain, aDataMap, aProblemParams, aFuncName);
     return (tOutput);
 }
 
 
 /******************************************************************************//**
  * \brief Create augmented Lagrangian local constraint criterion with quadratic constraint formulation
-<<<<<<< HEAD
- * \param [in] aSpatialDomain Plato Analyze spatial domain
- * \param [in] aDataMap Plato Analyze physics-based database
- * \param [in] aInputParams input parameters
+ * \param [in] aSpatialDomain Plato Analyze spatial domain
+ * \param [in] aDataMap Plato Analyze physics-based database
+ * \param [in] aProblemParams input parameters
 **********************************************************************************/
 template<typename EvaluationType>
 inline std::shared_ptr<Plato::Elliptic::AbstractScalarFunction<EvaluationType>>
 stress_constraint_quadratic(
     const Plato::SpatialDomain   & aSpatialDomain,
           Plato::DataMap         & aDataMap,
-          Teuchos::ParameterList & aInputParams,
+          Teuchos::ParameterList & aProblemParams,
     const std::string            & aFuncName
 )
 {
-    auto EvalMeasure = Plato::MechanicsFactory::create_local_measure<EvaluationType>(aSpatialDomain, aInputParams, aFuncName);
+    auto EvalMeasure = Plato::MechanicsFactory::create_local_measure<EvaluationType>(aSpatialDomain, aProblemParams, aFuncName);
     using Residual = typename Plato::ResidualTypes<Plato::SimplexMechanics<EvaluationType::SpatialDim>>;
-    auto PODMeasure = Plato::MechanicsFactory::create_local_measure<Residual>(aSpatialDomain, aInputParams, aFuncName);
-=======
- * \param [in] aMesh mesh database
- * \param [in] aMeshSets side sets database
- * \param [in] aDataMap PLATO Analyze physics-based database
- * \param [in] aProblemParams input parameters
-**********************************************************************************/
-template<typename EvaluationType>
-inline std::shared_ptr<Plato::Elliptic::AbstractScalarFunction<EvaluationType>>
-stress_constraint_quadratic(Omega_h::Mesh& aMesh,
-                            Omega_h::MeshSets& aMeshSets,
-                            Plato::DataMap& aDataMap,
-                            Teuchos::ParameterList & aProblemParams,
-                            std::string & aFuncName)
-{
-    auto EvalMeasure = Plato::MechanicsFactory::create_local_measure<EvaluationType>(aProblemParams, aFuncName);
-    using Residual = typename Plato::ResidualTypes<Plato::SimplexMechanics<EvaluationType::SpatialDim>>;
-    auto PODMeasure = Plato::MechanicsFactory::create_local_measure<Residual>(aProblemParams, aFuncName);
->>>>>>> 1e72b948
+    auto PODMeasure = Plato::MechanicsFactory::create_local_measure<Residual>(aSpatialDomain, aProblemParams, aFuncName);
 
     using SimplexT = Plato::SimplexMechanics<EvaluationType::SpatialDim>;
     std::shared_ptr<Plato::AugLagStressCriterionQuadratic<EvaluationType,SimplexT>> tOutput;
     tOutput = std::make_shared< Plato::AugLagStressCriterionQuadratic<EvaluationType,SimplexT> >
-<<<<<<< HEAD
-                (aSpatialDomain, aDataMap, aInputParams, aFuncName);
-=======
-                (aMesh, aMeshSets, aDataMap, aProblemParams, aFuncName);
->>>>>>> 1e72b948
+        (aSpatialDomain, aDataMap, aProblemParams, aFuncName);
 
     tOutput->setLocalMeasure(EvalMeasure, PODMeasure);
     return (tOutput);
@@ -289,34 +185,19 @@
 
 /******************************************************************************//**
  * \brief Create internal elastic energy criterion
-<<<<<<< HEAD
- * \param [in] aSpatialDomain Plato Analyze spatial domain
- * \param [in] aDataMap Plato Analyze physics-based database
- * \param [in] aInputParams input parameters
-=======
- * \param [in] aMesh mesh database
- * \param [in] aMeshSets side sets database
- * \param [in] aDataMap PLATO Analyze physics-based database
- * \param [in] aProblemParams input parameters
->>>>>>> 1e72b948
+ * \param [in] aSpatialDomain Plato Analyze spatial domain
+ * \param [in] aDataMap Plato Analyze physics-based database
+ * \param [in] aProblemParams input parameters
  * \param [in] aFuncType vector function name
 **********************************************************************************/
 template<typename EvaluationType>
 inline std::shared_ptr<Plato::Elliptic::AbstractScalarFunction<EvaluationType>>
-<<<<<<< HEAD
 internal_elastic_energy(
     const Plato::SpatialDomain   & aSpatialDomain,
           Plato::DataMap         & aDataMap,
-          Teuchos::ParameterList & aInputParams,
+          Teuchos::ParameterList & aProblemParams,
           std::string            & aFuncName
 )
-=======
-internal_elastic_energy(Omega_h::Mesh& aMesh,
-                        Omega_h::MeshSets& aMeshSets,
-                        Plato::DataMap& aDataMap,
-                        Teuchos::ParameterList & aProblemParams,
-                        std::string & aFuncName)
->>>>>>> 1e72b948
 {
     std::shared_ptr<Plato::Elliptic::AbstractScalarFunction<EvaluationType>> tOutput;
     auto tPenaltyParams = aProblemParams.sublist("Criteria").sublist(aFuncName).sublist("Penalty Function");
@@ -324,41 +205,25 @@
     if(tPenaltyType == "SIMP")
     {
         tOutput = std::make_shared<Plato::Elliptic::InternalElasticEnergy<EvaluationType, Plato::MSIMP>>
-<<<<<<< HEAD
-                    (aSpatialDomain, aDataMap, aInputParams, tPenaltyParams, aFuncName);
-=======
-                    (aMesh, aMeshSets, aDataMap, aProblemParams, tPenaltyParams, aFuncName);
->>>>>>> 1e72b948
+                    (aSpatialDomain, aDataMap, aProblemParams, tPenaltyParams, aFuncName);
     }
     else
     if(tPenaltyType == "RAMP")
     {
         tOutput = std::make_shared<Plato::Elliptic::InternalElasticEnergy<EvaluationType, Plato::RAMP>>
-<<<<<<< HEAD
-                    (aSpatialDomain, aDataMap, aInputParams, tPenaltyParams, aFuncName);
-=======
-                    (aMesh, aMeshSets, aDataMap, aProblemParams, tPenaltyParams, aFuncName);
->>>>>>> 1e72b948
+                    (aSpatialDomain, aDataMap, aProblemParams, tPenaltyParams, aFuncName);
     }
     else
     if(tPenaltyType == "Heaviside")
     {
         tOutput = std::make_shared<Plato::Elliptic::InternalElasticEnergy<EvaluationType, Plato::Heaviside>>
-<<<<<<< HEAD
-                    (aSpatialDomain, aDataMap, aInputParams, tPenaltyParams, aFuncName);
-=======
-                    (aMesh, aMeshSets, aDataMap, aProblemParams, tPenaltyParams, aFuncName);
->>>>>>> 1e72b948
+                    (aSpatialDomain, aDataMap, aProblemParams, tPenaltyParams, aFuncName);
     }
     else
     if(tPenaltyType == "NoPenalty")
     {
         tOutput = std::make_shared<Plato::Elliptic::InternalElasticEnergy<EvaluationType, Plato::NoPenalty>>
-<<<<<<< HEAD
-                    (aSpatialDomain, aDataMap, aInputParams, tPenaltyParams, aFuncName);
-=======
-                    (aMesh, aMeshSets, aDataMap, aProblemParams, tPenaltyParams, aFuncName);
->>>>>>> 1e72b948
+                    (aSpatialDomain, aDataMap, aProblemParams, tPenaltyParams, aFuncName);
     }
     return (tOutput);
 }
@@ -366,34 +231,19 @@
 
 /******************************************************************************//**
  * \brief Create stress p-norm criterion
-<<<<<<< HEAD
- * \param [in] aSpatialDomain Plato Analyze spatial domain
- * \param [in] aDataMap Plato Analyze physics-based database
- * \param [in] aInputParams input parameters
-=======
- * \param [in] aMesh mesh database
- * \param [in] aMeshSets side sets database
- * \param [in] aDataMap PLATO Analyze physics-based database
- * \param [in] aProblemParams input parameters
->>>>>>> 1e72b948
+ * \param [in] aSpatialDomain Plato Analyze spatial domain
+ * \param [in] aDataMap Plato Analyze physics-based database
+ * \param [in] aProblemParams input parameters
  * \param [in] aFuncType vector function name
 **********************************************************************************/
 template<typename EvaluationType>
 inline std::shared_ptr<Plato::Elliptic::AbstractScalarFunction<EvaluationType>>
-<<<<<<< HEAD
 stress_p_norm(
     const Plato::SpatialDomain   & aSpatialDomain,
           Plato::DataMap         & aDataMap,
-          Teuchos::ParameterList & aInputParams,
+          Teuchos::ParameterList & aProblemParams,
           std::string            & aFuncName
 )
-=======
-stress_p_norm(Omega_h::Mesh& aMesh,
-              Omega_h::MeshSets& aMeshSets,
-              Plato::DataMap& aDataMap,
-              Teuchos::ParameterList & aProblemParams,
-              std::string & aFuncName)
->>>>>>> 1e72b948
 {
     std::shared_ptr<Plato::Elliptic::AbstractScalarFunction<EvaluationType>> tOutput;
     auto tPenaltyParams = aProblemParams.sublist("Criteria").sublist(aFuncName).sublist("Penalty Function");
@@ -401,41 +251,25 @@
     if(tPenaltyType == "SIMP")
     {
         tOutput = std::make_shared<Plato::Elliptic::StressPNorm<EvaluationType, Plato::MSIMP>>
-<<<<<<< HEAD
-                    (aSpatialDomain, aDataMap, aInputParams, tPenaltyParams, aFuncName);
-=======
-                    (aMesh, aMeshSets, aDataMap, aProblemParams, tPenaltyParams, aFuncName);
->>>>>>> 1e72b948
+                    (aSpatialDomain, aDataMap, aProblemParams, tPenaltyParams, aFuncName);
     }
     else
     if(tPenaltyType == "RAMP")
     {
         tOutput = std::make_shared<Plato::Elliptic::StressPNorm<EvaluationType, Plato::RAMP>>
-<<<<<<< HEAD
-                    (aSpatialDomain, aDataMap, aInputParams, tPenaltyParams, aFuncName);
-=======
-                    (aMesh, aMeshSets, aDataMap, aProblemParams, tPenaltyParams, aFuncName);
->>>>>>> 1e72b948
+                    (aSpatialDomain, aDataMap, aProblemParams, tPenaltyParams, aFuncName);
     }
     else
     if(tPenaltyType == "Heaviside")
     {
         tOutput = std::make_shared<Plato::Elliptic::StressPNorm<EvaluationType, Plato::Heaviside>>
-<<<<<<< HEAD
-                    (aSpatialDomain, aDataMap, aInputParams, tPenaltyParams, aFuncName);
-=======
-                    (aMesh, aMeshSets, aDataMap, aProblemParams, tPenaltyParams, aFuncName);
->>>>>>> 1e72b948
+                    (aSpatialDomain, aDataMap, aProblemParams, tPenaltyParams, aFuncName);
     }
     else
     if(tPenaltyType == "NoPenalty")
     {
         tOutput = std::make_shared<Plato::Elliptic::StressPNorm<EvaluationType, Plato::NoPenalty>>
-<<<<<<< HEAD
-                    (aSpatialDomain, aDataMap, aInputParams, tPenaltyParams, aFuncName);
-=======
-                    (aMesh, aMeshSets, aDataMap, aProblemParams, tPenaltyParams, aFuncName);
->>>>>>> 1e72b948
+                    (aSpatialDomain, aDataMap, aProblemParams, tPenaltyParams, aFuncName);
     }
     return (tOutput);
 }
@@ -443,34 +277,19 @@
 
 /******************************************************************************//**
  * \brief Create effective energy criterion
-<<<<<<< HEAD
- * \param [in] aSpatialDomain Plato Analyze spatial domain
- * \param [in] aDataMap Plato Analyze physics-based database
- * \param [in] aInputParams input parameters
-=======
- * \param [in] aMesh mesh database
- * \param [in] aMeshSets side sets database
- * \param [in] aDataMap PLATO Analyze physics-based database
- * \param [in] aProblemParams input parameters
->>>>>>> 1e72b948
+ * \param [in] aSpatialDomain Plato Analyze spatial domain
+ * \param [in] aDataMap Plato Analyze physics-based database
+ * \param [in] aProblemParams input parameters
  * \param [in] aFuncType vector function name
 **********************************************************************************/
 template<typename EvaluationType>
 inline std::shared_ptr<Plato::Elliptic::AbstractScalarFunction<EvaluationType>>
-<<<<<<< HEAD
 effective_energy(
     const Plato::SpatialDomain   & aSpatialDomain,
           Plato::DataMap         & aDataMap,
-          Teuchos::ParameterList & aInputParams,
+          Teuchos::ParameterList & aProblemParams,
           std::string            & aFuncName
 )
-=======
-effective_energy(Omega_h::Mesh& aMesh,
-                 Omega_h::MeshSets& aMeshSets,
-                 Plato::DataMap& aDataMap,
-                 Teuchos::ParameterList & aProblemParams,
-                 std::string & aFuncName)
->>>>>>> 1e72b948
 {
     std::shared_ptr<Plato::Elliptic::AbstractScalarFunction<EvaluationType>> tOutput;
     auto tPenaltyParams = aProblemParams.sublist("Criteria").sublist(aFuncName).sublist("Penalty Function");
@@ -478,41 +297,25 @@
     if(tPenaltyType == "SIMP")
     {
         tOutput = std::make_shared<Plato::Elliptic::EffectiveEnergy<EvaluationType, Plato::MSIMP>>
-<<<<<<< HEAD
-                    (aSpatialDomain, aDataMap, aInputParams, tPenaltyParams, aFuncName);
-=======
-                    (aMesh, aMeshSets, aDataMap, aProblemParams, tPenaltyParams, aFuncName);
->>>>>>> 1e72b948
+                    (aSpatialDomain, aDataMap, aProblemParams, tPenaltyParams, aFuncName);
     }
     else
     if(tPenaltyType == "RAMP")
     {
         tOutput = std::make_shared<Plato::Elliptic::EffectiveEnergy<EvaluationType, Plato::RAMP>>
-<<<<<<< HEAD
-                    (aSpatialDomain, aDataMap, aInputParams, tPenaltyParams, aFuncName);
-=======
-                    (aMesh, aMeshSets, aDataMap, aProblemParams, tPenaltyParams, aFuncName);
->>>>>>> 1e72b948
+                    (aSpatialDomain, aDataMap, aProblemParams, tPenaltyParams, aFuncName);
     }
     else
     if(tPenaltyType == "Heaviside")
     {
         tOutput = std::make_shared<Plato::Elliptic::EffectiveEnergy<EvaluationType, Plato::Heaviside>>
-<<<<<<< HEAD
-                    (aSpatialDomain, aDataMap, aInputParams, tPenaltyParams, aFuncName);
-=======
-                    (aMesh, aMeshSets, aDataMap, aProblemParams, tPenaltyParams, aFuncName);
->>>>>>> 1e72b948
+                    (aSpatialDomain, aDataMap, aProblemParams, tPenaltyParams, aFuncName);
     }
     else
     if(tPenaltyType == "NoPenalty")
     {
         tOutput = std::make_shared<Plato::Elliptic::EffectiveEnergy<EvaluationType, Plato::NoPenalty>>
-<<<<<<< HEAD
-                    (aSpatialDomain, aDataMap, aInputParams, tPenaltyParams, aFuncName);
-=======
-                    (aMesh, aMeshSets, aDataMap, aProblemParams, tPenaltyParams, aFuncName);
->>>>>>> 1e72b948
+                    (aSpatialDomain, aDataMap, aProblemParams, tPenaltyParams, aFuncName);
     }
     return (tOutput);
 }
@@ -521,38 +324,21 @@
 /******************************************************************************//**
  * \brief Factory for linear mechanics problem
  * @brief Create surface area scalar function
-<<<<<<< HEAD
  * \param [in] aSpatialDomain Plato Analyze spatial domain
  * @param [in] aDataMap Plato Analyze physics-based database
- * @param [in] aInputParams input parameters
-=======
- * @param [in] aMesh mesh database
- * @param [in] aMeshSets side sets database
- * @param [in] aDataMap PLATO Analyze physics-based database
  * @param [in] aProblemParams input parameters
->>>>>>> 1e72b948
  * @param [in] aFuncType vector function name
 **********************************************************************************/
 template<typename EvaluationType>
 inline std::shared_ptr<Plato::Elliptic::AbstractScalarFunction<EvaluationType>>
-<<<<<<< HEAD
 surface_area(
     const Plato::SpatialDomain   & aSpatialDomain,
           Plato::DataMap         & aDataMap,
-          Teuchos::ParameterList & aInputParams,
+          Teuchos::ParameterList & aProblemParams,
     const std::string            & aFuncName
 )
 {
-    return std::make_shared<Plato::Elliptic::SurfaceArea<EvaluationType>>(aSpatialDomain, aDataMap, aInputParams, aFuncName);
-=======
-surface_area(Omega_h::Mesh& aMesh,
-       Omega_h::MeshSets& aMeshSets,
-       Plato::DataMap& aDataMap,
-       Teuchos::ParameterList & aProblemParams,
-       std::string & aFuncName)
-{
-    return std::make_shared<Plato::Elliptic::SurfaceArea<EvaluationType>>(aMesh, aMeshSets, aDataMap, aProblemParams, aFuncName);
->>>>>>> 1e72b948
+    return std::make_shared<Plato::Elliptic::SurfaceArea<EvaluationType>>(aSpatialDomain, aDataMap, aProblemParams, aFuncName);
 }
 // function surface area
 
@@ -563,42 +349,23 @@
 {
     /******************************************************************************//**
      * \brief Create a PLATO vector function (i.e. residual equation)
-<<<<<<< HEAD
      * \param [in] aSpatialDomain Plato Analyze spatial domain
      * \param [in] aDataMap Plato Analyze physics-based database
-     * \param [in] aInputParams input parameters
-=======
-     * \param [in] aMesh mesh database
-     * \param [in] aMeshSets side sets database
-     * \param [in] aDataMap PLATO Analyze physics-based database
      * \param [in] aProblemParams input parameters
->>>>>>> 1e72b948
      * \param [in] aFuncName vector function name
     **********************************************************************************/
     template<typename EvaluationType>
     std::shared_ptr<Plato::Elliptic::AbstractVectorFunction<EvaluationType>>
-<<<<<<< HEAD
     createVectorFunction(
         const Plato::SpatialDomain   & aSpatialDomain,
               Plato::DataMap         & aDataMap, 
-              Teuchos::ParameterList & aInputParams,
+              Teuchos::ParameterList & aProblemParams,
               std::string              aFuncName)
-=======
-    createVectorFunction(Omega_h::Mesh& aMesh, 
-                         Omega_h::MeshSets& aMeshSets,
-                         Plato::DataMap& aDataMap, 
-                         Teuchos::ParameterList& aProblemParams,
-                         std::string aFuncName)
->>>>>>> 1e72b948
     {
 
         if(aFuncName == "Elliptic")
         {
-<<<<<<< HEAD
-            return (Plato::MechanicsFactory::elastostatics_residual<EvaluationType>(aSpatialDomain, aDataMap, aInputParams, aFuncName));
-=======
-            return (Plato::MechanicsFactory::elastostatics_residual<EvaluationType>(aMesh, aMeshSets, aDataMap, aProblemParams, aFuncName));
->>>>>>> 1e72b948
+            return (Plato::MechanicsFactory::elastostatics_residual<EvaluationType>(aSpatialDomain, aDataMap, aProblemParams, aFuncName));
         }
         else
         {
@@ -625,21 +392,16 @@
      * \brief Create a PLATO scalar function (i.e. optimization criterion)
      * \param [in] aSpatialDomain Plato Analyze spatial domain
      * \param [in] aDataMap PLATO Analyze physics-based database
-<<<<<<< HEAD
-     * \param [in] aInputParams input parameters
+     * \param [in] aProblemParams input parameters
      * \param [in] aFuncType scalar function type
-=======
-     * \param [in] aProblemParams input parameters
->>>>>>> 1e72b948
      * \param [in] aFuncName scalar function name
     **********************************************************************************/
     template<typename EvaluationType>
     std::shared_ptr<Plato::Elliptic::AbstractScalarFunction<EvaluationType>>
-<<<<<<< HEAD
     createScalarFunction(
         const Plato::SpatialDomain   & aSpatialDomain,
               Plato::DataMap         & aDataMap, 
-              Teuchos::ParameterList & aInputParams,
+              Teuchos::ParameterList & aProblemParams,
               std::string              aFuncType,
               std::string              aFuncName
     )
@@ -647,73 +409,37 @@
         if(aFuncType == "Internal Elastic Energy")
         {
             return Plato::MechanicsFactory::internal_elastic_energy<EvaluationType>
-                (aSpatialDomain, aDataMap, aInputParams, aFuncName);
+                (aSpatialDomain, aDataMap, aProblemParams, aFuncName);
         }
         else if(aFuncType == "Stress P-Norm")
         {
             return Plato::MechanicsFactory::stress_p_norm<EvaluationType>
-                (aSpatialDomain, aDataMap, aInputParams, aFuncName);
+                (aSpatialDomain, aDataMap, aProblemParams, aFuncName);
         }
         else if(aFuncType == "Effective Energy")
         {
             return Plato::MechanicsFactory::effective_energy<EvaluationType>
-                (aSpatialDomain, aDataMap, aInputParams, aFuncName);
+                (aSpatialDomain, aDataMap, aProblemParams, aFuncName);
         }
         else if(aFuncType == "Stress Constraint")
         {
             return Plato::MechanicsFactory::stress_constraint_linear<EvaluationType>
-                (aSpatialDomain, aDataMap, aInputParams, aFuncName);
+                (aSpatialDomain, aDataMap, aProblemParams, aFuncName);
         }
         else if(aFuncType == "Stress Constraint General")
         {
             return Plato::MechanicsFactory::stress_constraint_general<EvaluationType>
-                (aSpatialDomain, aDataMap, aInputParams, aFuncName);
+                (aSpatialDomain, aDataMap, aProblemParams, aFuncName);
         }
         else if(aFuncType == "Stress Constraint Quadratic")
         {
             return Plato::MechanicsFactory::stress_constraint_quadratic<EvaluationType>
-                (aSpatialDomain, aDataMap, aInputParams, aFuncName);
+                (aSpatialDomain, aDataMap, aProblemParams, aFuncName);
         }
         else if(aFuncType == "Density Penalty")
         {
             return std::make_shared<Plato::IntermediateDensityPenalty<EvaluationType>>
-                       (aSpatialDomain, aDataMap, aInputParams, aFuncName);
-=======
-    createScalarFunction(Omega_h::Mesh& aMesh,
-                         Omega_h::MeshSets& aMeshSets,
-                         Plato::DataMap& aDataMap, 
-                         Teuchos::ParameterList & aProblemParams,
-                         std::string aFuncType,
-                         std::string aFuncName)
-    {
-        if(aFuncType == "Internal Elastic Energy")
-        {
-            return (Plato::MechanicsFactory::internal_elastic_energy<EvaluationType>(aMesh, aMeshSets, aDataMap, aProblemParams, aFuncName));
-        }
-        else if(aFuncType == "Stress P-Norm")
-        {
-            return (Plato::MechanicsFactory::stress_p_norm<EvaluationType>(aMesh, aMeshSets, aDataMap, aProblemParams, aFuncName));
-        }
-        else if(aFuncType == "Effective Energy")
-        {
-            return (Plato::MechanicsFactory::effective_energy<EvaluationType>(aMesh, aMeshSets, aDataMap, aProblemParams, aFuncName));
-        }
-        else if(aFuncType == "Stress Constraint")
-        {
-            return (Plato::MechanicsFactory::stress_constraint_linear<EvaluationType>(aMesh, aMeshSets, aDataMap, aProblemParams, aFuncName));
-        }
-        else if(aFuncType == "Stress Constraint General")
-        {
-            return (Plato::MechanicsFactory::stress_constraint_general<EvaluationType>(aMesh, aMeshSets, aDataMap, aProblemParams, aFuncName));
-        }
-        else if(aFuncType == "Stress Constraint Quadratic")
-        {
-            return (Plato::MechanicsFactory::stress_constraint_quadratic<EvaluationType>(aMesh, aMeshSets, aDataMap, aProblemParams, aFuncName));
-        }
-        else if(aFuncType == "Density Penalty")
-        {
-            return std::make_shared<Plato::IntermediateDensityPenalty<EvaluationType>>(aMesh, aMeshSets, aDataMap, aProblemParams, aFuncName);
->>>>>>> 1e72b948
+                       (aSpatialDomain, aDataMap, aProblemParams, aFuncName);
         }
         else
         {
