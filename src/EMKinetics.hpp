--- conflicted
+++ resolved
@@ -66,8 +66,7 @@
             mAlpha2(mAlpha*mAlpha) { }
 
     template<typename KineticsScalarType, typename KinematicsScalarType>
-<<<<<<< HEAD
-    DEVICE_TYPE inline void
+    KOKKOS_INLINE_FUNCTION void
     operator()(
         Plato::Array<mNumVoigtTerms,  KineticsScalarType>         & aStress,
         Plato::Array<mNumSpatialDims, KineticsScalarType>         & aEDisp,
@@ -75,14 +74,6 @@
         Plato::Array<mNumSpatialDims, KinematicsScalarType> const & tEField
     ) const
     {
-=======
-    KOKKOS_INLINE_FUNCTION void
-    operator()( int cellOrdinal,
-                Kokkos::View<KineticsScalarType**,   Plato::Layout, Plato::MemSpace> const& stress,
-                Kokkos::View<KineticsScalarType**,   Plato::Layout, Plato::MemSpace> const& edisp,
-                Kokkos::View<KinematicsScalarType**, Plato::Layout, Plato::MemSpace> const& strain,
-                Kokkos::View<KinematicsScalarType**, Plato::Layout, Plato::MemSpace> const& efield) const {
->>>>>>> 2973d7f8
 
       // compute stress
       //
