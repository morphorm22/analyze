/*
 * InfinitesimalStrainPlasticityResidual.hpp
 *
 *  Created on: Feb 29, 2020
 */

#pragma once

#include "Simp.hpp"
#include "ToMap.hpp"
#include "Strain.hpp"
#include "BodyLoads.hpp"
#include "NaturalBCs.hpp"
#include "ScalarGrad.hpp"
#include "ProjectToNode.hpp"
#include "FluxDivergence.hpp"
#include "StressDivergence.hpp"
#include "StrainDivergence.hpp"
#include "SimplexPlasticity.hpp"
#include "PressureDivergence.hpp"
#include "ComputeCauchyStress.hpp"
#include "Plato_TopOptFunctors.hpp"
#include "InterpolateFromNodal.hpp"
#include "ComputeStabilization.hpp"
#include "J2PlasticityUtilities.hpp"
#include "ComputeDeviatoricStress.hpp"
#include "ComputePrincipalStresses.hpp"
#include "ThermoPlasticityUtilities.hpp"
#include "LinearTetCubRuleDegreeOne.hpp"
#include "IsotropicMaterialUtilities.hpp"
#include "AbstractGlobalVectorFunctionInc.hpp"

#include "ExpInstMacros.hpp"

namespace Plato
{

/***********************************************************************//**
 * \brief Evaluate stabilized infinitesimal strain plasticity residual, defined as
 *
 * \tparam EvaluationType denotes evaluation type for vector function, possible
 *   options are Residual, Jacobian, PartialControl, etc.
 * \tparam SimplexPhysicsType simplex physics type, e.g. SimplexPlasticity. gives
 *   access to static data related to the physics problem.
 *
 * \f$   \langle \nabla{v_h}, s_h \rangle + \langle \nabla\cdot{v_h}, p_h \rangle
 *     - \langle v_h, f \rangle - \langle v_h, b \rangle = 0\ \forall\ v_h \in V_{h,0}
 *       = \{v_h \in V_h | v = 0\ \mbox{in}\ \partial\Omega_{u} \} \f$
 *
 * \f$   \langle q_h, \nabla\cdot{u_h} \rangle - \langle q_h, \frac{1}{K}p_h \rangle
 *     - \sum_{e=1}^{N_{elem}} \tau_e \langle \nabla{q_h} \left[ \nabla{p_h} - \Pi_h
 *       \right] \rangle = 0\ \forall\ q_h \in L_h \subset\ L^2(\Omega) \f$
 *
 * \f$ \langle \nabla{p_h}, \eta_h \rangle - \langle \Pi_h, \eta_h \rangle = 0\
 *     \forall\ \eta_h \in V_h \subset\ H^{1}(\Omega) \f$
 *
***************************************************************************/
template<typename EvaluationType, typename SimplexPhysicsType>
class InfinitesimalStrainPlasticityResidual: public Plato::AbstractGlobalVectorFunctionInc<EvaluationType>
{
// Private member data
private:
    static constexpr auto mSpaceDim = EvaluationType::SpatialDim;                      /*!< number of spatial dimensions */
    static constexpr auto mNumStressTerms = SimplexPhysicsType::mNumStressTerms;       /*!< number of stress/strain components */
    static constexpr auto mNumNodesPerCell = SimplexPhysicsType::mNumNodesPerCell;     /*!< number nodes per cell */
    static constexpr auto mPressureDofOffset = SimplexPhysicsType::mPressureDofOffset; /*!< number of pressure dofs offset */
    static constexpr auto mNumGlobalDofsPerNode = SimplexPhysicsType::mNumDofsPerNode; /*!< number of global dofs per node */

<<<<<<< HEAD
    static constexpr Plato::OrdinalType mMechDofOffset = 0; /*!< mechanical degrees of freedom offset */
=======
    static constexpr auto mNumMechDims = mSpaceDim;                                    /*!< number of mechanical degrees of freedom */
    static constexpr auto mMechDofOffset = SimplexPhysicsType::mDisplacementDofOffset; /*!< mechanical degrees of freedom offset */
>>>>>>> b265b456

    using Plato::AbstractGlobalVectorFunctionInc<EvaluationType>::mSpatialDomain; /*!< mesh database */
    using Plato::AbstractGlobalVectorFunctionInc<EvaluationType>::mDataMap;       /*!< PLATO Engine output database */

    using GlobalStateT = typename EvaluationType::StateScalarType;             /*!< global state variables automatic differentiation type */
    using PrevGlobalStateT = typename EvaluationType::PrevStateScalarType;     /*!< global state variables automatic differentiation type */
    using LocalStateT = typename EvaluationType::LocalStateScalarType;         /*!< local state variables automatic differentiation type */
    using PrevLocalStateT = typename EvaluationType::PrevLocalStateScalarType; /*!< local state variables automatic differentiation type */
    using NodeStateT = typename EvaluationType::NodeStateScalarType;           /*!< node State AD type */
    using ControlT = typename EvaluationType::ControlScalarType;               /*!< control variables automatic differentiation type */
    using ConfigT = typename EvaluationType::ConfigScalarType;                 /*!< config variables automatic differentiation type */
    using ResultT = typename EvaluationType::ResultScalarType;                 /*!< result variables automatic differentiation type */

    using FunctionBaseType = Plato::AbstractGlobalVectorFunctionInc<EvaluationType>;
    using CubatureType = Plato::LinearTetCubRuleDegreeOne<mSpaceDim>;

    Plato::Scalar mPoissonsRatio;                  /*!< Poisson's ratio */
    Plato::Scalar mElasticModulus;                 /*!< elastic modulus */
    Plato::Scalar mPressureScaling;                /*!< Pressure scaling term */
    Plato::Scalar mElasticBulkModulus;             /*!< elastic bulk modulus */
    Plato::Scalar mElasticShearModulus;            /*!< elastic shear modulus */

    Plato::Scalar mPenaltySIMP;               /*!< SIMP penalty for elastic properties */
    Plato::Scalar mMinErsatzSIMP;             /*!< SIMP min ersatz stiffness for elastic properties */
    Plato::Scalar mUpperBoundOnPenaltySIMP;   /*!< continuation parameter: upper bound on SIMP penalty for elastic properties */
    Plato::Scalar mAdditiveContinuationParam; /*!< continuation parameter: multiplier on SIMP penalty for elastic properties */

    std::vector<std::string> mPlotTable;           /*!< array of output element data identifiers*/

    std::shared_ptr<Plato::BodyLoads<EvaluationType>> mBodyLoads;                       /*!< body loads interface */
    std::shared_ptr<CubatureType> mCubatureRule;                                        /*!< linear cubature rule */
    std::shared_ptr<Plato::NaturalBCs<mSpaceDim, mNumGlobalDofsPerNode>> mNeumannLoads; /*!< Neumann loads interface */

// Private access functions
private:
    /***************************************************************************//**
     * \brief initialize material, loads and output data
     * \param [in] aProblemParams input XML data, i.e. parameter list
    *******************************************************************************/
    void initialize(Teuchos::ParameterList &aProblemParams)
    {
        this->parseExternalForces(aProblemParams);
        this->parseOutputDataNames(aProblemParams);
        this->parseMaterialProperties(aProblemParams);
        this->parseMaterialPenaltyInputs(aProblemParams);
    }

    /***************************************************************************//**
     * \brief Parse output data names
     * \param [in] aProblemParams input XML data, i.e. parameter list
    *******************************************************************************/
    void parseOutputDataNames(Teuchos::ParameterList &aProblemParams)
    {
        if(aProblemParams.isSublist("Elliptic"))
        {
            auto tResidualParams = aProblemParams.sublist("Elliptic");
            if (tResidualParams.isType < Teuchos::Array < std::string >> ("Plottable"))
            {
                mPlotTable = tResidualParams.get < Teuchos::Array < std::string >> ("Plottable").toVector();
            }
        }
        else
        {
            THROWERR("Infinitesimal Strain Plasticity Residual: 'Elliptic' sublist is not defined in XML input file.")
        }
    }

    /***************************************************************************//**
     * \brief Parse material penalty inputs
     * \param [in] aProblemParams input XML data, i.e. parameter list
    *******************************************************************************/
    void parseMaterialPenaltyInputs(Teuchos::ParameterList &aProblemParams)
    {
        if(aProblemParams.isSublist("Elliptic"))
        {
            auto tResidualParams = aProblemParams.sublist("Elliptic");
            if(tResidualParams.isSublist("Penalty Function"))
            {
                auto tPenaltyParams = tResidualParams.sublist("Penalty Function");
                mPenaltySIMP = tPenaltyParams.get<Plato::Scalar>("Exponent", 1.0);
                mMinErsatzSIMP = tPenaltyParams.get<Plato::Scalar>("Minimum Value", 1e-9);
                mUpperBoundOnPenaltySIMP = tPenaltyParams.get<Plato::Scalar>("Penalty Exponent Upper Bound", 4.0);
                mAdditiveContinuationParam = tPenaltyParams.get<Plato::Scalar>("Additive Continuation", 0.1);
            }
        }
        else
        {
            THROWERR("Infinitesimal Strain Plasticity Residual: 'Elliptic' sublist is not defined in XML input file.")
        }
    }

    /***********************************************************************//**
     * \brief Parse external forces
     * \param [in] aProblemParams input XML data, i.e. parameter list
    ***************************************************************************/
    void parseExternalForces(Teuchos::ParameterList &aProblemParams)
    {
        // Parse body loads
        if (aProblemParams.isSublist("Body Loads"))
        {
            mBodyLoads = std::make_shared<Plato::BodyLoads<EvaluationType>>(aProblemParams.sublist("Body Loads"));
        }

        // Parse Neumman loads
        if(aProblemParams.isSublist("Natural Boundary Conditions"))
        {
            mNeumannLoads =
                    std::make_shared<Plato::NaturalBCs<mSpaceDim, mNumGlobalDofsPerNode>>(aProblemParams.sublist("Natural Boundary Conditions"));
        }

        mDataMap.mScalarValues["LoadControlConstant"] = 1.0;
    }

    /**********************************************************************//**
     * \brief Parse elastic material properties
     * \param [in] aProblemParams input XML data, i.e. parameter list
    **************************************************************************/
    void parseMaterialProperties(Teuchos::ParameterList &aProblemParams)
    {
        if(aProblemParams.isSublist("Material Models"))
        {
            this->parseIsotropicMaterialProperties(aProblemParams);
        }
        else
        {
            THROWERR("Infinitesimal Strain Plasticity Residual: 'Material Models' sublist is not defined.")
        }
    }

    /**********************************************************************//**
     * \brief Parse isotropic material parameters
     * \param [in] aProblemParams input XML data, i.e. parameter list
    **************************************************************************/
    void parseIsotropicMaterialProperties(Teuchos::ParameterList &aProblemParams)
    {
        Teuchos::ParameterList tMaterialsInputs = aProblemParams.sublist("Material Models");

        auto tMaterialName = mSpatialDomain.getMaterialName();
        Teuchos::ParameterList tMaterialInputs = tMaterialsInputs.sublist(tMaterialName);

        mPressureScaling = tMaterialInputs.get<Plato::Scalar>("Pressure Scaling", 1.0);
        if (tMaterialInputs.isSublist("Isotropic Linear Elastic"))
        {
            auto tElasticSubList = tMaterialInputs.sublist("Isotropic Linear Elastic");
            mPoissonsRatio = Plato::parse_poissons_ratio(tElasticSubList);
            mElasticModulus = Plato::parse_elastic_modulus(tElasticSubList);
            mElasticBulkModulus = Plato::compute_bulk_modulus(mElasticModulus, mPoissonsRatio);
            mElasticShearModulus = Plato::compute_shear_modulus(mElasticModulus, mPoissonsRatio);
        }
        else
        {
            std::stringstream ss;
            ss << "Infinitesimal Strain Plasticity Residual: 'Isotropic Linear Elastic' sublist of '" << tMaterialName << "' is not defined.";
            THROWERR(ss.str());
        }
    }

    /**********************************************************************//**
     * \brief Copy data to output data map
     * \tparam DataT data type
     * \param [in] aData output data
     * \param [in] aName output data name
    **************************************************************************/
    template<typename DataT>
    void outputData(const DataT & aData, const std::string & aName)
    {
        if(std::count(mPlotTable.begin(), mPlotTable.end(), aName))
        {
             Plato::toMap(mDataMap, aData, aName, mSpatialDomain);
        }
    }

    /************************************************************************//**
     * \brief Add external forces to residual
     * \param [in]     aGlobalState current global state ( i.e. state at the n-th time interval (\f$ t^{n} \f$) )
     * \param [in]     aControls    design variables
     * \param [in]     aConfig      configuration variables
     * \param [in/out] aResult      residual evaluation
    ****************************************************************************/
    void addExternalForces(
        const Plato::SpatialModel                      & aSpatialModel,
        const Plato::ScalarMultiVectorT <GlobalStateT> & aGlobalState,
        const Plato::ScalarMultiVectorT <ControlT>     & aControl,
        const Plato::ScalarArray3DT     <ConfigT>      & aConfig,
        const Plato::ScalarMultiVectorT <ResultT>      & aResult)
    {
        auto tSearch = mDataMap.mScalarValues.find("LoadControlConstant");
        if(tSearch == mDataMap.mScalarValues.end())
        {
            THROWERR("Infinitesimal Strain Plasticity Residual: 'Load Control Constant' is NOT defined in data map.")
        }

        auto tMultiplier = static_cast<Plato::Scalar>(-1.0) * tSearch->second;
        if( mNeumannLoads != nullptr )
        {
            mNeumannLoads->get( aSpatialModel, aGlobalState, aControl, aConfig, aResult, tMultiplier );
        }
    }

    /************************************************************************//**
     * \brief Add external forces to residual
     * \param [in]     aGlobalState current global state ( i.e. state at the n-th time interval (\f$ t^{n} \f$) )
     * \param [in]     aControls    design variables
     * \param [in]     aConfig      configuration variables
     * \param [in/out] aResult      residual evaluation
    ****************************************************************************/
    void
    addBodyForces(
        const Plato::ScalarMultiVectorT <GlobalStateT> & aGlobalState,
        const Plato::ScalarMultiVectorT <ControlT>     & aControl,
        const Plato::ScalarArray3DT     <ConfigT>      & aConfig,
        const Plato::ScalarMultiVectorT <ResultT>      & aResult)
    {
        auto tSearch = mDataMap.mScalarValues.find("LoadControlConstant");
        if(tSearch == mDataMap.mScalarValues.end())
        {
            THROWERR("Infinitesimal Strain Plasticity Residual: 'Load Control Constant' is NOT defined in data map.")
        }

        auto tMultiplier = static_cast<Plato::Scalar>(-1.0) * tSearch->second;
        if (mBodyLoads != nullptr)
        {
            mBodyLoads->get( mSpatialDomain, aGlobalState, aControl, aResult, tMultiplier );
        }
    }

    /************************************************************************//**
     * \brief Compute principal stress components
     * \param [in]     aGlobalState current global state ( i.e. state at the n-th time interval (\f$ t^{n} \f$) )
     * \param [in]     aControls    design variables
     * \param [in]     aConfig      configuration variables
     * \param [in/out] aResult      residual evaluation
    ****************************************************************************/
    void
    computePrincipalStresses(
        const Plato::ScalarMultiVectorT <GlobalStateT> & aGlobalState,
        const Plato::ScalarMultiVectorT <LocalStateT>  & aLocalState,
        const Plato::ScalarMultiVectorT <ControlT>     & aControl,
        const Plato::ScalarArray3DT     <ConfigT>      & aConfig
    )
    {
        if(std::count(mPlotTable.begin(), mPlotTable.end(), "principal stresses"))
        {
            Plato::ComputePrincipalStresses<EvaluationType, SimplexPhysicsType> tComputePrincipalStresses;
            tComputePrincipalStresses.setBulkModulus(mElasticBulkModulus);
            tComputePrincipalStresses.setShearModulus(mElasticShearModulus);
            tComputePrincipalStresses.setPenaltySIMP(mPenaltySIMP);
            tComputePrincipalStresses.setMinErsatzSIMP(mMinErsatzSIMP);

            const auto tNumCells = aGlobalState.extent(0);
            Plato::ScalarMultiVectorT<ResultT> tPrincipalStresses("principal stresses", tNumCells, mSpaceDim);
            tComputePrincipalStresses(aGlobalState, aLocalState, aControl, aConfig, tPrincipalStresses);
            this->outputData(tPrincipalStresses, "principal stresses");
        }
    }

// Public access functions
public:
    /***************************************************************************//**
     * \brief Constructor
     * \param [in] aMesh          mesh metadata
     * \param [in] aMeshSets      side-sets metadata
     * \param [in] aDataMap       output data map
     * \param [in] aProblemParams input XML data
     * \param [in] aPenaltyParams penalty function input XML data
    *******************************************************************************/
    InfinitesimalStrainPlasticityResidual(
        const Plato::SpatialDomain   & aSpatialDomain,
              Plato::DataMap         & aDataMap,
              Teuchos::ParameterList & aProblemParams
    ) :
        FunctionBaseType(aSpatialDomain, aDataMap),
        mPoissonsRatio(-1.0),
        mElasticModulus(-1.0),
        mPressureScaling(1.0),
        mElasticBulkModulus(-1.0),
        mElasticShearModulus(-1.0),
        mPenaltySIMP(3),
        mMinErsatzSIMP(1e-9),
        mUpperBoundOnPenaltySIMP(4),
        mAdditiveContinuationParam(0.1),
        mBodyLoads(nullptr),
        mCubatureRule(std::make_shared<CubatureType>()),
        mNeumannLoads(nullptr)
    {
        this->initialize(aProblemParams);
    }

    /***************************************************************************//**
     * \brief Destructor
    *******************************************************************************/
    virtual ~InfinitesimalStrainPlasticityResidual()
    {
    }

    /***************************************************************************//**
     * \brief Set load control multiplier
     * \param [in] aInput load control multiplier
    *******************************************************************************/
    void setLoadControlMultiplier(const Plato::Scalar& aInput)
    {
        mDataMap.mScalarValues["LoadControlConstant"] = aInput;
    }

    /************************************************************************//**
     * \brief Evaluate the stabilized residual equation
     *
     * \param [in]     aCurrentGlobalState    current global state workset ( i.e. state at the n-th time interval (\f$ t^{n} \f$) )
     * \param [in]     aPrevGlobalState       previous global state workset ( i.e. state at the n-th minus one time interval (\f$ t^{n-1} \f$) )
     * \param [in]     aCurrentLocalState     current local state workset ( i.e. state at the n-th time interval (\f$ t^{n} \f$) )
     * \param [in]     aPrevLocalState        previous local state workset ( i.e. state at the n-th minus one time interval (\f$ t^{n-1} \f$) )
     * \param [in]     aProjectedPressureGrad current pressure gradient workset ( i.e. state at the n-th time interval (\f$ t^{n} \f$) )
     * \param [in]     aControls               design variables workset
     * \param [in]     aConfig                configuration workset
     * \param [in/out] aResult                residual workset
     * \param [in]     aTimeStep              current time step (i.e. \f$ \Delta{t}^{n} \f$), default = 0.0
     *
    ****************************************************************************/
    void
    evaluate(
        const Plato::ScalarMultiVectorT <GlobalStateT>     & aCurrentGlobalState,
        const Plato::ScalarMultiVectorT <PrevGlobalStateT> & aPrevGlobalState,
        const Plato::ScalarMultiVectorT <LocalStateT>      & aCurrentLocalState,
        const Plato::ScalarMultiVectorT <PrevLocalStateT>  & aPrevLocalState,
        const Plato::ScalarMultiVectorT <NodeStateT>       & aProjectedPressureGrad,
        const Plato::ScalarMultiVectorT <ControlT>         & aControls,
        const Plato::ScalarArray3DT     <ConfigT>          & aConfig,
        const Plato::ScalarMultiVectorT <ResultT>          & aResult,
              Plato::Scalar aTimeStep = 0.0
    ) override
    {
        auto tNumCells = mSpatialDomain.numCells();

        using GradScalarT = typename Plato::fad_type_t<SimplexPhysicsType, GlobalStateT, ConfigT>;
        using ElasticStrainT = typename Plato::fad_type_t<SimplexPhysicsType, LocalStateT, ConfigT, GlobalStateT>;

        // Functors used to compute residual-related quantities
        Plato::ScalarGrad<mSpaceDim> tComputeScalarGrad;
        Plato::ComputeGradientWorkset<mSpaceDim> tComputeGradient;
        Plato::ComputeCauchyStress<mSpaceDim> tComputeCauchyStress;
        Plato::J2PlasticityUtilities<mSpaceDim>  tJ2PlasticityUtils;
        Plato::StrainDivergence <mSpaceDim> tComputeStrainDivergence;
        Plato::ComputeDeviatoricStress<mSpaceDim> tComputeDeviatoricStress;
        Plato::Strain<mSpaceDim, mNumGlobalDofsPerNode> tComputeTotalStrain;
        Plato::ThermoPlasticityUtilities<mSpaceDim, SimplexPhysicsType> tThermoPlasticityUtils;
        Plato::ComputeStabilization<mSpaceDim> tComputeStabilization(mPressureScaling, mElasticShearModulus);
        Plato::InterpolateFromNodal<mSpaceDim, mNumGlobalDofsPerNode, mPressureDofOffset> tInterpolatePressureFromNodal;
        Plato::InterpolateFromNodal<mSpaceDim, mSpaceDim, 0 /* dof offset */, mSpaceDim> tInterpolatePressGradFromNodal;

        // Residual evaulation functors
        Plato::PressureDivergence<mSpaceDim, mNumGlobalDofsPerNode> tPressureDivergence;
        Plato::StressDivergence<mSpaceDim, mNumGlobalDofsPerNode, mMechDofOffset> tStressDivergence;
        Plato::ProjectToNode<mSpaceDim, mNumGlobalDofsPerNode, mPressureDofOffset> tProjectVolumeStrain;
        Plato::FluxDivergence<mSpaceDim, mNumGlobalDofsPerNode, mPressureDofOffset> tStabilizedDivergence;
        Plato::MSIMP tPenaltyFunction(mPenaltySIMP, mMinErsatzSIMP);

        Plato::ScalarVectorT<ResultT> tPressure("L2 pressure", tNumCells);
        Plato::ScalarVectorT<ConfigT> tCellVolume("cell volume", tNumCells);
        Plato::ScalarVectorT<ResultT> tVolumeStrain("volume strain", tNumCells);
        Plato::ScalarVectorT<ResultT> tStrainDivergence("strain divergence", tNumCells);
        Plato::ScalarMultiVectorT<ResultT> tStabilization("cell stabilization", tNumCells, mSpaceDim);
        Plato::ScalarMultiVectorT<GradScalarT> tPressureGrad("pressure gradient", tNumCells, mSpaceDim);
        Plato::ScalarMultiVectorT<GradScalarT> tTotalStrain("total strain", tNumCells, mNumStressTerms);
        Plato::ScalarMultiVectorT<ResultT> tDeviatoricStress("deviatoric stress", tNumCells, mNumStressTerms);
        Plato::ScalarMultiVectorT<ElasticStrainT> tElasticStrain("elastic strain", tNumCells, mNumStressTerms);
        Plato::ScalarArray3DT<ConfigT> tConfigurationGradient("configuration gradient", tNumCells, mNumNodesPerCell, mSpaceDim);
        Plato::ScalarMultiVectorT<NodeStateT> tProjectedPressureGradGP("projected pressure gradient", tNumCells, mSpaceDim);

        // output quantities
        Plato::ScalarMultiVectorT<ResultT> tCauchyStress("cauchy stress", tNumCells, mNumStressTerms);
        Plato::ScalarVectorT<LocalStateT> tAccumPlasticStrain("accumulated plastic strain", tNumCells);
        Plato::ScalarVectorT<LocalStateT> tPlasticMultiplier("plastic multiplier increment", tNumCells);
        Plato::ScalarMultiVectorT<LocalStateT> tPlasticStrain("plastic strain", tNumCells, mNumStressTerms);
        Plato::ScalarMultiVectorT<LocalStateT> tBackStress("back-stress stress", tNumCells, mNumStressTerms);

        // Transfer elasticity parameters to device
        auto tNumDofsPerNode = mNumGlobalDofsPerNode;
        auto tPressureScaling = mPressureScaling;
        auto tPressureDofOffset = mPressureDofOffset;
        auto tElasticBulkModulus = mElasticBulkModulus;
        auto tElasticShearModulus = mElasticShearModulus;

        auto tQuadratureWeight = mCubatureRule->getCubWeight();
        auto tBasisFunctions = mCubatureRule->getBasisFunctions();
        Kokkos::parallel_for(Kokkos::RangePolicy<>(0, tNumCells), LAMBDA_EXPRESSION(const Plato::OrdinalType &aCellOrdinal)
        {
            // compute configuration gradients
            tComputeGradient(aCellOrdinal, tConfigurationGradient, aConfig, tCellVolume);
            tCellVolume(aCellOrdinal) *= tQuadratureWeight;

            // compute elastic strain, i.e. e_elastic = e_total - e_plastic
            tComputeTotalStrain(aCellOrdinal, tTotalStrain, aCurrentGlobalState, tConfigurationGradient);
            tThermoPlasticityUtils.computeElasticStrain(aCellOrdinal, aCurrentGlobalState, aCurrentLocalState,
                                                        tBasisFunctions, tTotalStrain, tElasticStrain);

            // compute pressure gradient
            tComputeScalarGrad(aCellOrdinal, tNumDofsPerNode, tPressureDofOffset,
                               aCurrentGlobalState, tConfigurationGradient, tPressureGrad);

            // interpolate projected pressure grad, pressure, and temperature to gauss point
            tInterpolatePressureFromNodal(aCellOrdinal, tBasisFunctions, aCurrentGlobalState, tPressure);
            tInterpolatePressGradFromNodal(aCellOrdinal, tBasisFunctions, aProjectedPressureGrad, tProjectedPressureGradGP);

            // compute cell penalty
            ControlT tDensity = Plato::cell_density<mNumNodesPerCell>(aCellOrdinal, aControls);
            ControlT tElasticPropertiesPenalty = tPenaltyFunction(tDensity);

            // compute deviatoric stress and displacement divergence
            ControlT tPenalizedShearModulus = tElasticPropertiesPenalty * tElasticShearModulus;
            tComputeDeviatoricStress(aCellOrdinal, tPenalizedShearModulus, tElasticStrain, tDeviatoricStress);
            tComputeStrainDivergence(aCellOrdinal, tTotalStrain, tStrainDivergence);

            // compute volume difference
            tPressure(aCellOrdinal) *= tPressureScaling * tElasticPropertiesPenalty;
            tVolumeStrain(aCellOrdinal) = tPressureScaling * tElasticPropertiesPenalty
                * (tStrainDivergence(aCellOrdinal) - tPressure(aCellOrdinal) / tElasticBulkModulus);

            // compute cell stabilization term
            tComputeStabilization(aCellOrdinal, tCellVolume, tPressureGrad, tProjectedPressureGradGP, tStabilization);
            Plato::apply_penalty<mSpaceDim>(aCellOrdinal, tElasticPropertiesPenalty, tStabilization);

            // compute residual
            tStressDivergence (aCellOrdinal, aResult, tDeviatoricStress, tConfigurationGradient, tCellVolume);
            tPressureDivergence (aCellOrdinal, aResult, tPressure, tConfigurationGradient, tCellVolume);
            tStabilizedDivergence (aCellOrdinal, aResult, tStabilization, tConfigurationGradient, tCellVolume, -1.0);
            tProjectVolumeStrain (aCellOrdinal, tCellVolume, tBasisFunctions, tVolumeStrain, aResult);

            // prepare output data
            ControlT tPenalizedBulkModulus = tElasticPropertiesPenalty * tElasticBulkModulus;
            tComputeCauchyStress(aCellOrdinal, tPenalizedBulkModulus, tPenalizedShearModulus, tElasticStrain, tCauchyStress);
            tJ2PlasticityUtils.getPlasticMultiplierIncrement(aCellOrdinal, aCurrentLocalState, tPlasticMultiplier);
            tJ2PlasticityUtils.getAccumulatedPlasticStrain(aCellOrdinal, aCurrentLocalState, tAccumPlasticStrain);
            tJ2PlasticityUtils.getPlasticStrainTensor(aCellOrdinal, aCurrentLocalState, tPlasticStrain);
            tJ2PlasticityUtils.getBackstressTensor(aCellOrdinal, aCurrentLocalState, tBackStress);
        }, "stabilized infinitesimal strain plasticity residual");

        this->addBodyForces(aCurrentGlobalState, aControls, aConfig, aResult);

        // set current output data
        this->computePrincipalStresses(aCurrentGlobalState, aCurrentLocalState, aControls, aConfig);
        this->outputData(tPlasticMultiplier, "plastic multiplier increment");
        this->outputData(tAccumPlasticStrain, "accumulated plastic strain");
        this->outputData(tDeviatoricStress, "deviatoric stress");
        this->outputData(tElasticStrain, "elastic strain");
        this->outputData(tPlasticStrain, "plastic strain");
        this->outputData(tCauchyStress, "cauchy stress");
        this->outputData(tBackStress, "backstress");
    }

    /******************************************************************************//**
     * \brief Update physics-based data within a frequency of optimization iterations
     * \param [in] aGlobalState global state variables
     * \param [in] aLocalState  local state variables
     * \param [in] aControl     control variables, e.g. design variables
    **********************************************************************************/
    void updateProblem(const Plato::ScalarMultiVector & aGlobalState,
                       const Plato::ScalarMultiVector & aLocalState,
                       const Plato::ScalarVector & aControl,
                       Plato::Scalar aTimeStep = 0.0) override
    {
        // update SIMP penalty parameter
        auto tPreviousPenaltySIMP = mPenaltySIMP;
        auto tSuggestedPenaltySIMP = tPreviousPenaltySIMP + mAdditiveContinuationParam;
        mPenaltySIMP = tSuggestedPenaltySIMP >= mUpperBoundOnPenaltySIMP ? mUpperBoundOnPenaltySIMP : tSuggestedPenaltySIMP;
        std::ostringstream tMsg;
        tMsg << "Infinitesimal Strain Plasticity Residual: New penalty parameter is set to '" << mPenaltySIMP
                << "'. Previous penalty parameter was '" << tPreviousPenaltySIMP << "'.\n";
        REPORT(tMsg.str().c_str())
    }
    /************************************************************************//**
     * \brief Evaluate the stabilized residual equation
     *
     * \param [in]     aCurrentGlobalState    current global state workset ( i.e. state at the n-th time interval (\f$ t^{n} \f$) )
     * \param [in]     aPrevGlobalState       previous global state workset ( i.e. state at the n-th minus one time interval (\f$ t^{n-1} \f$) )
     * \param [in]     aCurrentLocalState     current local state workset ( i.e. state at the n-th time interval (\f$ t^{n} \f$) )
     * \param [in]     aPrevLocalState        previous local state workset ( i.e. state at the n-th minus one time interval (\f$ t^{n-1} \f$) )
     * \param [in]     aProjectedPressureGrad current pressure gradient workset ( i.e. state at the n-th time interval (\f$ t^{n} \f$) )
     * \param [in]     aControls               design variables workset
     * \param [in]     aConfig                configuration workset
     * \param [in/out] aResult                residual workset
     * \param [in]     aTimeStep              current time step (i.e. \f$ \Delta{t}^{n} \f$), default = 0.0
     *
    ****************************************************************************/
    void
    evaluate_boundary(
        const Plato::SpatialModel                          & aSpatialModel,
        const Plato::ScalarMultiVectorT <GlobalStateT>     & aCurrentGlobalState,
        const Plato::ScalarMultiVectorT <PrevGlobalStateT> & aPrevGlobalState,
        const Plato::ScalarMultiVectorT <LocalStateT>      & aCurrentLocalState,
        const Plato::ScalarMultiVectorT <PrevLocalStateT>  & aPrevLocalState,
        const Plato::ScalarMultiVectorT <NodeStateT>       & aProjectedPressureGrad,
        const Plato::ScalarMultiVectorT <ControlT>         & aControls,
        const Plato::ScalarArray3DT     <ConfigT>          & aConfig,
        const Plato::ScalarMultiVectorT <ResultT>          & aResult,
              Plato::Scalar aTimeStep = 0.0
    ) override
    {
        this->addExternalForces(aSpatialModel, aCurrentGlobalState, aControls, aConfig, aResult);
    }
};
// class InfinitesimalStrainPlasticityResidual

}
// namespace Plato

#ifdef PLATOANALYZE_2D
PLATO_EXPL_DEC_INC_VMS(Plato::InfinitesimalStrainPlasticityResidual, Plato::SimplexPlasticity, 2)
#endif

#ifdef PLATOANALYZE_3D
PLATO_EXPL_DEC_INC_VMS(Plato::InfinitesimalStrainPlasticityResidual, Plato::SimplexPlasticity, 3)
#endif<|MERGE_RESOLUTION|>--- conflicted
+++ resolved
@@ -66,12 +66,8 @@
     static constexpr auto mPressureDofOffset = SimplexPhysicsType::mPressureDofOffset; /*!< number of pressure dofs offset */
     static constexpr auto mNumGlobalDofsPerNode = SimplexPhysicsType::mNumDofsPerNode; /*!< number of global dofs per node */
 
-<<<<<<< HEAD
-    static constexpr Plato::OrdinalType mMechDofOffset = 0; /*!< mechanical degrees of freedom offset */
-=======
     static constexpr auto mNumMechDims = mSpaceDim;                                    /*!< number of mechanical degrees of freedom */
     static constexpr auto mMechDofOffset = SimplexPhysicsType::mDisplacementDofOffset; /*!< mechanical degrees of freedom offset */
->>>>>>> b265b456
 
     using Plato::AbstractGlobalVectorFunctionInc<EvaluationType>::mSpatialDomain; /*!< mesh database */
     using Plato::AbstractGlobalVectorFunctionInc<EvaluationType>::mDataMap;       /*!< PLATO Engine output database */
