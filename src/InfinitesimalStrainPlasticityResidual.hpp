/*
 * InfinitesimalStrainPlasticityResidual.hpp
 *
 *  Created on: Feb 29, 2020
 */

#pragma once

#include "Simp.hpp"
#include "ToMap.hpp"
#include "Strain.hpp"
#include "BodyLoads.hpp"
#include "NaturalBCs.hpp"
#include "ScalarGrad.hpp"
#include "ProjectToNode.hpp"
#include "FluxDivergence.hpp"
#include "StressDivergence.hpp"
#include "StrainDivergence.hpp"
#include "SimplexPlasticity.hpp"
#include "PressureDivergence.hpp"
#include "ComputeCauchyStress.hpp"
#include "Plato_TopOptFunctors.hpp"
#include "InterpolateFromNodal.hpp"
#include "ComputeStabilization.hpp"
#include "J2PlasticityUtilities.hpp"
#include "ComputeDeviatoricStress.hpp"
#include "ComputePrincipalStresses.hpp"
#include "ThermoPlasticityUtilities.hpp"
#include "LinearTetCubRuleDegreeOne.hpp"
#include "IsotropicMaterialUtilities.hpp"
#include "AbstractGlobalVectorFunctionInc.hpp"

namespace Plato
{

/***********************************************************************//**
 * \brief Evaluate stabilized infinitesimal strain plasticity residual, defined as
 *
 * \tparam EvaluationType denotes evaluation type for vector function, possible
 *   options are Residual, Jacobian, PartialControl, etc.
 * \tparam SimplexPhysicsType simplex physics type, e.g. SimplexPlasticity. gives
 *   access to static data related to the physics problem.
 *
 * \f$   \langle \nabla{v_h}, s_h \rangle + \langle \nabla\cdot{v_h}, p_h \rangle
 *     - \langle v_h, f \rangle - \langle v_h, b \rangle = 0\ \forall\ v_h \in V_{h,0}
 *       = \{v_h \in V_h | v = 0\ \mbox{in}\ \partial\Omega_{u} \} \f$
 *
 * \f$   \langle q_h, \nabla\cdot{u_h} \rangle - \langle q_h, \frac{1}{K}p_h \rangle
 *     - \sum_{e=1}^{N_{elem}} \tau_e \langle \nabla{q_h} \left[ \nabla{p_h} - \Pi_h
 *       \right] \rangle = 0\ \forall\ q_h \in L_h \subset\ L^2(\Omega) \f$
 *
 * \f$ \langle \nabla{p_h}, \eta_h \rangle - \langle \Pi_h, \eta_h \rangle = 0\
 *     \forall\ \eta_h \in V_h \subset\ H^{1}(\Omega) \f$
 *
***************************************************************************/
template<typename EvaluationType, typename SimplexPhysicsType>
class InfinitesimalStrainPlasticityResidual: public Plato::AbstractGlobalVectorFunctionInc<EvaluationType>
{
// Private member data
private:
    static constexpr auto mSpaceDim = EvaluationType::SpatialDim;                      /*!< number of spatial dimensions */
    static constexpr auto mNumStressTerms = SimplexPhysicsType::mNumStressTerms;       /*!< number of stress/strain components */
    static constexpr auto mNumDofsPerCell = SimplexPhysicsType::mNumDofsPerCell;       /*!< number of degrees of freedom (dofs) per cell */
    static constexpr auto mNumNodesPerCell = SimplexPhysicsType::mNumNodesPerCell;     /*!< number nodes per cell */
    static constexpr auto mPressureDofOffset = SimplexPhysicsType::mPressureDofOffset; /*!< number of pressure dofs offset */
    static constexpr auto mNumGlobalDofsPerNode = SimplexPhysicsType::mNumDofsPerNode; /*!< number of global dofs per node */

    static constexpr auto mNumMechDims = mSpaceDim;         /*!< number of mechanical degrees of freedom */
    static constexpr Plato::OrdinalType mMechDofOffset = 0; /*!< mechanical degrees of freedom offset */

    using Plato::AbstractGlobalVectorFunctionInc<EvaluationType>::mSpatialDomain; /*!< mesh database */
    using Plato::AbstractGlobalVectorFunctionInc<EvaluationType>::mDataMap;       /*!< PLATO Engine output database */

    using GlobalStateT = typename EvaluationType::StateScalarType;             /*!< global state variables automatic differentiation type */
    using PrevGlobalStateT = typename EvaluationType::PrevStateScalarType;     /*!< global state variables automatic differentiation type */
    using LocalStateT = typename EvaluationType::LocalStateScalarType;         /*!< local state variables automatic differentiation type */
    using PrevLocalStateT = typename EvaluationType::PrevLocalStateScalarType; /*!< local state variables automatic differentiation type */
    using NodeStateT = typename EvaluationType::NodeStateScalarType;           /*!< node State AD type */
    using ControlT = typename EvaluationType::ControlScalarType;               /*!< control variables automatic differentiation type */
    using ConfigT = typename EvaluationType::ConfigScalarType;                 /*!< config variables automatic differentiation type */
    using ResultT = typename EvaluationType::ResultScalarType;                 /*!< result variables automatic differentiation type */

    using FunctionBaseType = Plato::AbstractGlobalVectorFunctionInc<EvaluationType>;
    using CubatureType = Plato::LinearTetCubRuleDegreeOne<mSpaceDim>;

    Plato::Scalar mPoissonsRatio;                  /*!< Poisson's ratio */
    Plato::Scalar mElasticModulus;                 /*!< elastic modulus */
    Plato::Scalar mPressureScaling;                /*!< Pressure scaling term */
    Plato::Scalar mElasticBulkModulus;             /*!< elastic bulk modulus */
    Plato::Scalar mElasticShearModulus;            /*!< elastic shear modulus */

    Plato::Scalar mPenaltySIMP;               /*!< SIMP penalty for elastic properties */
    Plato::Scalar mMinErsatzSIMP;             /*!< SIMP min ersatz stiffness for elastic properties */
    Plato::Scalar mUpperBoundOnPenaltySIMP;   /*!< continuation parameter: upper bound on SIMP penalty for elastic properties */
    Plato::Scalar mAdditiveContinuationParam; /*!< continuation parameter: multiplier on SIMP penalty for elastic properties */

    std::vector<std::string> mPlotTable;           /*!< array of output element data identifiers*/

    std::shared_ptr<Plato::BodyLoads<EvaluationType>> mBodyLoads;                       /*!< body loads interface */
    std::shared_ptr<CubatureType> mCubatureRule;                                        /*!< linear cubature rule */
    std::shared_ptr<Plato::NaturalBCs<mSpaceDim, mNumGlobalDofsPerNode>> mNeumannLoads; /*!< Neumann loads interface */

// Private access functions
private:
    /***************************************************************************//**
     * \brief initialize material, loads and output data
     * \param [in] aProblemParams input XML data, i.e. parameter list
    *******************************************************************************/
    void initialize(Teuchos::ParameterList &aProblemParams)
    {
        this->parseExternalForces(aProblemParams);
        this->parseOutputDataNames(aProblemParams);
        this->parseMaterialProperties(aProblemParams);
        this->parseMaterialPenaltyInputs(aProblemParams);
    }

    /***************************************************************************//**
     * \brief Parse output data names
     * \param [in] aProblemParams input XML data, i.e. parameter list
    *******************************************************************************/
    void parseOutputDataNames(Teuchos::ParameterList &aProblemParams)
    {
<<<<<<< HEAD
        if(aProblemParams.isSublist("Infinitesimal Strain Plasticity"))
        {
            auto tResidualParams = aProblemParams.sublist("Infinitesimal Strain Plasticity");
=======
        if(aProblemParams.isSublist("Elliptic"))
        {
            auto tResidualParams = aProblemParams.sublist("Elliptic");
>>>>>>> d45ad210
            if (tResidualParams.isType < Teuchos::Array < std::string >> ("Plottable"))
            {
                mPlotTable = tResidualParams.get < Teuchos::Array < std::string >> ("Plottable").toVector();
            }
        }
        else
        {
<<<<<<< HEAD
            THROWERR("Infinitesimal Strain Plasticity Residual: 'Infinitesimal Strain Plasticity' sublist is not defined in XML input file.")
=======
            THROWERR("Infinitesimal Strain Plasticity Residual: 'Elliptic' sublist is not defined in XML input file.")
>>>>>>> d45ad210
        }
    }

    /***************************************************************************//**
     * \brief Parse material penalty inputs
     * \param [in] aProblemParams input XML data, i.e. parameter list
    *******************************************************************************/
    void parseMaterialPenaltyInputs(Teuchos::ParameterList &aProblemParams)
    {
<<<<<<< HEAD
        if(aProblemParams.isSublist("Infinitesimal Strain Plasticity"))
        {
            auto tResidualParams = aProblemParams.sublist("Infinitesimal Strain Plasticity");
=======
        if(aProblemParams.isSublist("Elliptic"))
        {
            auto tResidualParams = aProblemParams.sublist("Elliptic");
>>>>>>> d45ad210
            if(tResidualParams.isSublist("Penalty Function"))
            {
                auto tPenaltyParams = tResidualParams.sublist("Penalty Function");
                mPenaltySIMP = tPenaltyParams.get<Plato::Scalar>("Exponent", 1.0);
                mMinErsatzSIMP = tPenaltyParams.get<Plato::Scalar>("Minimum Value", 1e-9);
                mUpperBoundOnPenaltySIMP = tPenaltyParams.get<Plato::Scalar>("Penalty Exponent Upper Bound", 4.0);
                mAdditiveContinuationParam = tPenaltyParams.get<Plato::Scalar>("Additive Continuation", 0.1);
            }
        }
        else
        {
<<<<<<< HEAD
            THROWERR("Infinitesimal Strain Plasticity Residual: 'Infinitesimal Strain Plasticity' sublist is not defined in XML input file.")
=======
            THROWERR("Infinitesimal Strain Plasticity Residual: 'Elliptic' sublist is not defined in XML input file.")
>>>>>>> d45ad210
        }
    }

    /***********************************************************************//**
     * \brief Parse external forces
     * \param [in] aProblemParams input XML data, i.e. parameter list
    ***************************************************************************/
    void parseExternalForces(Teuchos::ParameterList &aProblemParams)
    {
        // Parse body loads
        if (aProblemParams.isSublist("Body Loads"))
        {
            mBodyLoads = std::make_shared<Plato::BodyLoads<EvaluationType>>(aProblemParams.sublist("Body Loads"));
        }

        // Parse Neumman loads
        if(aProblemParams.isSublist("Natural Boundary Conditions"))
        {
            mNeumannLoads =
                    std::make_shared<Plato::NaturalBCs<mSpaceDim, mNumGlobalDofsPerNode>>(aProblemParams.sublist("Natural Boundary Conditions"));
        }

        mDataMap.mScalarValues["LoadControlConstant"] = 1.0;
    }

    /**********************************************************************//**
     * \brief Parse elastic material properties
     * \param [in] aProblemParams input XML data, i.e. parameter list
    **************************************************************************/
    void parseMaterialProperties(Teuchos::ParameterList &aProblemParams)
    {
        if(aProblemParams.isSublist("Material Models"))
        {
            this->parseIsotropicMaterialProperties(aProblemParams);
        }
        else
        {
            THROWERR("Infinitesimal Strain Plasticity Residual: 'Material Models' sublist is not defined.")
        }
    }

    /**********************************************************************//**
     * \brief Parse isotropic material parameters
     * \param [in] aProblemParams input XML data, i.e. parameter list
    **************************************************************************/
    void parseIsotropicMaterialProperties(Teuchos::ParameterList &aProblemParams)
    {
        Teuchos::ParameterList tMaterialsInputs = aProblemParams.sublist("Material Models");

        auto tMaterialName = mSpatialDomain.getMaterialName();
        Teuchos::ParameterList tMaterialInputs = tMaterialsInputs.sublist(tMaterialName);

        mPressureScaling = tMaterialInputs.get<Plato::Scalar>("Pressure Scaling", 1.0);
        if (tMaterialInputs.isSublist("Isotropic Linear Elastic"))
        {
            auto tElasticSubList = tMaterialInputs.sublist("Isotropic Linear Elastic");
            mPoissonsRatio = Plato::parse_poissons_ratio(tElasticSubList);
            mElasticModulus = Plato::parse_elastic_modulus(tElasticSubList);
            mElasticBulkModulus = Plato::compute_bulk_modulus(mElasticModulus, mPoissonsRatio);
            mElasticShearModulus = Plato::compute_shear_modulus(mElasticModulus, mPoissonsRatio);
        }
        else
        {
            std::stringstream ss;
            ss << "Infinitesimal Strain Plasticity Residual: 'Isotropic Linear Elastic' sublist of '" << tMaterialName << "' is not defined.";
            THROWERR(ss.str());
        }
    }

    /**********************************************************************//**
     * \brief Copy data to output data map
     * \tparam DataT data type
     * \param [in] aData output data
     * \param [in] aName output data name
    **************************************************************************/
    template<typename DataT>
    void outputData(const DataT & aData, const std::string & aName)
    {
        if(std::count(mPlotTable.begin(), mPlotTable.end(), aName))
        {
             Plato::toMap(mDataMap, aData, aName, mSpatialDomain);
        }
    }

    /************************************************************************//**
     * \brief Add external forces to residual
     * \param [in]     aGlobalState current global state ( i.e. state at the n-th time interval (\f$ t^{n} \f$) )
     * \param [in]     aControls    design variables
     * \param [in]     aConfig      configuration variables
     * \param [in/out] aResult      residual evaluation
    ****************************************************************************/
    void addExternalForces(
        const Plato::SpatialModel                      & aSpatialModel,
        const Plato::ScalarMultiVectorT <GlobalStateT> & aGlobalState,
        const Plato::ScalarMultiVectorT <ControlT>     & aControl,
        const Plato::ScalarArray3DT     <ConfigT>      & aConfig,
        const Plato::ScalarMultiVectorT <ResultT>      & aResult)
    {
        auto tSearch = mDataMap.mScalarValues.find("LoadControlConstant");
        if(tSearch == mDataMap.mScalarValues.end())
        {
            THROWERR("Infinitesimal Strain Plasticity Residual: 'Load Control Constant' is NOT defined in data map.")
        }

        auto tMultiplier = static_cast<Plato::Scalar>(-1.0) * tSearch->second;
        if( mNeumannLoads != nullptr )
        {
            mNeumannLoads->get( aSpatialModel, aGlobalState, aControl, aConfig, aResult, tMultiplier );
        }
    }

    /************************************************************************//**
     * \brief Add external forces to residual
     * \param [in]     aGlobalState current global state ( i.e. state at the n-th time interval (\f$ t^{n} \f$) )
     * \param [in]     aControls    design variables
     * \param [in]     aConfig      configuration variables
     * \param [in/out] aResult      residual evaluation
    ****************************************************************************/
    void
    addBodyForces(
        const Plato::ScalarMultiVectorT <GlobalStateT> & aGlobalState,
        const Plato::ScalarMultiVectorT <ControlT>     & aControl,
        const Plato::ScalarArray3DT     <ConfigT>      & aConfig,
        const Plato::ScalarMultiVectorT <ResultT>      & aResult)
    {
        auto tSearch = mDataMap.mScalarValues.find("LoadControlConstant");
        if(tSearch == mDataMap.mScalarValues.end())
        {
            THROWERR("Infinitesimal Strain Plasticity Residual: 'Load Control Constant' is NOT defined in data map.")
        }

        auto tMultiplier = static_cast<Plato::Scalar>(-1.0) * tSearch->second;
        if (mBodyLoads != nullptr)
        {
            mBodyLoads->get( mSpatialDomain, aGlobalState, aControl, aResult, tMultiplier );
        }
    }

    /************************************************************************//**
     * \brief Compute principal stress components
     * \param [in]     aGlobalState current global state ( i.e. state at the n-th time interval (\f$ t^{n} \f$) )
     * \param [in]     aControls    design variables
     * \param [in]     aConfig      configuration variables
     * \param [in/out] aResult      residual evaluation
    ****************************************************************************/
    void
    computePrincipalStresses(
        const Plato::ScalarMultiVectorT <GlobalStateT> & aGlobalState,
        const Plato::ScalarMultiVectorT <LocalStateT>  & aLocalState,
        const Plato::ScalarMultiVectorT <ControlT>     & aControl,
        const Plato::ScalarArray3DT     <ConfigT>      & aConfig
    )
    {
        if(std::count(mPlotTable.begin(), mPlotTable.end(), "principal stresses"))
        {
            Plato::ComputePrincipalStresses<EvaluationType, SimplexPhysicsType> tComputePrincipalStresses;
            tComputePrincipalStresses.setBulkModulus(mElasticBulkModulus);
            tComputePrincipalStresses.setShearModulus(mElasticShearModulus);
            tComputePrincipalStresses.setPenaltySIMP(mPenaltySIMP);
            tComputePrincipalStresses.setMinErsatzSIMP(mMinErsatzSIMP);

            const auto tNumCells = aGlobalState.extent(0);
            Plato::ScalarMultiVectorT<ResultT> tPrincipalStresses("principal stresses", tNumCells, mSpaceDim);
            tComputePrincipalStresses(aGlobalState, aLocalState, aControl, aConfig, tPrincipalStresses);
            this->outputData(tPrincipalStresses, "principal stresses");
        }
    }

// Public access functions
public:
    /***************************************************************************//**
     * \brief Constructor
     * \param [in] aMesh          mesh metadata
     * \param [in] aMeshSets      side-sets metadata
     * \param [in] aDataMap       output data map
     * \param [in] aProblemParams input XML data
     * \param [in] aPenaltyParams penalty function input XML data
    *******************************************************************************/
    InfinitesimalStrainPlasticityResidual(
        const Plato::SpatialDomain   & aSpatialDomain,
              Plato::DataMap         & aDataMap,
              Teuchos::ParameterList & aProblemParams
    ) :
        FunctionBaseType(aSpatialDomain, aDataMap),
        mPoissonsRatio(-1.0),
        mElasticModulus(-1.0),
        mPressureScaling(1.0),
        mElasticBulkModulus(-1.0),
        mElasticShearModulus(-1.0),
        mPenaltySIMP(3),
        mMinErsatzSIMP(1e-9),
        mUpperBoundOnPenaltySIMP(4),
        mAdditiveContinuationParam(0.1),
        mBodyLoads(nullptr),
        mCubatureRule(std::make_shared<CubatureType>()),
        mNeumannLoads(nullptr)
    {
        this->initialize(aProblemParams);
    }

    /***************************************************************************//**
     * \brief Destructor
    *******************************************************************************/
    virtual ~InfinitesimalStrainPlasticityResidual()
    {
    }

    /***************************************************************************//**
     * \brief Set load control multiplier
     * \param [in] aInput load control multiplier
    *******************************************************************************/
    void setLoadControlMultiplier(const Plato::Scalar& aInput)
    {
        mDataMap.mScalarValues["LoadControlConstant"] = aInput;
    }

    /************************************************************************//**
     * \brief Evaluate the stabilized residual equation
     *
     * \param [in]     aCurrentGlobalState    current global state workset ( i.e. state at the n-th time interval (\f$ t^{n} \f$) )
     * \param [in]     aPrevGlobalState       previous global state workset ( i.e. state at the n-th minus one time interval (\f$ t^{n-1} \f$) )
     * \param [in]     aCurrentLocalState     current local state workset ( i.e. state at the n-th time interval (\f$ t^{n} \f$) )
     * \param [in]     aPrevLocalState        previous local state workset ( i.e. state at the n-th minus one time interval (\f$ t^{n-1} \f$) )
     * \param [in]     aProjectedPressureGrad current pressure gradient workset ( i.e. state at the n-th time interval (\f$ t^{n} \f$) )
     * \param [in]     aControls               design variables workset
     * \param [in]     aConfig                configuration workset
     * \param [in/out] aResult                residual workset
     * \param [in]     aTimeStep              current time step (i.e. \f$ \Delta{t}^{n} \f$), default = 0.0
     *
    ****************************************************************************/
    void
    evaluate(
        const Plato::ScalarMultiVectorT <GlobalStateT>     & aCurrentGlobalState,
        const Plato::ScalarMultiVectorT <PrevGlobalStateT> & aPrevGlobalState,
        const Plato::ScalarMultiVectorT <LocalStateT>      & aCurrentLocalState,
        const Plato::ScalarMultiVectorT <PrevLocalStateT>  & aPrevLocalState,
        const Plato::ScalarMultiVectorT <NodeStateT>       & aProjectedPressureGrad,
        const Plato::ScalarMultiVectorT <ControlT>         & aControls,
        const Plato::ScalarArray3DT     <ConfigT>          & aConfig,
        const Plato::ScalarMultiVectorT <ResultT>          & aResult,
              Plato::Scalar aTimeStep = 0.0
    ) override
    {
        auto tNumCells = mSpatialDomain.numCells();

        using GradScalarT = typename Plato::fad_type_t<SimplexPhysicsType, GlobalStateT, ConfigT>;
        using ElasticStrainT = typename Plato::fad_type_t<SimplexPhysicsType, LocalStateT, ConfigT, GlobalStateT>;

        // Functors used to compute residual-related quantities
        Plato::ScalarGrad<mSpaceDim> tComputeScalarGrad;
        Plato::ComputeGradientWorkset<mSpaceDim> tComputeGradient;
        Plato::ComputeCauchyStress<mSpaceDim> tComputeCauchyStress;
        Plato::J2PlasticityUtilities<mSpaceDim>  tJ2PlasticityUtils;
        Plato::StrainDivergence <mSpaceDim> tComputeStrainDivergence;
        Plato::ComputeDeviatoricStress<mSpaceDim> tComputeDeviatoricStress;
        Plato::Strain<mSpaceDim, mNumGlobalDofsPerNode> tComputeTotalStrain;
        Plato::ThermoPlasticityUtilities<mSpaceDim, SimplexPhysicsType> tThermoPlasticityUtils;
        Plato::ComputeStabilization<mSpaceDim> tComputeStabilization(mPressureScaling, mElasticShearModulus);
        Plato::InterpolateFromNodal<mSpaceDim, mNumGlobalDofsPerNode, mPressureDofOffset> tInterpolatePressureFromNodal;
        Plato::InterpolateFromNodal<mSpaceDim, mSpaceDim, 0 /* dof offset */, mSpaceDim> tInterpolatePressGradFromNodal;

        // Residual evaulation functors
        Plato::PressureDivergence<mSpaceDim, mNumGlobalDofsPerNode> tPressureDivergence;
        Plato::StressDivergence<mSpaceDim, mNumGlobalDofsPerNode, mMechDofOffset> tStressDivergence;
        Plato::ProjectToNode<mSpaceDim, mNumGlobalDofsPerNode, mPressureDofOffset> tProjectVolumeStrain;
        Plato::FluxDivergence<mSpaceDim, mNumGlobalDofsPerNode, mPressureDofOffset> tStabilizedDivergence;
        Plato::MSIMP tPenaltyFunction(mPenaltySIMP, mMinErsatzSIMP);

        Plato::ScalarVectorT<ResultT> tPressure("L2 pressure", tNumCells);
        Plato::ScalarVectorT<ConfigT> tCellVolume("cell volume", tNumCells);
        Plato::ScalarVectorT<ResultT> tVolumeStrain("volume strain", tNumCells);
        Plato::ScalarVectorT<ResultT> tStrainDivergence("strain divergence", tNumCells);
        Plato::ScalarMultiVectorT<ResultT> tStabilization("cell stabilization", tNumCells, mSpaceDim);
        Plato::ScalarMultiVectorT<GradScalarT> tPressureGrad("pressure gradient", tNumCells, mSpaceDim);
        Plato::ScalarMultiVectorT<GradScalarT> tTotalStrain("total strain", tNumCells, mNumStressTerms);
        Plato::ScalarMultiVectorT<ResultT> tDeviatoricStress("deviatoric stress", tNumCells, mNumStressTerms);
        Plato::ScalarMultiVectorT<ElasticStrainT> tElasticStrain("elastic strain", tNumCells, mNumStressTerms);
        Plato::ScalarArray3DT<ConfigT> tConfigurationGradient("configuration gradient", tNumCells, mNumNodesPerCell, mSpaceDim);
        Plato::ScalarMultiVectorT<NodeStateT> tProjectedPressureGradGP("projected pressure gradient", tNumCells, mSpaceDim);

        // output quantities
        Plato::ScalarMultiVectorT<ResultT> tCauchyStress("cauchy stress", tNumCells, mNumStressTerms);
        Plato::ScalarVectorT<LocalStateT> tAccumPlasticStrain("accumulated plastic strain", tNumCells);
        Plato::ScalarVectorT<LocalStateT> tPlasticMultiplier("plastic multiplier increment", tNumCells);
        Plato::ScalarMultiVectorT<LocalStateT> tPlasticStrain("plastic strain", tNumCells, mNumStressTerms);
        Plato::ScalarMultiVectorT<LocalStateT> tBackStress("back-stress stress", tNumCells, mNumStressTerms);

        // Transfer elasticity parameters to device
        auto tNumDofsPerNode = mNumGlobalDofsPerNode;
        auto tPressureScaling = mPressureScaling;
        auto tPressureDofOffset = mPressureDofOffset;
        auto tElasticBulkModulus = mElasticBulkModulus;
        auto tElasticShearModulus = mElasticShearModulus;

        auto tQuadratureWeight = mCubatureRule->getCubWeight();
        auto tBasisFunctions = mCubatureRule->getBasisFunctions();
        Kokkos::parallel_for(Kokkos::RangePolicy<>(0, tNumCells), LAMBDA_EXPRESSION(const Plato::OrdinalType &aCellOrdinal)
        {
            // compute configuration gradients
            tComputeGradient(aCellOrdinal, tConfigurationGradient, aConfig, tCellVolume);
            tCellVolume(aCellOrdinal) *= tQuadratureWeight;

            // compute elastic strain, i.e. e_elastic = e_total - e_plastic
            tComputeTotalStrain(aCellOrdinal, tTotalStrain, aCurrentGlobalState, tConfigurationGradient);
            tThermoPlasticityUtils.computeElasticStrain(aCellOrdinal, aCurrentGlobalState, aCurrentLocalState,
                                                        tBasisFunctions, tTotalStrain, tElasticStrain);

            // compute pressure gradient
            tComputeScalarGrad(aCellOrdinal, tNumDofsPerNode, tPressureDofOffset,
                               aCurrentGlobalState, tConfigurationGradient, tPressureGrad);

            // interpolate projected pressure grad, pressure, and temperature to gauss point
            tInterpolatePressureFromNodal(aCellOrdinal, tBasisFunctions, aCurrentGlobalState, tPressure);
            tInterpolatePressGradFromNodal(aCellOrdinal, tBasisFunctions, aProjectedPressureGrad, tProjectedPressureGradGP);

            // compute cell penalty
            ControlT tDensity = Plato::cell_density<mNumNodesPerCell>(aCellOrdinal, aControls);
            ControlT tElasticPropertiesPenalty = tPenaltyFunction(tDensity);

            // compute deviatoric stress and displacement divergence
            ControlT tPenalizedShearModulus = tElasticPropertiesPenalty * tElasticShearModulus;
            tComputeDeviatoricStress(aCellOrdinal, tPenalizedShearModulus, tElasticStrain, tDeviatoricStress);
            tComputeStrainDivergence(aCellOrdinal, tTotalStrain, tStrainDivergence);

            // compute volume difference
            tPressure(aCellOrdinal) *= tPressureScaling * tElasticPropertiesPenalty;
            tVolumeStrain(aCellOrdinal) = tPressureScaling * tElasticPropertiesPenalty
                * (tStrainDivergence(aCellOrdinal) - tPressure(aCellOrdinal) / tElasticBulkModulus);

            // compute cell stabilization term
            tComputeStabilization(aCellOrdinal, tCellVolume, tPressureGrad, tProjectedPressureGradGP, tStabilization);
            Plato::apply_penalty<mSpaceDim>(aCellOrdinal, tElasticPropertiesPenalty, tStabilization);

            // compute residual
            tStressDivergence (aCellOrdinal, aResult, tDeviatoricStress, tConfigurationGradient, tCellVolume);
            tPressureDivergence (aCellOrdinal, aResult, tPressure, tConfigurationGradient, tCellVolume);
            tStabilizedDivergence (aCellOrdinal, aResult, tStabilization, tConfigurationGradient, tCellVolume, -1.0);
            tProjectVolumeStrain (aCellOrdinal, tCellVolume, tBasisFunctions, tVolumeStrain, aResult);

            // prepare output data
            ControlT tPenalizedBulkModulus = tElasticPropertiesPenalty * tElasticBulkModulus;
            tComputeCauchyStress(aCellOrdinal, tPenalizedBulkModulus, tPenalizedShearModulus, tElasticStrain, tCauchyStress);
            tJ2PlasticityUtils.getPlasticMultiplierIncrement(aCellOrdinal, aCurrentLocalState, tPlasticMultiplier);
            tJ2PlasticityUtils.getAccumulatedPlasticStrain(aCellOrdinal, aCurrentLocalState, tAccumPlasticStrain);
            tJ2PlasticityUtils.getPlasticStrainTensor(aCellOrdinal, aCurrentLocalState, tPlasticStrain);
            tJ2PlasticityUtils.getBackstressTensor(aCellOrdinal, aCurrentLocalState, tBackStress);
        }, "stabilized infinitesimal strain plasticity residual");

        this->addBodyForces(aCurrentGlobalState, aControls, aConfig, aResult);

        // set current output data
        this->computePrincipalStresses(aCurrentGlobalState, aCurrentLocalState, aControls, aConfig);
        this->outputData(tPlasticMultiplier, "plastic multiplier increment");
        this->outputData(tAccumPlasticStrain, "accumulated plastic strain");
        this->outputData(tDeviatoricStress, "deviatoric stress");
        this->outputData(tElasticStrain, "elastic strain");
        this->outputData(tPlasticStrain, "plastic strain");
        this->outputData(tCauchyStress, "cauchy stress");
        this->outputData(tBackStress, "backstress");
    }

    /******************************************************************************//**
     * \brief Update physics-based data within a frequency of optimization iterations
     * \param [in] aGlobalState global state variables
     * \param [in] aLocalState  local state variables
     * \param [in] aControl     control variables, e.g. design variables
    **********************************************************************************/
    void updateProblem(const Plato::ScalarMultiVector & aGlobalState,
                       const Plato::ScalarMultiVector & aLocalState,
                       const Plato::ScalarVector & aControl,
                       Plato::Scalar aTimeStep = 0.0) override
    {
        // update SIMP penalty parameter
        auto tPreviousPenaltySIMP = mPenaltySIMP;
        auto tSuggestedPenaltySIMP = tPreviousPenaltySIMP + mAdditiveContinuationParam;
        mPenaltySIMP = tSuggestedPenaltySIMP >= mUpperBoundOnPenaltySIMP ? mUpperBoundOnPenaltySIMP : tSuggestedPenaltySIMP;
        std::ostringstream tMsg;
        tMsg << "Infinitesimal Strain Plasticity Residual: New penalty parameter is set to '" << mPenaltySIMP
                << "'. Previous penalty parameter was '" << tPreviousPenaltySIMP << "'.\n";
        REPORT(tMsg.str().c_str())
    }
    /************************************************************************//**
     * \brief Evaluate the stabilized residual equation
     *
     * \param [in]     aCurrentGlobalState    current global state workset ( i.e. state at the n-th time interval (\f$ t^{n} \f$) )
     * \param [in]     aPrevGlobalState       previous global state workset ( i.e. state at the n-th minus one time interval (\f$ t^{n-1} \f$) )
     * \param [in]     aCurrentLocalState     current local state workset ( i.e. state at the n-th time interval (\f$ t^{n} \f$) )
     * \param [in]     aPrevLocalState        previous local state workset ( i.e. state at the n-th minus one time interval (\f$ t^{n-1} \f$) )
     * \param [in]     aProjectedPressureGrad current pressure gradient workset ( i.e. state at the n-th time interval (\f$ t^{n} \f$) )
     * \param [in]     aControls               design variables workset
     * \param [in]     aConfig                configuration workset
     * \param [in/out] aResult                residual workset
     * \param [in]     aTimeStep              current time step (i.e. \f$ \Delta{t}^{n} \f$), default = 0.0
     *
    ****************************************************************************/
    void
    evaluate_boundary(
        const Plato::SpatialModel                          & aSpatialModel,
        const Plato::ScalarMultiVectorT <GlobalStateT>     & aCurrentGlobalState,
        const Plato::ScalarMultiVectorT <PrevGlobalStateT> & aPrevGlobalState,
        const Plato::ScalarMultiVectorT <LocalStateT>      & aCurrentLocalState,
        const Plato::ScalarMultiVectorT <PrevLocalStateT>  & aPrevLocalState,
        const Plato::ScalarMultiVectorT <NodeStateT>       & aProjectedPressureGrad,
        const Plato::ScalarMultiVectorT <ControlT>         & aControls,
        const Plato::ScalarArray3DT     <ConfigT>          & aConfig,
        const Plato::ScalarMultiVectorT <ResultT>          & aResult,
              Plato::Scalar aTimeStep = 0.0
    ) override
    {
        this->addExternalForces(aSpatialModel, aCurrentGlobalState, aControls, aConfig, aResult);
    }
};
// class InfinitesimalStrainPlasticityResidual

}
// namespace Plato

#ifdef PLATOANALYZE_2D
extern template class Plato::InfinitesimalStrainPlasticityResidual<Plato::ResidualTypes<Plato::SimplexPlasticity<2>>, Plato::SimplexPlasticity<2>>; \
extern template class Plato::InfinitesimalStrainPlasticityResidual<Plato::JacobianTypes<Plato::SimplexPlasticity<2>>, Plato::SimplexPlasticity<2>>; \
extern template class Plato::InfinitesimalStrainPlasticityResidual<Plato::JacobianPTypes<Plato::SimplexPlasticity<2>>, Plato::SimplexPlasticity<2>>; \
extern template class Plato::InfinitesimalStrainPlasticityResidual<Plato::JacobianNTypes<Plato::SimplexPlasticity<2>>, Plato::SimplexPlasticity<2>>; \
extern template class Plato::InfinitesimalStrainPlasticityResidual<Plato::LocalJacobianTypes<Plato::SimplexPlasticity<2>>, Plato::SimplexPlasticity<2>>; \
extern template class Plato::InfinitesimalStrainPlasticityResidual<Plato::LocalJacobianPTypes<Plato::SimplexPlasticity<2>>, Plato::SimplexPlasticity<2>>; \
extern template class Plato::InfinitesimalStrainPlasticityResidual<Plato::GradientXTypes<Plato::SimplexPlasticity<2>>, Plato::SimplexPlasticity<2>>; \
extern template class Plato::InfinitesimalStrainPlasticityResidual<Plato::GradientZTypes<Plato::SimplexPlasticity<2>>, Plato::SimplexPlasticity<2>>;
#endif

#ifdef PLATOANALYZE_3D
extern template class Plato::InfinitesimalStrainPlasticityResidual<Plato::ResidualTypes<Plato::SimplexPlasticity<3>>, Plato::SimplexPlasticity<3>>; \
extern template class Plato::InfinitesimalStrainPlasticityResidual<Plato::JacobianTypes<Plato::SimplexPlasticity<3>>, Plato::SimplexPlasticity<3>>; \
extern template class Plato::InfinitesimalStrainPlasticityResidual<Plato::JacobianPTypes<Plato::SimplexPlasticity<3>>, Plato::SimplexPlasticity<3>>; \
extern template class Plato::InfinitesimalStrainPlasticityResidual<Plato::JacobianNTypes<Plato::SimplexPlasticity<3>>, Plato::SimplexPlasticity<3>>; \
extern template class Plato::InfinitesimalStrainPlasticityResidual<Plato::LocalJacobianTypes<Plato::SimplexPlasticity<3>>, Plato::SimplexPlasticity<3>>; \
extern template class Plato::InfinitesimalStrainPlasticityResidual<Plato::LocalJacobianPTypes<Plato::SimplexPlasticity<3>>, Plato::SimplexPlasticity<3>>; \
extern template class Plato::InfinitesimalStrainPlasticityResidual<Plato::GradientXTypes<Plato::SimplexPlasticity<3>>, Plato::SimplexPlasticity<3>>; \
extern template class Plato::InfinitesimalStrainPlasticityResidual<Plato::GradientZTypes<Plato::SimplexPlasticity<3>>, Plato::SimplexPlasticity<3>>;
#endif<|MERGE_RESOLUTION|>--- conflicted
+++ resolved
@@ -120,15 +120,9 @@
     *******************************************************************************/
     void parseOutputDataNames(Teuchos::ParameterList &aProblemParams)
     {
-<<<<<<< HEAD
-        if(aProblemParams.isSublist("Infinitesimal Strain Plasticity"))
-        {
-            auto tResidualParams = aProblemParams.sublist("Infinitesimal Strain Plasticity");
-=======
         if(aProblemParams.isSublist("Elliptic"))
         {
             auto tResidualParams = aProblemParams.sublist("Elliptic");
->>>>>>> d45ad210
             if (tResidualParams.isType < Teuchos::Array < std::string >> ("Plottable"))
             {
                 mPlotTable = tResidualParams.get < Teuchos::Array < std::string >> ("Plottable").toVector();
@@ -136,11 +130,7 @@
         }
         else
         {
-<<<<<<< HEAD
-            THROWERR("Infinitesimal Strain Plasticity Residual: 'Infinitesimal Strain Plasticity' sublist is not defined in XML input file.")
-=======
             THROWERR("Infinitesimal Strain Plasticity Residual: 'Elliptic' sublist is not defined in XML input file.")
->>>>>>> d45ad210
         }
     }
 
@@ -150,15 +140,9 @@
     *******************************************************************************/
     void parseMaterialPenaltyInputs(Teuchos::ParameterList &aProblemParams)
     {
-<<<<<<< HEAD
-        if(aProblemParams.isSublist("Infinitesimal Strain Plasticity"))
-        {
-            auto tResidualParams = aProblemParams.sublist("Infinitesimal Strain Plasticity");
-=======
         if(aProblemParams.isSublist("Elliptic"))
         {
             auto tResidualParams = aProblemParams.sublist("Elliptic");
->>>>>>> d45ad210
             if(tResidualParams.isSublist("Penalty Function"))
             {
                 auto tPenaltyParams = tResidualParams.sublist("Penalty Function");
@@ -170,11 +154,7 @@
         }
         else
         {
-<<<<<<< HEAD
-            THROWERR("Infinitesimal Strain Plasticity Residual: 'Infinitesimal Strain Plasticity' sublist is not defined in XML input file.")
-=======
             THROWERR("Infinitesimal Strain Plasticity Residual: 'Elliptic' sublist is not defined in XML input file.")
->>>>>>> d45ad210
         }
     }
 
