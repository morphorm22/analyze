#ifndef LINEARELASTICMATERIAL_HPP
#define LINEARELASTICMATERIAL_HPP

#include <Omega_h_matrix.hpp>
#include <Teuchos_ParameterList.hpp>

#include "plato/PlatoStaticsTypes.hpp"

namespace Plato {

/******************************************************************************/
/*!
  \brief Base class for Linear Elastic material models
*/
  template<int SpatialDim>
  class LinearElasticMaterial
/******************************************************************************/
{
  protected:
    static constexpr auto mNumVoigtTerms = (SpatialDim == 3) ? 6 : 
                                           ((SpatialDim == 2) ? 3 :
                                          (((SpatialDim == 1) ? 1 : 0)));
    static_assert(mNumVoigtTerms, "SpatialDim must be 1, 2, or 3.");

<<<<<<< HEAD
    Omega_h::Matrix<mNumVoigtTerms,mNumVoigtTerms> mCellStiffness;
  
  public:
    LinearElasticMaterial();
    Omega_h::Matrix<mNumVoigtTerms,mNumVoigtTerms> getStiffnessMatrix() const {return mCellStiffness;}
=======
    Omega_h::Matrix<m_numVoigtTerms,m_numVoigtTerms> m_cellStiffness;

    Plato::Scalar m_pressureScaling;
  
  public:
    LinearElasticMaterial();
    decltype(m_cellStiffness)   getStiffnessMatrix()  const {return m_cellStiffness;}
    decltype(m_pressureScaling) getPressureScaling()  const {return m_pressureScaling;}

>>>>>>> 8930584d
};

/******************************************************************************/
template<int SpatialDim>
LinearElasticMaterial<SpatialDim>::
LinearElasticMaterial()
/******************************************************************************/
{
<<<<<<< HEAD
  for(int i=0; i<mNumVoigtTerms; i++)
    for(int j=0; j<mNumVoigtTerms; j++)
      mCellStiffness(i,j) = 0.0;
=======
  for(int i=0; i<m_numVoigtTerms; i++)
    for(int j=0; j<m_numVoigtTerms; j++)
      m_cellStiffness(i,j) = 0.0;

  m_pressureScaling = 1.0;
>>>>>>> 8930584d
}

/******************************************************************************/
/*!
  \brief Derived class for isotropic linear elastic material model
*/
  template<int SpatialDim>
  class IsotropicLinearElasticMaterial : public LinearElasticMaterial<SpatialDim>
/******************************************************************************/
{
  public:
    IsotropicLinearElasticMaterial(const Teuchos::ParameterList& paramList);
    IsotropicLinearElasticMaterial(const Plato::Scalar & aYoungsModulus, const Plato::Scalar & aPoissonsRatio);
    virtual ~IsotropicLinearElasticMaterial(){}

  private:
    Plato::Scalar mPoissonsRatio;
    Plato::Scalar mYoungsModulus;
};
// class IsotropicLinearElasticMaterial

/******************************************************************************/
/*!
  \brief Factory for creating material models
*/
  template<int SpatialDim>
  class ElasticModelFactory
/******************************************************************************/
{
  public:
    ElasticModelFactory(const Teuchos::ParameterList& paramList) : mParamList(paramList) {}
    Teuchos::RCP<Plato::LinearElasticMaterial<SpatialDim>> create();
  private:
    const Teuchos::ParameterList& mParamList;
};
/******************************************************************************/
template<int SpatialDim>
Teuchos::RCP<LinearElasticMaterial<SpatialDim>>
ElasticModelFactory<SpatialDim>::create()
/******************************************************************************/
{
  auto modelParamList = mParamList.get<Teuchos::ParameterList>("Material Model");

  if( modelParamList.isSublist("Isotropic Linear Elastic") ){
    return Teuchos::rcp(new Plato::IsotropicLinearElasticMaterial<SpatialDim>(modelParamList.sublist("Isotropic Linear Elastic")));
  }
  return Teuchos::RCP<Plato::LinearElasticMaterial<SpatialDim>>(nullptr);
}

} // namespace Plato

#endif<|MERGE_RESOLUTION|>--- conflicted
+++ resolved
@@ -22,23 +22,16 @@
                                           (((SpatialDim == 1) ? 1 : 0)));
     static_assert(mNumVoigtTerms, "SpatialDim must be 1, 2, or 3.");
 
-<<<<<<< HEAD
+
     Omega_h::Matrix<mNumVoigtTerms,mNumVoigtTerms> mCellStiffness;
+
+    Plato::Scalar mPressureScaling;
   
   public:
     LinearElasticMaterial();
-    Omega_h::Matrix<mNumVoigtTerms,mNumVoigtTerms> getStiffnessMatrix() const {return mCellStiffness;}
-=======
-    Omega_h::Matrix<m_numVoigtTerms,m_numVoigtTerms> m_cellStiffness;
+    decltype(mCellStiffness)   getStiffnessMatrix()  const {return mCellStiffness;}
+    decltype(mPressureScaling) getPressureScaling()  const {return mPressureScaling;}
 
-    Plato::Scalar m_pressureScaling;
-  
-  public:
-    LinearElasticMaterial();
-    decltype(m_cellStiffness)   getStiffnessMatrix()  const {return m_cellStiffness;}
-    decltype(m_pressureScaling) getPressureScaling()  const {return m_pressureScaling;}
-
->>>>>>> 8930584d
 };
 
 /******************************************************************************/
@@ -47,17 +40,11 @@
 LinearElasticMaterial()
 /******************************************************************************/
 {
-<<<<<<< HEAD
   for(int i=0; i<mNumVoigtTerms; i++)
     for(int j=0; j<mNumVoigtTerms; j++)
       mCellStiffness(i,j) = 0.0;
-=======
-  for(int i=0; i<m_numVoigtTerms; i++)
-    for(int j=0; j<m_numVoigtTerms; j++)
-      m_cellStiffness(i,j) = 0.0;
 
-  m_pressureScaling = 1.0;
->>>>>>> 8930584d
+  mPressureScaling = 1.0;
 }
 
 /******************************************************************************/
