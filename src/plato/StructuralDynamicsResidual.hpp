/*
 * StructuralDynamicsResidual.hpp
 *
 *  Created on: Apr 23, 2018
 */

#ifndef STRUCTURALDYNAMICSRESIDUAL_HPP_
#define STRUCTURALDYNAMICSRESIDUAL_HPP_

#include <memory>

#include <Teuchos_ParameterList.hpp>

#include "BodyLoads.hpp"
#include "NaturalBCs.hpp"
#include "ImplicitFunctors.hpp"
#include "LinearElasticMaterial.hpp"

#include "plato/StateValues.hpp"
#include "plato/ApplyPenalty.hpp"
#include "plato/ComplexStrain.hpp"
#include "plato/InertialForces.hpp"
#include "plato/ApplyProjection.hpp"
#include "plato/PlatoStaticsTypes.hpp"
#include "plato/ComplexLinearStress.hpp"
#include "plato/ComplexRayleighDamping.hpp"
#include "plato/AbstractVectorFunction.hpp"
#include "plato/ComplexStressDivergence.hpp"
#include "plato/SimplexStructuralDynamics.hpp"
#include "plato/LinearTetCubRuleDegreeOne.hpp"
#include "plato/StructuralDynamicsCellResidual.hpp"

namespace Plato
{

/******************************************************************************/
template<typename EvaluationType, class PenaltyFunctionType, class ProjectionType>
class StructuralDynamicsResidual:
        public Plato::SimplexStructuralDynamics<EvaluationType::SpatialDim>,
        public AbstractVectorFunction<EvaluationType>
/******************************************************************************/
{
private:
    using Plato::Simplex<EvaluationType::SpatialDim>::mNumSpatialDims;
    using Plato::Simplex<EvaluationType::SpatialDim>::mNumNodesPerCell;

    using Plato::SimplexStructuralDynamics<EvaluationType::SpatialDim>::mNumVoigtTerms;
    using Plato::SimplexStructuralDynamics<EvaluationType::SpatialDim>::mComplexSpaceDim;
    using Plato::SimplexStructuralDynamics<EvaluationType::SpatialDim>::mNumDofsPerCell;
    using Plato::SimplexStructuralDynamics<EvaluationType::SpatialDim>::mNumDofsPerNode;

    using StateScalarType = typename EvaluationType::StateScalarType;
    using ControlScalarType = typename EvaluationType::ControlScalarType;
    using ConfigScalarType = typename EvaluationType::ConfigScalarType;
    using ResultScalarType = typename EvaluationType::ResultScalarType;

private:
    Plato::Scalar mDensity;
    Plato::Scalar mMassPropDamp;
    Plato::Scalar mStiffPropDamp;

    ProjectionType mProjectionFunction;
    PenaltyFunctionType mPenaltyFunction;
    Plato::ApplyPenalty<PenaltyFunctionType> mApplyPenalty;
    Plato::ApplyProjection<ProjectionType> mApplyProjection;

    Omega_h::Matrix<mNumVoigtTerms, mNumVoigtTerms> mCellStiffness;

<<<<<<< HEAD
    std::shared_ptr<Plato::BodyLoads<mNumSpatialDims, mNumDofsPerNode>> mBodyLoads;
    std::shared_ptr<Plato::LinearTetCubRuleDegreeOne<mNumSpatialDims>> mCubatureRule;
    std::shared_ptr<Plato::NaturalBCs<mNumSpatialDims, mNumDofsPerNode>> mBoundaryLoads;
=======
    std::shared_ptr<Plato::BodyLoads<EvaluationType>> mBodyLoads;
    std::shared_ptr<Plato::LinearTetCubRuleDegreeOne<m_numSpatialDims>> mCubatureRule;
    std::shared_ptr<Plato::NaturalBCs<m_numSpatialDims, m_numDofsPerNode>> mBoundaryLoads;
>>>>>>> 374f6333

public:
    /******************************************************************************//**
     *
     * @brief Constructor
     * @param [in] aMesh mesh data base
     * @param [in] aMeshSets mesh sets data base
     * @param [in] aDataMap problem-specific data storage
     * @param [in] aProblemParams parameter list with input data
     * @param [in] aPenaltyParams parameter list with penalty model input data
     *
    **********************************************************************************/
    explicit StructuralDynamicsResidual(Omega_h::Mesh& aMesh,
                                        Omega_h::MeshSets& aMeshSets,
                                        Plato::DataMap& aDataMap,
                                        Teuchos::ParameterList & aProblemParams,
                                        Teuchos::ParameterList & aPenaltyParams) :
            AbstractVectorFunction<EvaluationType>(aMesh, aMeshSets, aDataMap),
            mDensity(1.0),
            mMassPropDamp(0.0),
            mStiffPropDamp(0.0),
            mProjectionFunction(),
            mPenaltyFunction(aPenaltyParams),
            mApplyPenalty(mPenaltyFunction),
            mApplyProjection(mProjectionFunction),
            mCellStiffness(),
            mBodyLoads(nullptr),
            mCubatureRule(std::make_shared<Plato::LinearTetCubRuleDegreeOne<mNumSpatialDims>>()),
            mBoundaryLoads(nullptr)
    {
        this->initialize(aProblemParams);
    }

    /******************************************************************************//**
     *
     * @brief Constructor
     * @param [in] aMesh mesh data base
     * @param [in] aMeshSets mesh sets data base
     * @param [in] aDataMap problem-specific data storage
     * @param [in] aProblemParams parameter list with input data
     *
    **********************************************************************************/
    explicit StructuralDynamicsResidual(Omega_h::Mesh& aMesh,
                                        Omega_h::MeshSets& aMeshSets,
                                        Plato::DataMap& aDataMap,
                                        Teuchos::ParameterList & aProblemParams) :
            AbstractVectorFunction<EvaluationType>(aMesh, aMeshSets, aDataMap),
            mDensity(1.0),
            mMassPropDamp(0.0),
            mStiffPropDamp(0.0),
            mProjectionFunction(),
            mPenaltyFunction(3.0, 0.0),
            mApplyPenalty(mPenaltyFunction),
            mApplyProjection(mProjectionFunction),
            mCellStiffness(),
            mBodyLoads(nullptr),
            mCubatureRule(std::make_shared<Plato::LinearTetCubRuleDegreeOne<mNumSpatialDims>>()),
            mBoundaryLoads(nullptr)
    {
        this->initialize(aProblemParams);
    }

    /******************************************************************************//**
     *
     * @brief Constructor
     * @param [in] aMesh mesh data base
     * @param [in] aMeshSets mesh sets data base
     * @param [in] aDataMap problem-specific data storage
     *
    **********************************************************************************/
    explicit StructuralDynamicsResidual(Omega_h::Mesh& aMesh,
                                        Omega_h::MeshSets& aMeshSets,
                                        Plato::DataMap& aDataMap) :
            AbstractVectorFunction<EvaluationType>(aMesh, aMeshSets, aDataMap),
            mDensity(1.0),
            mMassPropDamp(0.0),
            mStiffPropDamp(0.0),
            mProjectionFunction(),
            mPenaltyFunction(3.0, 0.0),
            mApplyPenalty(mPenaltyFunction),
            mApplyProjection(mProjectionFunction),
            mCellStiffness(),
            mBodyLoads(nullptr),
            mCubatureRule(std::make_shared<Plato::LinearTetCubRuleDegreeOne<mNumSpatialDims>>()),
            mBoundaryLoads(nullptr)
    {
        this->initialize();
    }

    /******************************************************************************//**
     *
     * @brief Destructor
     *
    **********************************************************************************/
    ~StructuralDynamicsResidual()
    {
    }

    /******************************************************************************//**
     *
     * @brief Set mass proportional damping constant
     * @param [in] aInput mass proportional damping constant
     *
    **********************************************************************************/
    void setMassPropDamping(const Plato::Scalar& aInput)
    {
        mMassPropDamp = aInput;
    }

    /******************************************************************************//**
     *
     * @brief Set stiffness proportional damping constant
     * @param [in] aInput stiffness proportional damping constant
     *
    **********************************************************************************/
    void setStiffPropDamping(const Plato::Scalar& aInput)
    {
        mStiffPropDamp = aInput;
    }

    /******************************************************************************//**
     *
     * @brief Set material density
     * @param [in] aInput material density
     *
    **********************************************************************************/
    void setMaterialDensity(const Plato::Scalar& aInput)
    {
        mDensity = aInput;
    }

    /******************************************************************************//**
     *
     * @brief Set material stiffness constants (i.e. Lame constants)
     * @param [in] aInput material stiffness constants
     *
    **********************************************************************************/
    void setMaterialStiffnessConstants(const Omega_h::Matrix<mNumVoigtTerms, mNumVoigtTerms>& aInput)
    {
        mCellStiffness = aInput;
    }

    /******************************************************************************//**
     *
     * @brief Set isotropic linear elastic material constants (i.e. Lame constants)
     * @param [in] aYoungsModulus Young's modulus
     * @param [in] aPoissonsRatio Poisson's ratio
     *
    **********************************************************************************/
    void setIsotropicLinearElasticMaterial(const Plato::Scalar& aYoungsModulus, const Plato::Scalar& aPoissonsRatio)
    {
        Plato::IsotropicLinearElasticMaterial<mNumSpatialDims> tMaterialModel(aYoungsModulus, aPoissonsRatio);
        mCellStiffness = tMaterialModel.getStiffnessMatrix();
    }

    /******************************************************************************//**
     *
     * @brief Evaluate structural dynamics residual.
     *
     * The structural dynamics residual is given by:
     *
     * \f$\mathbf{R} = \left(\mathbf{K} + \mathbf{C} - \omega^2\rho\mathbf{M}\right)
     * \mathbf{u}_{n} - \mathbf{f},
     *
     * where \f$n=1,\dots,N\f$ and \f$N\f$ is the number of frequency steps,
     * \f$\mathbf{M}$\f, \f$\mathbf{C}\f$ and \f$\mathbf{K}\f$ are the mass, damping
     * and stiffness matrices, \f$\mathbf{u}\f$ is the state vector, \f$\mathbf{f}\f$
     * is the force vector, \f$\omega\f$ is the angular frequency and \f$\rho\f$ is
     * the material density.
     *
     * @param [in] aState states per cells
     * @param [in] aControl controls per cells
     * @param [in] aConfiguration coordinates per cells
     * @param [in,out] aResidual residual per cells
     * @param [in] aAngularFrequency angular frequency
     *
    **********************************************************************************/
    void evaluate(const Plato::ScalarMultiVectorT<StateScalarType> & aState,
                  const Plato::ScalarMultiVectorT<ControlScalarType> & aControl,
                  const Plato::ScalarArray3DT<ConfigScalarType> & aConfiguration,
                  Plato::ScalarMultiVectorT<ResultScalarType> & aResidual,
                  Plato::Scalar aAngularFrequency = 0.0) const
    {
        // Elastic force functors
        Plato::ComputeGradientWorkset<mNumSpatialDims> tComputeGradientWorkset;
        Plato::ComplexStrain<mNumSpatialDims, mNumDofsPerNode> tComputeVoigtStrain;
        Plato::ComplexStressDivergence<mNumSpatialDims, mNumDofsPerNode> tComputeStressDivergence;
        Plato::ComplexLinearStress<mNumSpatialDims, mNumVoigtTerms> tComputeVoigtStress(mCellStiffness);
        // Damping force functors
        Plato::ComplexRayleighDamping<mNumSpatialDims> tComputeDamping(mMassPropDamp, mStiffPropDamp);
        // Inertial force functors
        Plato::StateValues tComputeStateValues;
        Plato::InertialForces tComputeInertialForces(mDensity);

        using StrainScalarType =
                typename Plato::fad_type_t<Plato::SimplexStructuralDynamics<mNumSpatialDims>, StateScalarType, ConfigScalarType>;
        // Elastic forces containers
        auto tNumCells = aState.extent(0);
        Plato::ScalarMultiVectorT<ResultScalarType> tElasticForces("ElasticForces", tNumCells, mNumDofsPerCell);
        Plato::ScalarArray3DT<StrainScalarType> tCellStrain("Strain", tNumCells, mComplexSpaceDim, mNumVoigtTerms);
        Plato::ScalarArray3DT<ResultScalarType> tCellStress("Stress", tNumCells, mComplexSpaceDim, mNumVoigtTerms);
        Plato::ScalarArray3DT<ConfigScalarType> tCellGradient("Gradient", tNumCells, mNumNodesPerCell, mNumSpatialDims);
        // Damping forces containers
        Plato::ScalarMultiVectorT<ResultScalarType> tDampingForces("DampingForces", tNumCells, mNumDofsPerCell);
        // Inertial forces containers
        Plato::ScalarMultiVectorT<StateScalarType> tStateValues("StateValues", tNumCells, mNumDofsPerNode);
        Plato::ScalarMultiVectorT<ResultScalarType> tInertialForces("InertialForces", tNumCells, mNumDofsPerCell);
        // Cell volumes container
        Plato::ScalarVectorT<ConfigScalarType> tCellVolume("Cell Volumes", tNumCells);

        // Copy data from host into device
        auto & tApplyPenalty = mApplyPenalty;
        auto & tApplyProjection = mApplyProjection;
        auto tQuadratureWeight = mCubatureRule->getCubWeight();
        auto tBasisFunctions = mCubatureRule->getBasisFunctions();
        auto tOmegaTimesOmega = aAngularFrequency * aAngularFrequency;
        Kokkos::parallel_for(Kokkos::RangePolicy<>(0, tNumCells), LAMBDA_EXPRESSION(const Plato::OrdinalType & aCellOrdinal)
        {
            // Compute elastic forces
            tComputeGradientWorkset(aCellOrdinal, tCellGradient, aConfiguration, tCellVolume);
            tCellVolume(aCellOrdinal) *= tQuadratureWeight;
            tComputeVoigtStrain(aCellOrdinal, aState, tCellGradient, tCellStrain);
            tComputeVoigtStress(aCellOrdinal, tCellStrain, tCellStress);
            tComputeStressDivergence(aCellOrdinal, tCellVolume, tCellGradient, tCellStress, tElasticForces);
            // Compute inertial forces
            tComputeStateValues(aCellOrdinal, tBasisFunctions, aState, tStateValues);
            tComputeInertialForces(aCellOrdinal, tCellVolume, tBasisFunctions, tStateValues, tInertialForces);
            // Compute damping forces
            tComputeDamping(aCellOrdinal, tElasticForces, tInertialForces, tDampingForces);
            // Apply penalty to elastic, damping and inertial forces
            ControlScalarType tCellDensity = tApplyProjection(aCellOrdinal, aControl);
            tApplyPenalty(aCellOrdinal, tCellDensity, tDampingForces);
            tApplyPenalty(aCellOrdinal, tCellDensity, tElasticForces);
            tApplyPenalty(aCellOrdinal, tCellDensity, tInertialForces);
            // Compute structural dynamics residual
            Plato::structural_dynamics_cell_residual<mNumDofsPerCell>
                (aCellOrdinal, tOmegaTimesOmega, tElasticForces, tDampingForces, tInertialForces, aResidual);
        }, "Structural Dynamics Residual Calculation");

        // add body loads contribution
        if(mBodyLoads != nullptr)
        {
            auto tMesh = AbstractVectorFunction<EvaluationType>::getMesh();
            mBodyLoads->get(tMesh, aState, aControl, aResidual);
        }

        // add neumann loads contribution
        if( mBoundaryLoads != nullptr )
        {
            auto tMesh = AbstractVectorFunction<EvaluationType>::getMesh();
            auto tMeshSets = AbstractVectorFunction<EvaluationType>::getMeshSets();
            mBoundaryLoads->get(&tMesh, tMeshSets, aState, aControl, aResidual);
        }
    }

private:
    /**************************************************************************//**
     * 
     * \brief Checks if the material model sublist is defined in the input file.
     *
     * \param aParameterList Teuchos parameter list
     *
    ******************************************************************************/
    void isMaterialModelSublistDefined(Teuchos::ParameterList & aParameterList)
    {
        if(aParameterList.isSublist("Material Model") == false)
        {
            std::ostringstream tErrorMessage;
            tErrorMessage << "\n\n************** ERROR IN FILE: " << __FILE__ << ", FUNCTION: " << __PRETTY_FUNCTION__
                << ", LINE: " << __LINE__ << "\nMESSAGE: MATERIAL MODEL SUBLIST IS NOT DEFINED IN THE INPUT FILE.\n"
                << "USER SHOULD DEFINE THE MATERIAL MODEL SUBLIST IN THE INPUT FILE. **************\n\n";
            throw std::runtime_error(tErrorMessage.str().c_str());
        }
    }
    
    /**************************************************************************//**
     * 
     * \brief Checks if the material density parameter is defined in the input file.
     *
     * \param aParameterList Teuchos parameter list
     *
    ******************************************************************************/
    void isMaterialDensityDefined(Teuchos::ParameterList & aParameterList)
    {
        auto tMaterialParamList = aParameterList.sublist("Material Model");
        if(tMaterialParamList.isParameter("Density") == false)
        {
            std::ostringstream tErrorMessage;
            tErrorMessage << "\n\n************** ERROR IN FILE: " << __FILE__ << ", FUNCTION: " << __PRETTY_FUNCTION__
                << ", LINE: " << __LINE__ << "\nMESSAGE: MATERIAL DENSITY IS NOT DEFINED IN THE INPUT FILE.\n"
                << "USER SHOULD DEFINE THE MATERIAL DENSITY IN THE INPUT FILE. **************\n\n";
            throw std::runtime_error(tErrorMessage.str().c_str());
        }
    }
    
    /**************************************************************************//**
     * 
     * \brief Checks if the frequency steps sublist is defined in the input file.
     *
     * \param aParameterList Teuchos parameter list
     *
    ******************************************************************************/
    void isFrequencyStepsSublistDefined(Teuchos::ParameterList & aParameterList)
    {
        if(aParameterList.isSublist("Frequency Steps") == false)
        {
            std::ostringstream tErrorMessage;
            tErrorMessage << "\n\n************** ERROR IN FILE: " << __FILE__ << ", FUNCTION: " << __PRETTY_FUNCTION__
                << ", LINE: " << __LINE__ << "\nMESSAGE: FREQUENCY STEPS SUBLIST IS NOT DEFINED IN THE INPUT FILE.\n"
                << "\nUSER SHOULD DEFINE THE FREQUENCY STEPS SUBLIST IN THE INPUT FILE. **************\n\n";
            throw std::runtime_error(tErrorMessage.str().c_str());
        }
    }

    /**************************************************************************//**
     *
     * @brief Initialize default material stiffness constants (i.e. Lame constants).
     *
    ******************************************************************************/
    void initialize()
    {
        // Create material model and get stiffness
        Teuchos::ParameterList tParamList;
        tParamList.set < Plato::Scalar > ("Poissons Ratio", 1.0);
        tParamList.set < Plato::Scalar > ("Youngs Modulus", 0.3);
        Plato::IsotropicLinearElasticMaterial<mNumSpatialDims> tDefaultMaterialModel(tParamList);
        mCellStiffness = tDefaultMaterialModel.getStiffnessMatrix();
    }

    /**************************************************************************//**
     *
     * @brief Initialize problem input parameters
     * @param [in] aParamList parameter list with input data
     *
    ******************************************************************************/
    void initialize(Teuchos::ParameterList & aParamList)
    {
        // Parse material density
        this->isMaterialModelSublistDefined(aParamList);
        this->isMaterialDensityDefined(aParamList);
        auto tMaterialParamList = aParamList.sublist("Material Model");
        mDensity = tMaterialParamList.get<Plato::Scalar>("Density");

        // Parse Rayleigh damping coefficients
        this->isFrequencyStepsSublistDefined(aParamList);
        mMassPropDamp = tMaterialParamList.get<Plato::Scalar>("Mass Proportional Damping", 0.0);
        mStiffPropDamp = tMaterialParamList.get<Plato::Scalar>("Stiffness Proportional Damping", 0.0);

        // Create material model and get stiffness
        Plato::ElasticModelFactory<mNumSpatialDims> tElasticModelFactory(aParamList);
        auto tMaterialModel = tElasticModelFactory.create();
        mCellStiffness = tMaterialModel->getStiffnessMatrix();

        // Parse body loads
        if(aParamList.isSublist("Body Loads"))
        {
<<<<<<< HEAD
            mBodyLoads = std::make_shared<Plato::BodyLoads<mNumSpatialDims, mNumDofsPerNode>>(aParamList.sublist("Body Loads"));
=======
            mBodyLoads = std::make_shared<Plato::BodyLoads<EvaluationType>>(aParamList.sublist("Body Loads"));
>>>>>>> 374f6333
        }

        // Parse Neumann loads
        if(aParamList.isSublist("Natural Boundary Conditions"))
        {
            mBoundaryLoads = std::make_shared<Plato::NaturalBCs<mNumSpatialDims, mNumDofsPerNode>>(aParamList.sublist("Natural Boundary Conditions"));
        }
    }
};
// class StructuralDynamicsResidual

} // namespace Plato

#endif /* STRUCTURALDYNAMICSRESIDUAL_HPP_ */<|MERGE_RESOLUTION|>--- conflicted
+++ resolved
@@ -66,15 +66,9 @@
 
     Omega_h::Matrix<mNumVoigtTerms, mNumVoigtTerms> mCellStiffness;
 
-<<<<<<< HEAD
-    std::shared_ptr<Plato::BodyLoads<mNumSpatialDims, mNumDofsPerNode>> mBodyLoads;
+    std::shared_ptr<Plato::BodyLoads<EvaluationType>> mBodyLoads;
     std::shared_ptr<Plato::LinearTetCubRuleDegreeOne<mNumSpatialDims>> mCubatureRule;
     std::shared_ptr<Plato::NaturalBCs<mNumSpatialDims, mNumDofsPerNode>> mBoundaryLoads;
-=======
-    std::shared_ptr<Plato::BodyLoads<EvaluationType>> mBodyLoads;
-    std::shared_ptr<Plato::LinearTetCubRuleDegreeOne<m_numSpatialDims>> mCubatureRule;
-    std::shared_ptr<Plato::NaturalBCs<m_numSpatialDims, m_numDofsPerNode>> mBoundaryLoads;
->>>>>>> 374f6333
 
 public:
     /******************************************************************************//**
@@ -431,11 +425,7 @@
         // Parse body loads
         if(aParamList.isSublist("Body Loads"))
         {
-<<<<<<< HEAD
-            mBodyLoads = std::make_shared<Plato::BodyLoads<mNumSpatialDims, mNumDofsPerNode>>(aParamList.sublist("Body Loads"));
-=======
             mBodyLoads = std::make_shared<Plato::BodyLoads<EvaluationType>>(aParamList.sublist("Body Loads"));
->>>>>>> 374f6333
         }
 
         // Parse Neumann loads
