#pragma once

#include "geometric/WorksetBase.hpp"
#include "SurfaceArea.hpp"

#include "PlatoStaticsTypes.hpp"
#include "ImplicitFunctors.hpp"
#include "geometric/EvaluationTypes.hpp"
#include "geometric/AbstractScalarFunction.hpp"

#include "ExpInstMacros.hpp"

#include <fstream>
#include <ArborX.hpp>

namespace Plato
{
namespace GMF
{
    struct Points
    {
      double *d_x;
      double *d_y;
      double *d_z;
      int N;
    };
} // end namespace GMF
} // end namespace Plato

namespace Plato
{
namespace Geometric
{
enum Dim { X=0, Y, Z };

} // end namespace Geometric
} // end namespace Plato


namespace ArborX
{
template <>
struct AccessTraits<Plato::GMF::Points, PrimitivesTag>
{
  inline static std::size_t size(Plato::GMF::Points const &points) { return points.N; }
  KOKKOS_INLINE_FUNCTION static Point get(Plato::GMF::Points const &points, std::size_t i)
  {
    return {{(float)points.d_x[i], (float)points.d_y[i], (float)points.d_z[i]}};
  }
  using memory_space = Plato::MemSpace;
};
template <>
struct AccessTraits<Plato::GMF::Points, PredicatesTag>
{
  inline static std::size_t size(Plato::GMF::Points const &d) { return d.N; }
  KOKKOS_INLINE_FUNCTION static auto get(Plato::GMF::Points const &d, std::size_t i)
  {
    return nearest(Point{(float)d.d_x[i], (float)d.d_y[i], (float)d.d_z[i]}, 1);
  }
  using memory_space = Plato::MemSpace;
};
} // end namespace ArborX

namespace Plato
{

namespace Geometric
{


/******************************************************************************/
template<typename EvaluationType>
class GeometryMisfit :
    public EvaluationType::ElementType,
    public Plato::Geometric::AbstractScalarFunction<EvaluationType>
/******************************************************************************/
{
  private:
    using ElementType = typename EvaluationType::ElementType;

    using ElementType::mNumNodesPerCell;
    using ElementType::mNumNodesPerFace;
    using ElementType::mNumSpatialDims;

    using FunctionBaseType = typename Plato::Geometric::AbstractScalarFunction<EvaluationType>;

    using FunctionBaseType::mSpatialDomain;
    using FunctionBaseType::mDataMap;

    using ControlScalarType = typename EvaluationType::ControlScalarType;
    using ConfigScalarType  = typename EvaluationType::ConfigScalarType;
    using ResultScalarType  = typename EvaluationType::ResultScalarType;

    std::string mPointCloudName;
    std::string mPointCloudRowMapName;
    std::string mPointCloudColMapName;
    std::string mSideSetName;

  public:
    /**************************************************************************/
    GeometryMisfit(
        const Plato::SpatialDomain   & aSpatialDomain, 
              Plato::DataMap         & aDataMap, 
              Teuchos::ParameterList & aFunctionParams, 
        const std::string            & aFunctionName
    ) :
        FunctionBaseType(aSpatialDomain, aDataMap, aFunctionParams, aFunctionName),
        mPointCloudName("")
    /**************************************************************************/
    {
        this->mHasBoundaryTerm = true;
        auto aCriterionParams = aFunctionParams.sublist("Criteria").sublist("Geometry Misfit");
        mSideSetName = aCriterionParams.get<std::string>("Sides");

        parsePointCloud(aCriterionParams);

        createPointGraph(aSpatialDomain.Mesh);
    }

    /**************************************************************************/
    void
    evaluate_conditional(
        const Plato::ScalarMultiVectorT<ControlScalarType> & aControl,
        const Plato::ScalarArray3DT    <ConfigScalarType > & aConfig,
              Plato::ScalarVectorT     <ResultScalarType > & aResult
    ) const override
    /**************************************************************************/
    { /* No-op.  Misfit is purely a boundary quantity */ }

    /**************************************************************************/
    void
    evaluate_boundary_conditional(
        const Plato::SpatialModel                          & aModel,
        const Plato::ScalarMultiVectorT<ControlScalarType> & aControl,
        const Plato::ScalarArray3DT    <ConfigScalarType > & aConfig,
              Plato::ScalarVectorT     <ResultScalarType > & aResult
    ) const override
    /**************************************************************************/
    {

        // load the sideset specified in the input
        auto tElementOrds = aModel.Mesh->GetSideSetElements(mSideSetName);
        auto tNodeOrds    = aModel.Mesh->GetSideSetLocalNodes(mSideSetName);

        auto tOffsets = mDataMap.ordinalVectors[mPointCloudRowMapName];
        auto tIndices = mDataMap.ordinalVectors[mPointCloudColMapName];

        auto tPoints = mDataMap.scalarMultiVectors[mPointCloudName];

        // create functors
        Plato::SurfaceArea<ElementType> surfaceArea;

        Plato::OrdinalType tNumFaces = tElementOrds.size();
        Plato::ScalarVector tResultDenominator("denominator", tNumFaces);

        // for each point in the cloud, compute the square of the average normal distance to the nearest face
        auto tNumPoints = tOffsets.extent(0) - 1;
        Kokkos::parallel_for(Kokkos::RangePolicy<>(0,tNumPoints), KOKKOS_LAMBDA(const Plato::OrdinalType & aPointOrdinal)
        {
            // get face index
            auto tLocalFaceOrdinal = tIndices(tOffsets(aPointOrdinal));
            auto tElementOrdinal = tElementOrds(tLocalFaceOrdinal);

            // compute the map from local node id to global
            Plato::Array<mNumNodesPerFace, Plato::OrdinalType> tLocalNodeOrds;
            for( Plato::OrdinalType tNodeOrd=0; tNodeOrd<mNumNodesPerFace; tNodeOrd++)
            {
                tLocalNodeOrds[tNodeOrd] = tNodeOrds(tLocalFaceOrdinal*mNumNodesPerFace+tNodeOrd);
            }

            // get face centroid
            ConfigScalarType C_x = aConfig(tElementOrdinal, tLocalNodeOrds[0], Dim::X);
            ConfigScalarType C_y = aConfig(tElementOrdinal, tLocalNodeOrds[0], Dim::Y);
            ConfigScalarType C_z = aConfig(tElementOrdinal, tLocalNodeOrds[0], Dim::Z);
            for (Plato::OrdinalType tFaceVertI=1; tFaceVertI<mNumNodesPerFace; tFaceVertI++)
            {
                C_x += aConfig(tElementOrdinal, tLocalNodeOrds[tFaceVertI], Dim::X);
                C_y += aConfig(tElementOrdinal, tLocalNodeOrds[tFaceVertI], Dim::Y);
                C_z += aConfig(tElementOrdinal, tLocalNodeOrds[tFaceVertI], Dim::Z);
            }
            constexpr Plato::OrdinalType cNumNodesPerFace = mNumNodesPerFace;
            C_x /= cNumNodesPerFace;
            C_y /= cNumNodesPerFace;
            C_z /= cNumNodesPerFace;

            // get vertex 0 coordinates
            ConfigScalarType a_x = aConfig(tElementOrdinal, tLocalNodeOrds[0], Dim::X);
            ConfigScalarType a_y = aConfig(tElementOrdinal, tLocalNodeOrds[0], Dim::Y);
            ConfigScalarType a_z = aConfig(tElementOrdinal, tLocalNodeOrds[0], Dim::Z);

            // get vertex 1 coordinates
            ConfigScalarType b_x = aConfig(tElementOrdinal, tLocalNodeOrds[1], Dim::X);
            ConfigScalarType b_y = aConfig(tElementOrdinal, tLocalNodeOrds[1], Dim::Y);
            ConfigScalarType b_z = aConfig(tElementOrdinal, tLocalNodeOrds[1], Dim::Z);

            // vector, A, from centroid to vertex 0
            ConfigScalarType A_x = a_x - C_x;
            ConfigScalarType A_y = a_y - C_y;
            ConfigScalarType A_z = a_z - C_z;

            // vector, B, from centroid to vertex 1
            ConfigScalarType B_x = b_x - C_x;
            ConfigScalarType B_y = b_y - C_y;
            ConfigScalarType B_z = b_z - C_z;

            // unit normal vector, n = A X B / |A X B|
            ConfigScalarType n_x = A_y*B_z - A_z*B_y;
            ConfigScalarType n_y = A_z*B_x - A_x*B_z;
            ConfigScalarType n_z = A_x*B_y - A_y*B_x;
            ConfigScalarType mag_n = n_x*n_x + n_y*n_y + n_z*n_z;
            mag_n = sqrt(mag_n);
            n_x /= mag_n;
            n_y /= mag_n;
            n_z /= mag_n;

            // vector, P, from centroid to point
            ConfigScalarType P_x = tPoints(Dim::X, aPointOrdinal) - C_x;
            ConfigScalarType P_y = tPoints(Dim::Y, aPointOrdinal) - C_y;
            ConfigScalarType P_z = tPoints(Dim::Z, aPointOrdinal) - C_z;

            // normal distance to point
            ResultScalarType tDistance = P_x*n_x + P_y*n_y + P_z*n_z;

            // add to result
            Kokkos::atomic_add(&aResult(tElementOrdinal), tDistance);
            Kokkos::atomic_add(&tResultDenominator(tLocalFaceOrdinal), 1.0);

        }, "compute misfit");


<<<<<<< HEAD
        auto tCubatureWeights = ElementType::Face::getCubWeights();
        auto tCubaturePoints  = ElementType::Face::getCubPoints();
        auto tNumCubPoints = tCubatureWeights.size();

        Kokkos::parallel_for(Kokkos::RangePolicy<>(0,tNumFaces),
        LAMBDA_EXPRESSION(const Plato::OrdinalType & aFaceOrdinal)
=======
        Plato::ScalarArray3DT<ConfigScalarType> tJacobian("jacobian", tNumFaces, SpaceDim-1, SpaceDim);
        Kokkos::parallel_for(Kokkos::RangePolicy<>(0,tNumFaces), KOKKOS_LAMBDA(const Plato::OrdinalType & aFaceOrdinal)
>>>>>>> 2973d7f8
        {
            auto tElementOrdinal = tElementOrds(aFaceOrdinal);

            // compute the map from local node id to global
            Plato::Array<ElementType::mNumNodesPerFace, Plato::OrdinalType> tLocalNodeOrds;
            for( Plato::OrdinalType tNodeOrd=0; tNodeOrd<ElementType::mNumNodesPerFace; tNodeOrd++)
            {
                tLocalNodeOrds(tNodeOrd) = tNodeOrds(aFaceOrdinal*ElementType::mNumNodesPerFace+tNodeOrd);
            }

            ResultScalarType tWeight(0.0);
            for(Plato::OrdinalType iGpOrdinal=0; iGpOrdinal<tNumCubPoints; iGpOrdinal++)
            {
                auto tCubatureWeight = tCubatureWeights(iGpOrdinal);
                auto tCubaturePoint = tCubaturePoints(iGpOrdinal);
                auto tBasisGrads  = ElementType::Face::basisGrads(tCubaturePoint);

                ResultScalarType tSurfaceArea(0.0);
                surfaceArea(tElementOrdinal, tLocalNodeOrds, tBasisGrads, aConfig, tSurfaceArea);
                tWeight += tSurfaceArea * tCubatureWeight;
            }

            if (tResultDenominator(aFaceOrdinal) != 0)
            {
                aResult(tElementOrdinal) /= tResultDenominator(aFaceOrdinal);
            }
            aResult(tElementOrdinal) = tWeight * aResult(tElementOrdinal) * aResult(tElementOrdinal);

        }, "divide and apply weight");
    }

  public:

    void
    faceCentroids(
        Plato::Mesh              aMesh,
        Plato::ScalarMultiVector aCentroids
    )
    {
        auto tCoords       = aMesh->Coordinates();
        auto tConnectivity = aMesh->Connectivity();
        auto tElementOrds  = aMesh->GetSideSetElements(mSideSetName);
        auto tNodeOrds     = aMesh->GetSideSetLocalNodes(mSideSetName);

        const auto cNodesPerElement = aMesh->NumNodesPerElement();

        auto tNumFaces = tElementOrds.size();
        Kokkos::parallel_for(Kokkos::RangePolicy<>(0,tNumFaces), KOKKOS_LAMBDA(const Plato::OrdinalType & aFaceOrdinal)
        {
            for (Plato::OrdinalType tNodeI=0; tNodeI<mNumNodesPerFace; tNodeI++)
            {
                auto tElemLocalVertexOrdinal = tNodeOrds(aFaceOrdinal*mNumNodesPerFace+tNodeI);
                auto tMeshLocalVertexOrdinal = tConnectivity(tElementOrds(aFaceOrdinal)*cNodesPerElement + tElemLocalVertexOrdinal);
                for (Plato::OrdinalType tDimI=0; tDimI<mNumSpatialDims; tDimI++)
                {
                    aCentroids(tDimI, aFaceOrdinal) += tCoords(tMeshLocalVertexOrdinal * mNumSpatialDims + tDimI) / mNumNodesPerFace;
                }
            }

        }, "compute centroids");
    }

    void
    createPointGraph(
        Plato::Mesh aMesh
    )
    {
        std::stringstream tRowMapName;
        tRowMapName << mPointCloudName << "_rowmap";
        mPointCloudRowMapName = tRowMapName.str();

        std::stringstream tColMapName;
        tColMapName << mPointCloudName << "_colmap";
        mPointCloudColMapName = tColMapName.str();

        // only create the point cloud to face graph once
        if (mDataMap.ordinalVectors.count(mPointCloudRowMapName) == 0)
        {
            auto tElementOrds = aMesh->GetSideSetElements(mSideSetName);

            // create centroids
            Plato::ScalarMultiVector tCentroids("face centroids", mNumSpatialDims, tElementOrds.size());
            faceCentroids(aMesh, tCentroids);

            // construct search tree (this needs to be done in the constructor since the search result doesn't change)
            Plato::ScalarVector prim_x = Kokkos::subview(tCentroids, 0, Kokkos::ALL());
            Plato::ScalarVector prim_y = Kokkos::subview(tCentroids, 1, Kokkos::ALL());
            Plato::ScalarVector prim_z = Kokkos::subview(tCentroids, 2, Kokkos::ALL());
            Plato::OrdinalType tNumPrimitives = prim_x.extent(0);
            Plato::ExecSpace tExecSpace;
            ArborX::BVH<Plato::MemSpace>
            bvh{tExecSpace, Plato::GMF::Points{prim_x.data(), prim_y.data(), prim_z.data(), tNumPrimitives}};

            auto tPoints = mDataMap.scalarMultiVectors[mPointCloudName];
            Plato::ScalarVector pred_x = Kokkos::subview(tPoints, 0, Kokkos::ALL());
            Plato::ScalarVector pred_y = Kokkos::subview(tPoints, 1, Kokkos::ALL());
            Plato::ScalarVector pred_z = Kokkos::subview(tPoints, 2, Kokkos::ALL());
            Plato::OrdinalType tNumPredicates = pred_x.extent(0);

            Kokkos::View<int*, Plato::MemSpace> tIndices("indices", 0);
            Kokkos::View<int*, Plato::MemSpace> tOffsets("offsets", 0);

            ArborX::query(bvh, tExecSpace, Plato::GMF::Points{pred_x.data(), pred_y.data(), pred_z.data(), tNumPredicates}, tIndices, tOffsets);

            mDataMap.ordinalVectors[mPointCloudRowMapName] = tOffsets;
            mDataMap.ordinalVectors[mPointCloudColMapName] = tIndices;

            writeSearchResults(tPoints, tCentroids, tOffsets, tIndices);
        }
    }

    void
    writeSearchResults(
      const Plato::ScalarMultiVector                 & aPoints,
      const Plato::ScalarMultiVector                 & aCentroids,
      const Plato::ScalarVectorT<Plato::OrdinalType> & aOffsets,
      const Plato::ScalarVectorT<Plato::OrdinalType> & aIndices
    )
    {
        toVTK(/*fileBaseName=*/ "geometryMisfitPoints", aPoints);

        toVTK(/*fileBaseName=*/ "geometryMisfitCentroids", aCentroids);

        // compute vectors from aPoints to nearest aCentroid
        auto tNumPoints = aPoints.extent(1);
        auto tNumDims = aPoints.extent(0);
        Plato::ScalarMultiVector tVectors("vectors", tNumDims, tNumPoints);

        Kokkos::parallel_for(Kokkos::RangePolicy<>(0,tNumPoints), KOKKOS_LAMBDA(const Plato::OrdinalType & aPointOrdinal)
        {
            // TODO index directly into aIndices?
            auto tCentroidOrd = aIndices(aOffsets(aPointOrdinal));
            for(Plato::OrdinalType iDim=0; iDim<mNumSpatialDims; iDim++)
            {
                tVectors(iDim, aPointOrdinal) = aCentroids(iDim, tCentroidOrd) - aPoints(iDim, aPointOrdinal);
            }
        }, "vectors");

        // write vectors from points to nearest centroid
        toVTK(/*fileBaseName=*/ "geometryMisfitVectors", aPoints, tVectors);
    }

    void
    writeVTKHeader(
        std::ofstream & aOutFile
    )
    {
        aOutFile << "# vtk DataFile Version 2.0"  << std::endl;
        aOutFile << "Point data" << std::endl;
        aOutFile << "ASCII" << std::endl;
        aOutFile << "DATASET POLYDATA" << std::endl;
    }



    void
    toVTK(
            std::string                aBaseName,
      const Plato::ScalarMultiVector & aPoints
    )
    {
        std::ofstream tOutFile;
        tOutFile.open(aBaseName+".vtk");

        writeVTKHeader(tOutFile);

        auto tNumEntries = aPoints.extent(1);
        tOutFile << "POINTS " << tNumEntries << " float" << std::endl;

        writeToStream(tOutFile, aPoints);
    }

    void
    writeToStream(
            std::ostream             & aOutFile,
      const Plato::ScalarMultiVector & aEntries
    )
    {
        auto tEntries_Host = Kokkos::create_mirror_view(aEntries);
        Kokkos::deep_copy(tEntries_Host, aEntries);

        auto tNumDims = tEntries_Host.extent(0);
        auto tNumEntries = tEntries_Host.extent(1);
        for(Plato::OrdinalType iEntry=0; iEntry<tNumEntries; iEntry++)
        {
            for(Plato::OrdinalType iDim=0; iDim<tNumDims; iDim++)
            {
                aOutFile << tEntries_Host(iDim, iEntry) << " ";
            }
            aOutFile << std::endl;
        }
    }

    void
    toVTK(
            std::string                aBaseName,
      const Plato::ScalarMultiVector & aPoints,
      const Plato::ScalarMultiVector & aVectors
    )
    {
        std::ofstream tOutFile;
        tOutFile.open(aBaseName+".vtk");

        writeVTKHeader(tOutFile);

        auto tNumEntries = aPoints.extent(1);
        tOutFile << "POINTS " << tNumEntries << " float" << std::endl;
        writeToStream(tOutFile, aPoints);

        tOutFile << "POINT_DATA " << tNumEntries << std::endl;
        tOutFile << "VECTORS vectors float" << std::endl;
        writeToStream(tOutFile, aVectors);
    }

    void
    parsePointCloud(
        Teuchos::ParameterList & aFunctionParams
    )
    {
        mPointCloudName = aFunctionParams.get<std::string>("Point Cloud File Name");

        // only read the point cloud once
        if (mDataMap.scalarMultiVectors.count(mPointCloudName) == 0)
        {
            auto tHostPoints = this->readPointsFromFile(mPointCloudName);
            auto tDevicePoints = scalarMultiVectorFromData(tHostPoints);

            mDataMap.scalarMultiVectors[mPointCloudName] = tDevicePoints;
        }
    }

    inline std::vector<Plato::Scalar>
    readPoint(
        std::string tLineIn
    )
    {
        std::stringstream tStreamIn(tLineIn);
        std::vector<Plato::Scalar> tParsedValues;
        while (tStreamIn.good())
        {
            std::string tSubstr;
            getline(tStreamIn, tSubstr, ',');
            auto tNewValue = stod(tSubstr);
            tParsedValues.push_back(stod(tSubstr));
        }
        if (tParsedValues.size() != mNumSpatialDims)
        {
            ANALYZE_THROWERR("Error reading point cloud: line encountered with other than three values");
        }
        return tParsedValues;
    }

    std::vector<std::vector<Plato::Scalar>>
    readPointsFromFile(std::string aFileName)
    {
        std::vector<std::vector<Plato::Scalar>> tPoints;
        std::string tLineIn;
        std::ifstream tFileIn (mPointCloudName);
        if (tFileIn.is_open())
        {
            while (getline(tFileIn, tLineIn))
            {
                if (tLineIn.size() > 0 && tLineIn[0] != '#')
                {
                    auto tNewPoint = readPoint(tLineIn);
                    tPoints.push_back(tNewPoint);
                }
            }
            tFileIn.close();
        }
        else
        {
            ANALYZE_THROWERR("Failed to open point cloud file.");
        }
        return tPoints;
    }

    Plato::ScalarMultiVector
    scalarMultiVectorFromData(
        std::vector<std::vector<Plato::Scalar>> aPoints
    )
    {
        Plato::ScalarMultiVector tDevicePoints("point cloud", mNumSpatialDims, aPoints.size());
        auto tDevicePoints_Host = Kokkos::create_mirror_view(tDevicePoints);

        for (Plato::OrdinalType iPoint=0; iPoint<aPoints.size(); iPoint++)
        {
            for (Plato::OrdinalType iDim=0; iDim<mNumSpatialDims; iDim++)
            {
                tDevicePoints_Host(iDim, iPoint) = aPoints[iPoint][iDim];
            }
        }
        Kokkos::deep_copy(tDevicePoints, tDevicePoints_Host);

        return tDevicePoints;
    }
};

} // namespace Geometric

} // namespace Plato<|MERGE_RESOLUTION|>--- conflicted
+++ resolved
@@ -228,17 +228,12 @@
         }, "compute misfit");
 
 
-<<<<<<< HEAD
         auto tCubatureWeights = ElementType::Face::getCubWeights();
         auto tCubaturePoints  = ElementType::Face::getCubPoints();
         auto tNumCubPoints = tCubatureWeights.size();
 
         Kokkos::parallel_for(Kokkos::RangePolicy<>(0,tNumFaces),
-        LAMBDA_EXPRESSION(const Plato::OrdinalType & aFaceOrdinal)
-=======
-        Plato::ScalarArray3DT<ConfigScalarType> tJacobian("jacobian", tNumFaces, SpaceDim-1, SpaceDim);
-        Kokkos::parallel_for(Kokkos::RangePolicy<>(0,tNumFaces), KOKKOS_LAMBDA(const Plato::OrdinalType & aFaceOrdinal)
->>>>>>> 2973d7f8
+        KOKKOS_LAMBDA(const Plato::OrdinalType & aFaceOrdinal)
         {
             auto tElementOrdinal = tElementOrds(aFaceOrdinal);
 
