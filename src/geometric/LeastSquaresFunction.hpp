<<<<<<< HEAD
#include "geometric/LeastSquaresFunction_decl.hpp"
#ifndef PLATOANALYZE_USE_EXPLICIT_INSTANTIATION
#include "geometric/LeastSquaresFunction_def.hpp"
=======
#pragma once

#include <memory>
#include <cassert>
#include <vector>

#include "BLAS1.hpp"
#include "PlatoStaticsTypes.hpp"
#include "geometric/WorksetBase.hpp"
#include "geometric/ScalarFunctionBase.hpp"
#include "geometric/ScalarFunctionBaseFactory.hpp"
#include "AnalyzeMacros.hpp"

#include <Teuchos_ParameterList.hpp>

namespace Plato
{

namespace Geometric
{

/******************************************************************************//**
 * \brief Least Squares function class \f$ F(x) = \sum_{i = 1}^{n} w_i * (f_i(x) - gold_i(x))^2 \f$
 **********************************************************************************/
template<typename PhysicsT>
class LeastSquaresFunction : public Plato::Geometric::ScalarFunctionBase, public Plato::Geometric::WorksetBase<PhysicsT>
{
private:
    using Plato::Geometric::WorksetBase<PhysicsT>::mNumSpatialDims; /*!< number of spatial dimensions */
    using Plato::Geometric::WorksetBase<PhysicsT>::mNumNodes; /*!< total number of nodes in the mesh */
    using Plato::Geometric::WorksetBase<PhysicsT>::mNumCells; /*!< total number of cells/elements in the mesh */

    std::vector<Plato::Scalar> mFunctionWeights; /*!< Vector of function weights */
    std::vector<Plato::Scalar> mFunctionGoldValues; /*!< Vector of function gold values */
    std::vector<Plato::Scalar> mFunctionNormalization; /*!< Vector of function normalization values */
    std::vector<std::shared_ptr<Plato::Geometric::ScalarFunctionBase>> mScalarFunctionBaseContainer; /*!< Vector of ScalarFunctionBase objects */

    const Plato::SpatialModel & mSpatialModel;

    Plato::DataMap& mDataMap; /*!< PLATO Engine and Analyze data map */

    std::string mFunctionName; /*!< User defined function name */

    const Plato::Scalar mFunctionNormalizationCutoff = 0.1; /*!< if (|GoldValue| > 0.1) then ((f - f_gold) / f_gold)^2 ; otherwise  (f - f_gold)^2 */

    /******************************************************************************//**
     * \brief Initialization of Least Squares Function
     * \param [in] aProblemParams input parameters database
    **********************************************************************************/
    void
    initialize(
        Teuchos::ParameterList & aProblemParams
    )
    {
        Plato::Geometric::ScalarFunctionBaseFactory<PhysicsT> tFactory;

        mScalarFunctionBaseContainer.clear();
        mFunctionWeights.clear();
        mFunctionGoldValues.clear();
        mFunctionNormalization.clear();

        auto tFunctionParams = aProblemParams.sublist("Criteria").sublist(mFunctionName);

        auto tFunctionNamesArray = tFunctionParams.get<Teuchos::Array<std::string>>("Functions");
        auto tFunctionWeightsArray = tFunctionParams.get<Teuchos::Array<Plato::Scalar>>("Weights");
        auto tFunctionGoldValuesArray = tFunctionParams.get<Teuchos::Array<Plato::Scalar>>("Gold Values");

        auto tFunctionNames      = tFunctionNamesArray.toVector();
        auto tFunctionWeights    = tFunctionWeightsArray.toVector();
        auto tFunctionGoldValues = tFunctionGoldValuesArray.toVector();

        if (tFunctionNames.size() != tFunctionWeights.size())
        {
            const std::string tErrorString = std::string("Number of 'Functions' in '") + mFunctionName + 
                                                         "' parameter list does not equal the number of 'Weights'";
            ANALYZE_THROWERR(tErrorString)
        }

        if (tFunctionNames.size() != tFunctionGoldValues.size())
        {
            const std::string tErrorString = std::string("Number of 'Gold Values' in '") + mFunctionName + 
                                                         "' parameter list does not equal the number of 'Functions'";
            ANALYZE_THROWERR(tErrorString)
        }

        for (Plato::OrdinalType tFunctionIndex = 0; tFunctionIndex < tFunctionNames.size(); ++tFunctionIndex)
        {
            mScalarFunctionBaseContainer.push_back(
                tFactory.create(
                    mSpatialModel, mDataMap, aProblemParams, tFunctionNames[tFunctionIndex]));
            mFunctionWeights.push_back(tFunctionWeights[tFunctionIndex]);

            appendGoldFunctionValue(tFunctionGoldValues[tFunctionIndex]);
        }

    }

public:
    /******************************************************************************//**
     * \brief Primary least squares function constructor
     * \param [in] aSpatialModel Plato Analyze spatial model
     * \param [in] aDataMap Plato Analyze data map
     * \param [in] aProblemParams input parameters database
     * \param [in] aName user defined function name
    **********************************************************************************/
    LeastSquaresFunction(
        const Plato::SpatialModel    & aSpatialModel,
              Plato::DataMap         & aDataMap,
              Teuchos::ParameterList & aProblemParams,
        const std::string            & aName
    ) :
        Plato::Geometric::WorksetBase<PhysicsT>(aSpatialModel.Mesh),
        mSpatialModel (aSpatialModel),
        mDataMap      (aDataMap),
        mFunctionName (aName)
    {
        initialize(aProblemParams);
    }

    /******************************************************************************//**
     * \brief Secondary least squares function constructor, used for unit testing / mass properties
     * \param [in] aSpatialModel Plato Analyze spatial model
     * \param [in] aDataMap Plato Analyze data map
    **********************************************************************************/
    LeastSquaresFunction(
        const Plato::SpatialModel & aSpatialModel,
              Plato::DataMap      & aDataMap
    ) :
        Plato::Geometric::WorksetBase<PhysicsT>(aSpatialModel.Mesh),
        mSpatialModel (aSpatialModel),
        mDataMap      (aDataMap),
        mFunctionName ("Least Squares")
    {
    }

    /******************************************************************************//**
     * \brief Add function weight
     * \param [in] aWeight function weight
    **********************************************************************************/
    void appendFunctionWeight(Plato::Scalar aWeight)
    {
        mFunctionWeights.push_back(aWeight);
    }

    /******************************************************************************//**
     * \brief Add function gold value
     * \param [in] aGoldValue function gold value
     * \param [in] aUseAsNormalization use gold value as normalization
    **********************************************************************************/
    void appendGoldFunctionValue(Plato::Scalar aGoldValue, bool aUseAsNormalization = true)
    {
        mFunctionGoldValues.push_back(aGoldValue);

        if (aUseAsNormalization)
        {
            if (std::abs(aGoldValue) > mFunctionNormalizationCutoff)
                mFunctionNormalization.push_back(std::abs(aGoldValue));
            else
                mFunctionNormalization.push_back(1.0);
        }
    }

    /******************************************************************************//**
     * \brief Add function normalization
     * \param [in] aFunctionNormalization function normalization value
    **********************************************************************************/
    void appendFunctionNormalization(Plato::Scalar aFunctionNormalization)
    {
        // Dont allow the function normalization to be "too small"
        if (std::abs(aFunctionNormalization) > mFunctionNormalizationCutoff)
            mFunctionNormalization.push_back(std::abs(aFunctionNormalization));
        else
            mFunctionNormalization.push_back(mFunctionNormalizationCutoff);
    }

    /******************************************************************************//**
     * \brief Allocate scalar function base using the residual automatic differentiation type
     * \param [in] aInput scalar function
    **********************************************************************************/
    void allocateScalarFunctionBase(const std::shared_ptr<Plato::Geometric::ScalarFunctionBase>& aInput)
    {
        mScalarFunctionBaseContainer.push_back(aInput);
    }

    /******************************************************************************//**
     * \brief Update physics-based parameters within optimization iterations
     * \param [in] aControl 1D view of control variables
     **********************************************************************************/
    void updateProblem(const Plato::ScalarVector & aControl) const override
    {
        for (Plato::OrdinalType tFunctionIndex = 0; tFunctionIndex < mScalarFunctionBaseContainer.size(); ++tFunctionIndex)
        {
            mScalarFunctionBaseContainer[tFunctionIndex]->updateProblem(aControl);
        }
    }

    /******************************************************************************//**
     * \brief Evaluate least squares function
     * \param [in] aControl 1D view of control variables
     * \return scalar function evaluation
    **********************************************************************************/
    Plato::Scalar value(const Plato::ScalarVector & aControl) const override
    {
        assert(mFunctionWeights.size() == mScalarFunctionBaseContainer.size());
        assert(mFunctionGoldValues.size() == mScalarFunctionBaseContainer.size());
        assert(mFunctionNormalization.size() == mScalarFunctionBaseContainer.size());

        Plato::Scalar tResult = 0.0;
        for (Plato::OrdinalType tFunctionIndex = 0; tFunctionIndex < mScalarFunctionBaseContainer.size(); ++tFunctionIndex)
        {
            const Plato::Scalar tFunctionWeight = mFunctionWeights[tFunctionIndex];
            const Plato::Scalar tFunctionGoldValue = mFunctionGoldValues[tFunctionIndex];
            const Plato::Scalar tFunctionScale = mFunctionNormalization[tFunctionIndex];
            Plato::Scalar tFunctionValue = mScalarFunctionBaseContainer[tFunctionIndex]->value(aControl);
            tResult += tFunctionWeight * 
                       std::pow((tFunctionValue - tFunctionGoldValue) / tFunctionScale, 2);

            Plato::Scalar tPercentDiff = std::abs(tFunctionGoldValue) > 0.0 ? 
                                         100.0 * (tFunctionValue - tFunctionGoldValue) / tFunctionGoldValue :
                                         (tFunctionValue - tFunctionGoldValue);
            printf("%20s = %12.4e * ((%12.4e - %12.4e) / %12.4e)^2 =  %12.4e (PercDiff = %10.1f)\n", 
                   mScalarFunctionBaseContainer[tFunctionIndex]->name().c_str(),
                   tFunctionWeight,
                   tFunctionValue, 
                   tFunctionGoldValue,
                   tFunctionScale,
                   tFunctionWeight * 
                             std::pow((tFunctionValue - tFunctionGoldValue) / tFunctionScale, 2),
                   tPercentDiff);
        }
        return tResult;
    }

    /******************************************************************************//**
     * \brief Evaluate gradient of the least squares function with respect to (wrt) the configuration parameters
     * \param [in] aControl 1D view of control variables
     * \return 1D view with the gradient of the scalar function wrt the configuration parameters
    **********************************************************************************/
    Plato::ScalarVector gradient_x(const Plato::ScalarVector & aControl) const override
    {
        const Plato::OrdinalType tNumDofs = mNumSpatialDims * mNumNodes;
        Plato::ScalarVector tGradientX ("gradient configuration", tNumDofs);
        for (Plato::OrdinalType tFunctionIndex = 0; tFunctionIndex < mScalarFunctionBaseContainer.size(); ++tFunctionIndex)
        {
            const Plato::Scalar tFunctionWeight = mFunctionWeights[tFunctionIndex];
            const Plato::Scalar tFunctionGoldValue = mFunctionGoldValues[tFunctionIndex];
            const Plato::Scalar tFunctionScale = mFunctionNormalization[tFunctionIndex];
            Plato::Scalar tFunctionValue = mScalarFunctionBaseContainer[tFunctionIndex]->value(aControl);
            Plato::ScalarVector tFunctionGradX = mScalarFunctionBaseContainer[tFunctionIndex]->gradient_x(aControl);
            Kokkos::parallel_for(Kokkos::RangePolicy<>(0, tNumDofs), KOKKOS_LAMBDA(const Plato::OrdinalType & tDof)
            {
                tGradientX(tDof) += 2.0 * tFunctionWeight * (tFunctionValue - tFunctionGoldValue) 
                                        * tFunctionGradX(tDof) / (tFunctionScale * tFunctionScale);
            },"Least Squares Function Summation Grad X");
        }
        return tGradientX;
    }

    /******************************************************************************//**
     * \brief Evaluate gradient of the least squares function with respect to (wrt) the control variables
     * \param [in] aControl 1D view of control variables
     * \return 1D view with the gradient of the scalar function wrt the control variables
    **********************************************************************************/
    Plato::ScalarVector gradient_z(const Plato::ScalarVector & aControl) const override
    {
        const Plato::OrdinalType tNumDofs = mNumNodes;
        Plato::ScalarVector tGradientZ ("gradient control", tNumDofs);
        for (Plato::OrdinalType tFunctionIndex = 0; tFunctionIndex < mScalarFunctionBaseContainer.size(); ++tFunctionIndex)
        {
            const Plato::Scalar tFunctionWeight = mFunctionWeights[tFunctionIndex];
            const Plato::Scalar tFunctionGoldValue = mFunctionGoldValues[tFunctionIndex];
            const Plato::Scalar tFunctionScale = mFunctionNormalization[tFunctionIndex];
            Plato::Scalar tFunctionValue = mScalarFunctionBaseContainer[tFunctionIndex]->value(aControl);
            Plato::ScalarVector tFunctionGradZ = mScalarFunctionBaseContainer[tFunctionIndex]->gradient_z(aControl);
            Kokkos::parallel_for(Kokkos::RangePolicy<>(0, tNumDofs), KOKKOS_LAMBDA(const Plato::OrdinalType & tDof)
            {
                tGradientZ(tDof) += 2.0 * tFunctionWeight * (tFunctionValue - tFunctionGoldValue) 
                                        * tFunctionGradZ(tDof) / (tFunctionScale * tFunctionScale);
            },"Least Squares Function Summation Grad Z");
        }
        return tGradientZ;
    }

    /******************************************************************************//**
     * \brief Return user defined function name
     * \return User defined function name
    **********************************************************************************/
    std::string name() const
    {
        return mFunctionName;
    }
};
// class LeastSquaresFunction

} // namespace Geometric

} // namespace Plato

#include "Geometrical.hpp"

#ifdef PLATOANALYZE_1D
extern template class Plato::Geometric::LeastSquaresFunction<::Plato::Geometrical<1>>;
>>>>>>> 2973d7f8
#endif
<|MERGE_RESOLUTION|>--- conflicted
+++ resolved
@@ -1,309 +1,4 @@
-<<<<<<< HEAD
 #include "geometric/LeastSquaresFunction_decl.hpp"
 #ifndef PLATOANALYZE_USE_EXPLICIT_INSTANTIATION
 #include "geometric/LeastSquaresFunction_def.hpp"
-=======
-#pragma once
-
-#include <memory>
-#include <cassert>
-#include <vector>
-
-#include "BLAS1.hpp"
-#include "PlatoStaticsTypes.hpp"
-#include "geometric/WorksetBase.hpp"
-#include "geometric/ScalarFunctionBase.hpp"
-#include "geometric/ScalarFunctionBaseFactory.hpp"
-#include "AnalyzeMacros.hpp"
-
-#include <Teuchos_ParameterList.hpp>
-
-namespace Plato
-{
-
-namespace Geometric
-{
-
-/******************************************************************************//**
- * \brief Least Squares function class \f$ F(x) = \sum_{i = 1}^{n} w_i * (f_i(x) - gold_i(x))^2 \f$
- **********************************************************************************/
-template<typename PhysicsT>
-class LeastSquaresFunction : public Plato::Geometric::ScalarFunctionBase, public Plato::Geometric::WorksetBase<PhysicsT>
-{
-private:
-    using Plato::Geometric::WorksetBase<PhysicsT>::mNumSpatialDims; /*!< number of spatial dimensions */
-    using Plato::Geometric::WorksetBase<PhysicsT>::mNumNodes; /*!< total number of nodes in the mesh */
-    using Plato::Geometric::WorksetBase<PhysicsT>::mNumCells; /*!< total number of cells/elements in the mesh */
-
-    std::vector<Plato::Scalar> mFunctionWeights; /*!< Vector of function weights */
-    std::vector<Plato::Scalar> mFunctionGoldValues; /*!< Vector of function gold values */
-    std::vector<Plato::Scalar> mFunctionNormalization; /*!< Vector of function normalization values */
-    std::vector<std::shared_ptr<Plato::Geometric::ScalarFunctionBase>> mScalarFunctionBaseContainer; /*!< Vector of ScalarFunctionBase objects */
-
-    const Plato::SpatialModel & mSpatialModel;
-
-    Plato::DataMap& mDataMap; /*!< PLATO Engine and Analyze data map */
-
-    std::string mFunctionName; /*!< User defined function name */
-
-    const Plato::Scalar mFunctionNormalizationCutoff = 0.1; /*!< if (|GoldValue| > 0.1) then ((f - f_gold) / f_gold)^2 ; otherwise  (f - f_gold)^2 */
-
-    /******************************************************************************//**
-     * \brief Initialization of Least Squares Function
-     * \param [in] aProblemParams input parameters database
-    **********************************************************************************/
-    void
-    initialize(
-        Teuchos::ParameterList & aProblemParams
-    )
-    {
-        Plato::Geometric::ScalarFunctionBaseFactory<PhysicsT> tFactory;
-
-        mScalarFunctionBaseContainer.clear();
-        mFunctionWeights.clear();
-        mFunctionGoldValues.clear();
-        mFunctionNormalization.clear();
-
-        auto tFunctionParams = aProblemParams.sublist("Criteria").sublist(mFunctionName);
-
-        auto tFunctionNamesArray = tFunctionParams.get<Teuchos::Array<std::string>>("Functions");
-        auto tFunctionWeightsArray = tFunctionParams.get<Teuchos::Array<Plato::Scalar>>("Weights");
-        auto tFunctionGoldValuesArray = tFunctionParams.get<Teuchos::Array<Plato::Scalar>>("Gold Values");
-
-        auto tFunctionNames      = tFunctionNamesArray.toVector();
-        auto tFunctionWeights    = tFunctionWeightsArray.toVector();
-        auto tFunctionGoldValues = tFunctionGoldValuesArray.toVector();
-
-        if (tFunctionNames.size() != tFunctionWeights.size())
-        {
-            const std::string tErrorString = std::string("Number of 'Functions' in '") + mFunctionName + 
-                                                         "' parameter list does not equal the number of 'Weights'";
-            ANALYZE_THROWERR(tErrorString)
-        }
-
-        if (tFunctionNames.size() != tFunctionGoldValues.size())
-        {
-            const std::string tErrorString = std::string("Number of 'Gold Values' in '") + mFunctionName + 
-                                                         "' parameter list does not equal the number of 'Functions'";
-            ANALYZE_THROWERR(tErrorString)
-        }
-
-        for (Plato::OrdinalType tFunctionIndex = 0; tFunctionIndex < tFunctionNames.size(); ++tFunctionIndex)
-        {
-            mScalarFunctionBaseContainer.push_back(
-                tFactory.create(
-                    mSpatialModel, mDataMap, aProblemParams, tFunctionNames[tFunctionIndex]));
-            mFunctionWeights.push_back(tFunctionWeights[tFunctionIndex]);
-
-            appendGoldFunctionValue(tFunctionGoldValues[tFunctionIndex]);
-        }
-
-    }
-
-public:
-    /******************************************************************************//**
-     * \brief Primary least squares function constructor
-     * \param [in] aSpatialModel Plato Analyze spatial model
-     * \param [in] aDataMap Plato Analyze data map
-     * \param [in] aProblemParams input parameters database
-     * \param [in] aName user defined function name
-    **********************************************************************************/
-    LeastSquaresFunction(
-        const Plato::SpatialModel    & aSpatialModel,
-              Plato::DataMap         & aDataMap,
-              Teuchos::ParameterList & aProblemParams,
-        const std::string            & aName
-    ) :
-        Plato::Geometric::WorksetBase<PhysicsT>(aSpatialModel.Mesh),
-        mSpatialModel (aSpatialModel),
-        mDataMap      (aDataMap),
-        mFunctionName (aName)
-    {
-        initialize(aProblemParams);
-    }
-
-    /******************************************************************************//**
-     * \brief Secondary least squares function constructor, used for unit testing / mass properties
-     * \param [in] aSpatialModel Plato Analyze spatial model
-     * \param [in] aDataMap Plato Analyze data map
-    **********************************************************************************/
-    LeastSquaresFunction(
-        const Plato::SpatialModel & aSpatialModel,
-              Plato::DataMap      & aDataMap
-    ) :
-        Plato::Geometric::WorksetBase<PhysicsT>(aSpatialModel.Mesh),
-        mSpatialModel (aSpatialModel),
-        mDataMap      (aDataMap),
-        mFunctionName ("Least Squares")
-    {
-    }
-
-    /******************************************************************************//**
-     * \brief Add function weight
-     * \param [in] aWeight function weight
-    **********************************************************************************/
-    void appendFunctionWeight(Plato::Scalar aWeight)
-    {
-        mFunctionWeights.push_back(aWeight);
-    }
-
-    /******************************************************************************//**
-     * \brief Add function gold value
-     * \param [in] aGoldValue function gold value
-     * \param [in] aUseAsNormalization use gold value as normalization
-    **********************************************************************************/
-    void appendGoldFunctionValue(Plato::Scalar aGoldValue, bool aUseAsNormalization = true)
-    {
-        mFunctionGoldValues.push_back(aGoldValue);
-
-        if (aUseAsNormalization)
-        {
-            if (std::abs(aGoldValue) > mFunctionNormalizationCutoff)
-                mFunctionNormalization.push_back(std::abs(aGoldValue));
-            else
-                mFunctionNormalization.push_back(1.0);
-        }
-    }
-
-    /******************************************************************************//**
-     * \brief Add function normalization
-     * \param [in] aFunctionNormalization function normalization value
-    **********************************************************************************/
-    void appendFunctionNormalization(Plato::Scalar aFunctionNormalization)
-    {
-        // Dont allow the function normalization to be "too small"
-        if (std::abs(aFunctionNormalization) > mFunctionNormalizationCutoff)
-            mFunctionNormalization.push_back(std::abs(aFunctionNormalization));
-        else
-            mFunctionNormalization.push_back(mFunctionNormalizationCutoff);
-    }
-
-    /******************************************************************************//**
-     * \brief Allocate scalar function base using the residual automatic differentiation type
-     * \param [in] aInput scalar function
-    **********************************************************************************/
-    void allocateScalarFunctionBase(const std::shared_ptr<Plato::Geometric::ScalarFunctionBase>& aInput)
-    {
-        mScalarFunctionBaseContainer.push_back(aInput);
-    }
-
-    /******************************************************************************//**
-     * \brief Update physics-based parameters within optimization iterations
-     * \param [in] aControl 1D view of control variables
-     **********************************************************************************/
-    void updateProblem(const Plato::ScalarVector & aControl) const override
-    {
-        for (Plato::OrdinalType tFunctionIndex = 0; tFunctionIndex < mScalarFunctionBaseContainer.size(); ++tFunctionIndex)
-        {
-            mScalarFunctionBaseContainer[tFunctionIndex]->updateProblem(aControl);
-        }
-    }
-
-    /******************************************************************************//**
-     * \brief Evaluate least squares function
-     * \param [in] aControl 1D view of control variables
-     * \return scalar function evaluation
-    **********************************************************************************/
-    Plato::Scalar value(const Plato::ScalarVector & aControl) const override
-    {
-        assert(mFunctionWeights.size() == mScalarFunctionBaseContainer.size());
-        assert(mFunctionGoldValues.size() == mScalarFunctionBaseContainer.size());
-        assert(mFunctionNormalization.size() == mScalarFunctionBaseContainer.size());
-
-        Plato::Scalar tResult = 0.0;
-        for (Plato::OrdinalType tFunctionIndex = 0; tFunctionIndex < mScalarFunctionBaseContainer.size(); ++tFunctionIndex)
-        {
-            const Plato::Scalar tFunctionWeight = mFunctionWeights[tFunctionIndex];
-            const Plato::Scalar tFunctionGoldValue = mFunctionGoldValues[tFunctionIndex];
-            const Plato::Scalar tFunctionScale = mFunctionNormalization[tFunctionIndex];
-            Plato::Scalar tFunctionValue = mScalarFunctionBaseContainer[tFunctionIndex]->value(aControl);
-            tResult += tFunctionWeight * 
-                       std::pow((tFunctionValue - tFunctionGoldValue) / tFunctionScale, 2);
-
-            Plato::Scalar tPercentDiff = std::abs(tFunctionGoldValue) > 0.0 ? 
-                                         100.0 * (tFunctionValue - tFunctionGoldValue) / tFunctionGoldValue :
-                                         (tFunctionValue - tFunctionGoldValue);
-            printf("%20s = %12.4e * ((%12.4e - %12.4e) / %12.4e)^2 =  %12.4e (PercDiff = %10.1f)\n", 
-                   mScalarFunctionBaseContainer[tFunctionIndex]->name().c_str(),
-                   tFunctionWeight,
-                   tFunctionValue, 
-                   tFunctionGoldValue,
-                   tFunctionScale,
-                   tFunctionWeight * 
-                             std::pow((tFunctionValue - tFunctionGoldValue) / tFunctionScale, 2),
-                   tPercentDiff);
-        }
-        return tResult;
-    }
-
-    /******************************************************************************//**
-     * \brief Evaluate gradient of the least squares function with respect to (wrt) the configuration parameters
-     * \param [in] aControl 1D view of control variables
-     * \return 1D view with the gradient of the scalar function wrt the configuration parameters
-    **********************************************************************************/
-    Plato::ScalarVector gradient_x(const Plato::ScalarVector & aControl) const override
-    {
-        const Plato::OrdinalType tNumDofs = mNumSpatialDims * mNumNodes;
-        Plato::ScalarVector tGradientX ("gradient configuration", tNumDofs);
-        for (Plato::OrdinalType tFunctionIndex = 0; tFunctionIndex < mScalarFunctionBaseContainer.size(); ++tFunctionIndex)
-        {
-            const Plato::Scalar tFunctionWeight = mFunctionWeights[tFunctionIndex];
-            const Plato::Scalar tFunctionGoldValue = mFunctionGoldValues[tFunctionIndex];
-            const Plato::Scalar tFunctionScale = mFunctionNormalization[tFunctionIndex];
-            Plato::Scalar tFunctionValue = mScalarFunctionBaseContainer[tFunctionIndex]->value(aControl);
-            Plato::ScalarVector tFunctionGradX = mScalarFunctionBaseContainer[tFunctionIndex]->gradient_x(aControl);
-            Kokkos::parallel_for(Kokkos::RangePolicy<>(0, tNumDofs), KOKKOS_LAMBDA(const Plato::OrdinalType & tDof)
-            {
-                tGradientX(tDof) += 2.0 * tFunctionWeight * (tFunctionValue - tFunctionGoldValue) 
-                                        * tFunctionGradX(tDof) / (tFunctionScale * tFunctionScale);
-            },"Least Squares Function Summation Grad X");
-        }
-        return tGradientX;
-    }
-
-    /******************************************************************************//**
-     * \brief Evaluate gradient of the least squares function with respect to (wrt) the control variables
-     * \param [in] aControl 1D view of control variables
-     * \return 1D view with the gradient of the scalar function wrt the control variables
-    **********************************************************************************/
-    Plato::ScalarVector gradient_z(const Plato::ScalarVector & aControl) const override
-    {
-        const Plato::OrdinalType tNumDofs = mNumNodes;
-        Plato::ScalarVector tGradientZ ("gradient control", tNumDofs);
-        for (Plato::OrdinalType tFunctionIndex = 0; tFunctionIndex < mScalarFunctionBaseContainer.size(); ++tFunctionIndex)
-        {
-            const Plato::Scalar tFunctionWeight = mFunctionWeights[tFunctionIndex];
-            const Plato::Scalar tFunctionGoldValue = mFunctionGoldValues[tFunctionIndex];
-            const Plato::Scalar tFunctionScale = mFunctionNormalization[tFunctionIndex];
-            Plato::Scalar tFunctionValue = mScalarFunctionBaseContainer[tFunctionIndex]->value(aControl);
-            Plato::ScalarVector tFunctionGradZ = mScalarFunctionBaseContainer[tFunctionIndex]->gradient_z(aControl);
-            Kokkos::parallel_for(Kokkos::RangePolicy<>(0, tNumDofs), KOKKOS_LAMBDA(const Plato::OrdinalType & tDof)
-            {
-                tGradientZ(tDof) += 2.0 * tFunctionWeight * (tFunctionValue - tFunctionGoldValue) 
-                                        * tFunctionGradZ(tDof) / (tFunctionScale * tFunctionScale);
-            },"Least Squares Function Summation Grad Z");
-        }
-        return tGradientZ;
-    }
-
-    /******************************************************************************//**
-     * \brief Return user defined function name
-     * \return User defined function name
-    **********************************************************************************/
-    std::string name() const
-    {
-        return mFunctionName;
-    }
-};
-// class LeastSquaresFunction
-
-} // namespace Geometric
-
-} // namespace Plato
-
-#include "Geometrical.hpp"
-
-#ifdef PLATOANALYZE_1D
-extern template class Plato::Geometric::LeastSquaresFunction<::Plato::Geometrical<1>>;
->>>>>>> 2973d7f8
-#endif
+#endif