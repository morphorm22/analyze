#pragma once

#include <memory>
#include <cassert>
#include <vector>

#include <Omega_h_mesh.hpp>

#include "BLAS1.hpp"
#include "PlatoStaticsTypes.hpp"
#include "geometric/WorksetBase.hpp"
#include "geometric/ScalarFunctionBase.hpp"
#include "geometric/ScalarFunctionBaseFactory.hpp"
#include "AnalyzeMacros.hpp"

#include <Teuchos_ParameterList.hpp>

namespace Plato
{

namespace Geometric
{

/******************************************************************************//**
 * @brief Least Squares function class \f$ F(x) = \sum_{i = 1}^{n} w_i * (f_i(x) - gold_i(x))^2 \f$
 **********************************************************************************/
template<typename PhysicsT>
class LeastSquaresFunction : public Plato::Geometric::ScalarFunctionBase, public Plato::Geometric::WorksetBase<PhysicsT>
{
private:
    using Plato::Geometric::WorksetBase<PhysicsT>::mNumSpatialDims; /*!< number of spatial dimensions */
    using Plato::Geometric::WorksetBase<PhysicsT>::mNumNodes; /*!< total number of nodes in the mesh */
    using Plato::Geometric::WorksetBase<PhysicsT>::mNumCells; /*!< total number of cells/elements in the mesh */

    std::vector<Plato::Scalar> mFunctionWeights; /*!< Vector of function weights */
    std::vector<Plato::Scalar> mFunctionGoldValues; /*!< Vector of function gold values */
    std::vector<Plato::Scalar> mFunctionNormalization; /*!< Vector of function normalization values */
    std::vector<std::shared_ptr<Plato::Geometric::ScalarFunctionBase>> mScalarFunctionBaseContainer; /*!< Vector of ScalarFunctionBase objects */

    const Plato::SpatialModel & mSpatialModel;

    Plato::DataMap& mDataMap; /*!< PLATO Engine and Analyze data map */

    std::string mFunctionName; /*!< User defined function name */

    const Plato::Scalar mFunctionNormalizationCutoff = 0.1; /*!< if (|GoldValue| > 0.1) then ((f - f_gold) / f_gold)^2 ; otherwise  (f - f_gold)^2 */

    /******************************************************************************//**
     * @brief Initialization of Least Squares Function
     * @param [in] aProblemParams input parameters database
    **********************************************************************************/
<<<<<<< HEAD
    void
    initialize(
        Teuchos::ParameterList & aInputParams
    )
=======
    void initialize (Omega_h::Mesh& aMesh, 
                     Omega_h::MeshSets& aMeshSets, 
                     Teuchos::ParameterList & aProblemParams)
>>>>>>> 1e72b948
    {
        Plato::Geometric::ScalarFunctionBaseFactory<PhysicsT> tFactory;

        mScalarFunctionBaseContainer.clear();
        mFunctionWeights.clear();
        mFunctionGoldValues.clear();
        mFunctionNormalization.clear();

        auto tFunctionParams = aProblemParams.sublist("Criteria").sublist(mFunctionName);

        auto tFunctionNamesArray = tFunctionParams.get<Teuchos::Array<std::string>>("Functions");
        auto tFunctionWeightsArray = tFunctionParams.get<Teuchos::Array<Plato::Scalar>>("Weights");
        auto tFunctionGoldValuesArray = tFunctionParams.get<Teuchos::Array<Plato::Scalar>>("Gold Values");

        auto tFunctionNames      = tFunctionNamesArray.toVector();
        auto tFunctionWeights    = tFunctionWeightsArray.toVector();
        auto tFunctionGoldValues = tFunctionGoldValuesArray.toVector();

        if (tFunctionNames.size() != tFunctionWeights.size())
        {
            const std::string tErrorString = std::string("Number of 'Functions' in '") + mFunctionName + 
                                                         "' parameter list does not equal the number of 'Weights'";
            THROWERR(tErrorString)
        }

        if (tFunctionNames.size() != tFunctionGoldValues.size())
        {
            const std::string tErrorString = std::string("Number of 'Gold Values' in '") + mFunctionName + 
                                                         "' parameter list does not equal the number of 'Functions'";
            THROWERR(tErrorString)
        }

        for (Plato::OrdinalType tFunctionIndex = 0; tFunctionIndex < tFunctionNames.size(); ++tFunctionIndex)
        {
            mScalarFunctionBaseContainer.push_back(
                tFactory.create(
<<<<<<< HEAD
                    mSpatialModel, mDataMap, aInputParams, tFunctionNames[tFunctionIndex]));
=======
                    aMesh, aMeshSets, mDataMap, aProblemParams, tFunctionNames[tFunctionIndex]));
>>>>>>> 1e72b948
            mFunctionWeights.push_back(tFunctionWeights[tFunctionIndex]);

            appendGoldFunctionValue(tFunctionGoldValues[tFunctionIndex]);
        }

    }

public:
    /******************************************************************************//**
     * @brief Primary least squares function constructor
<<<<<<< HEAD
     * @param [in] aSpatialModel Plato Analyze spatial model
     * @param [in] aDataMap Plato Analyze data map
     * @param [in] aInputParams input parameters database
     * @param [in] aName user defined function name
    **********************************************************************************/
    LeastSquaresFunction(
        const Plato::SpatialModel    & aSpatialModel,
              Plato::DataMap         & aDataMap,
              Teuchos::ParameterList & aInputParams,
        const std::string            & aName
    ) :
        Plato::Geometric::WorksetBase<PhysicsT>(aSpatialModel.Mesh),
        mSpatialModel (aSpatialModel),
        mDataMap      (aDataMap),
        mFunctionName (aName)
    {
        initialize(aInputParams);
=======
     * @param [in] aMesh mesh database
     * @param [in] aMeshSets side sets database
     * @param [in] aDataMap PLATO Engine and Analyze data map
     * @param [in] aProblemParams input parameters database
     * @param [in] aName user defined function name
    **********************************************************************************/
    LeastSquaresFunction(Omega_h::Mesh& aMesh,
                         Omega_h::MeshSets& aMeshSets,
                         Plato::DataMap & aDataMap,
                         Teuchos::ParameterList& aProblemParams,
                         std::string& aName) :
            Plato::Geometric::WorksetBase<PhysicsT>(aMesh),
            mDataMap(aDataMap),
            mFunctionName(aName)
    {
        initialize(aMesh, aMeshSets, aProblemParams);
>>>>>>> 1e72b948
    }

    /******************************************************************************//**
     * @brief Secondary least squares function constructor, used for unit testing / mass properties
     * @param [in] aSpatialModel Plato Analyze spatial model
     * @param [in] aDataMap Plato Analyze data map
    **********************************************************************************/
    LeastSquaresFunction(
        const Plato::SpatialModel & aSpatialModel,
              Plato::DataMap      & aDataMap
    ) :
        Plato::Geometric::WorksetBase<PhysicsT>(aSpatialModel.Mesh),
        mSpatialModel (aSpatialModel),
        mDataMap      (aDataMap),
        mFunctionName ("Least Squares")
    {
    }

    /******************************************************************************//**
     * @brief Add function weight
     * @param [in] aWeight function weight
    **********************************************************************************/
    void appendFunctionWeight(Plato::Scalar aWeight)
    {
        mFunctionWeights.push_back(aWeight);
    }

    /******************************************************************************//**
     * @brief Add function gold value
     * @param [in] aGoldValue function gold value
     * @param [in] aUseAsNormalization use gold value as normalization
    **********************************************************************************/
    void appendGoldFunctionValue(Plato::Scalar aGoldValue, bool aUseAsNormalization = true)
    {
        mFunctionGoldValues.push_back(aGoldValue);

        if (aUseAsNormalization)
        {
            if (std::abs(aGoldValue) > mFunctionNormalizationCutoff)
                mFunctionNormalization.push_back(std::abs(aGoldValue));
            else
                mFunctionNormalization.push_back(1.0);
        }
    }

    /******************************************************************************//**
     * @brief Add function normalization
     * @param [in] aFunctionNormalization function normalization value
    **********************************************************************************/
    void appendFunctionNormalization(Plato::Scalar aFunctionNormalization)
    {
        // Dont allow the function normalization to be "too small"
        if (std::abs(aFunctionNormalization) > mFunctionNormalizationCutoff)
            mFunctionNormalization.push_back(std::abs(aFunctionNormalization));
        else
            mFunctionNormalization.push_back(mFunctionNormalizationCutoff);
    }

    /******************************************************************************//**
     * @brief Allocate scalar function base using the residual automatic differentiation type
     * @param [in] aInput scalar function
    **********************************************************************************/
    void allocateScalarFunctionBase(const std::shared_ptr<Plato::Geometric::ScalarFunctionBase>& aInput)
    {
        mScalarFunctionBaseContainer.push_back(aInput);
    }

    /******************************************************************************//**
     * @brief Update physics-based parameters within optimization iterations
     * @param [in] aControl 1D view of control variables
     **********************************************************************************/
    void updateProblem(const Plato::ScalarVector & aControl) const override
    {
        for (Plato::OrdinalType tFunctionIndex = 0; tFunctionIndex < mScalarFunctionBaseContainer.size(); ++tFunctionIndex)
        {
            mScalarFunctionBaseContainer[tFunctionIndex]->updateProblem(aControl);
        }
    }

    /******************************************************************************//**
     * @brief Evaluate least squares function
     * @param [in] aControl 1D view of control variables
     * @return scalar function evaluation
    **********************************************************************************/
    Plato::Scalar value(const Plato::ScalarVector & aControl) const override
    {
        assert(mFunctionWeights.size() == mScalarFunctionBaseContainer.size());
        assert(mFunctionGoldValues.size() == mScalarFunctionBaseContainer.size());
        assert(mFunctionNormalization.size() == mScalarFunctionBaseContainer.size());

        Plato::Scalar tResult = 0.0;
        for (Plato::OrdinalType tFunctionIndex = 0; tFunctionIndex < mScalarFunctionBaseContainer.size(); ++tFunctionIndex)
        {
            const Plato::Scalar tFunctionWeight = mFunctionWeights[tFunctionIndex];
            const Plato::Scalar tFunctionGoldValue = mFunctionGoldValues[tFunctionIndex];
            const Plato::Scalar tFunctionScale = mFunctionNormalization[tFunctionIndex];
            Plato::Scalar tFunctionValue = mScalarFunctionBaseContainer[tFunctionIndex]->value(aControl);
            tResult += tFunctionWeight * 
                       std::pow((tFunctionValue - tFunctionGoldValue) / tFunctionScale, 2);

            Plato::Scalar tPercentDiff = std::abs(tFunctionGoldValue) > 0.0 ? 
                                         100.0 * (tFunctionValue - tFunctionGoldValue) / tFunctionGoldValue :
                                         (tFunctionValue - tFunctionGoldValue);
            printf("%20s = %12.4e * ((%12.4e - %12.4e) / %12.4e)^2 =  %12.4e (PercDiff = %10.1f)\n", 
                   mScalarFunctionBaseContainer[tFunctionIndex]->name().c_str(),
                   tFunctionWeight,
                   tFunctionValue, 
                   tFunctionGoldValue,
                   tFunctionScale,
                   tFunctionWeight * 
                             std::pow((tFunctionValue - tFunctionGoldValue) / tFunctionScale, 2),
                   tPercentDiff);
        }
        return tResult;
    }

    /******************************************************************************//**
     * @brief Evaluate gradient of the least squares function with respect to (wrt) the configuration parameters
     * @param [in] aControl 1D view of control variables
     * @return 1D view with the gradient of the scalar function wrt the configuration parameters
    **********************************************************************************/
    Plato::ScalarVector gradient_x(const Plato::ScalarVector & aControl) const override
    {
        const Plato::OrdinalType tNumDofs = mNumSpatialDims * mNumNodes;
        Plato::ScalarVector tGradientX ("gradient configuration", tNumDofs);
        for (Plato::OrdinalType tFunctionIndex = 0; tFunctionIndex < mScalarFunctionBaseContainer.size(); ++tFunctionIndex)
        {
            const Plato::Scalar tFunctionWeight = mFunctionWeights[tFunctionIndex];
            const Plato::Scalar tFunctionGoldValue = mFunctionGoldValues[tFunctionIndex];
            const Plato::Scalar tFunctionScale = mFunctionNormalization[tFunctionIndex];
            Plato::Scalar tFunctionValue = mScalarFunctionBaseContainer[tFunctionIndex]->value(aControl);
            Plato::ScalarVector tFunctionGradX = mScalarFunctionBaseContainer[tFunctionIndex]->gradient_x(aControl);
            Kokkos::parallel_for(Kokkos::RangePolicy<>(0, tNumDofs), LAMBDA_EXPRESSION(const Plato::OrdinalType & tDof)
            {
                tGradientX(tDof) += 2.0 * tFunctionWeight * (tFunctionValue - tFunctionGoldValue) 
                                        * tFunctionGradX(tDof) / (tFunctionScale * tFunctionScale);
            },"Least Squares Function Summation Grad X");
        }
        return tGradientX;
    }

    /******************************************************************************//**
     * @brief Evaluate gradient of the least squares function with respect to (wrt) the control variables
     * @param [in] aControl 1D view of control variables
     * @return 1D view with the gradient of the scalar function wrt the control variables
    **********************************************************************************/
    Plato::ScalarVector gradient_z(const Plato::ScalarVector & aControl) const override
    {
        const Plato::OrdinalType tNumDofs = mNumNodes;
        Plato::ScalarVector tGradientZ ("gradient control", tNumDofs);
        for (Plato::OrdinalType tFunctionIndex = 0; tFunctionIndex < mScalarFunctionBaseContainer.size(); ++tFunctionIndex)
        {
            const Plato::Scalar tFunctionWeight = mFunctionWeights[tFunctionIndex];
            const Plato::Scalar tFunctionGoldValue = mFunctionGoldValues[tFunctionIndex];
            const Plato::Scalar tFunctionScale = mFunctionNormalization[tFunctionIndex];
            Plato::Scalar tFunctionValue = mScalarFunctionBaseContainer[tFunctionIndex]->value(aControl);
            Plato::ScalarVector tFunctionGradZ = mScalarFunctionBaseContainer[tFunctionIndex]->gradient_z(aControl);
            Kokkos::parallel_for(Kokkos::RangePolicy<>(0, tNumDofs), LAMBDA_EXPRESSION(const Plato::OrdinalType & tDof)
            {
                tGradientZ(tDof) += 2.0 * tFunctionWeight * (tFunctionValue - tFunctionGoldValue) 
                                        * tFunctionGradZ(tDof) / (tFunctionScale * tFunctionScale);
            },"Least Squares Function Summation Grad Z");
        }
        return tGradientZ;
    }

    /******************************************************************************//**
     * @brief Return user defined function name
     * @return User defined function name
    **********************************************************************************/
    std::string name() const
    {
        return mFunctionName;
    }
};
// class LeastSquaresFunction

} // namespace Geometric

} // namespace Plato

#include "Geometrical.hpp"

#ifdef PLATOANALYZE_1D
extern template class Plato::Geometric::LeastSquaresFunction<::Plato::Geometrical<1>>;
#endif

#ifdef PLATOANALYZE_2D
extern template class Plato::Geometric::LeastSquaresFunction<::Plato::Geometrical<2>>;
#endif

#ifdef PLATOANALYZE_3D
extern template class Plato::Geometric::LeastSquaresFunction<::Plato::Geometrical<3>>;
#endif<|MERGE_RESOLUTION|>--- conflicted
+++ resolved
@@ -49,16 +49,10 @@
      * @brief Initialization of Least Squares Function
      * @param [in] aProblemParams input parameters database
     **********************************************************************************/
-<<<<<<< HEAD
     void
     initialize(
-        Teuchos::ParameterList & aInputParams
+        Teuchos::ParameterList & aProblemParams
     )
-=======
-    void initialize (Omega_h::Mesh& aMesh, 
-                     Omega_h::MeshSets& aMeshSets, 
-                     Teuchos::ParameterList & aProblemParams)
->>>>>>> 1e72b948
     {
         Plato::Geometric::ScalarFunctionBaseFactory<PhysicsT> tFactory;
 
@@ -95,11 +89,7 @@
         {
             mScalarFunctionBaseContainer.push_back(
                 tFactory.create(
-<<<<<<< HEAD
-                    mSpatialModel, mDataMap, aInputParams, tFunctionNames[tFunctionIndex]));
-=======
-                    aMesh, aMeshSets, mDataMap, aProblemParams, tFunctionNames[tFunctionIndex]));
->>>>>>> 1e72b948
+                    mSpatialModel, mDataMap, aProblemParams, tFunctionNames[tFunctionIndex]));
             mFunctionWeights.push_back(tFunctionWeights[tFunctionIndex]);
 
             appendGoldFunctionValue(tFunctionGoldValues[tFunctionIndex]);
@@ -110,16 +100,15 @@
 public:
     /******************************************************************************//**
      * @brief Primary least squares function constructor
-<<<<<<< HEAD
      * @param [in] aSpatialModel Plato Analyze spatial model
      * @param [in] aDataMap Plato Analyze data map
-     * @param [in] aInputParams input parameters database
+     * @param [in] aProblemParams input parameters database
      * @param [in] aName user defined function name
     **********************************************************************************/
     LeastSquaresFunction(
         const Plato::SpatialModel    & aSpatialModel,
               Plato::DataMap         & aDataMap,
-              Teuchos::ParameterList & aInputParams,
+              Teuchos::ParameterList & aProblemParams,
         const std::string            & aName
     ) :
         Plato::Geometric::WorksetBase<PhysicsT>(aSpatialModel.Mesh),
@@ -127,25 +116,7 @@
         mDataMap      (aDataMap),
         mFunctionName (aName)
     {
-        initialize(aInputParams);
-=======
-     * @param [in] aMesh mesh database
-     * @param [in] aMeshSets side sets database
-     * @param [in] aDataMap PLATO Engine and Analyze data map
-     * @param [in] aProblemParams input parameters database
-     * @param [in] aName user defined function name
-    **********************************************************************************/
-    LeastSquaresFunction(Omega_h::Mesh& aMesh,
-                         Omega_h::MeshSets& aMeshSets,
-                         Plato::DataMap & aDataMap,
-                         Teuchos::ParameterList& aProblemParams,
-                         std::string& aName) :
-            Plato::Geometric::WorksetBase<PhysicsT>(aMesh),
-            mDataMap(aDataMap),
-            mFunctionName(aName)
-    {
-        initialize(aMesh, aMeshSets, aProblemParams);
->>>>>>> 1e72b948
+        initialize(aProblemParams);
     }
 
     /******************************************************************************//**
