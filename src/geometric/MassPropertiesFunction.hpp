--- conflicted
+++ resolved
@@ -64,57 +64,36 @@
      * @param [in] aMeshSets side sets database
      * @param [in] aProblemParams input parameters database
     **********************************************************************************/
-<<<<<<< HEAD
     void
     initialize(
-        Teuchos::ParameterList & aInputParams
+        Teuchos::ParameterList & aProblemParams
     )
     {
         for(const auto& tDomain : mSpatialModel.Domains)
         {
             auto tName = tDomain.getDomainName();
 
-            auto tMaterialModelsInputs = aInputParams.get<Teuchos::ParameterList>("Material Models");
+            auto tMaterialModelsInputs = aProblemParams.get<Teuchos::ParameterList>("Material Models");
             if( tMaterialModelsInputs.isSublist(tDomain.getMaterialName()) )
             {
-                auto tMaterialModelInputs = aInputParams.sublist(tDomain.getMaterialName());
+                auto tMaterialModelInputs = aProblemParams.sublist(tDomain.getMaterialName());
                 mMaterialDensities[tName] = tMaterialModelInputs.get<Plato::Scalar>("Density", 1.0);
             }
 
         }
-        createLeastSquaresFunction(mSpatialModel, aInputParams);
-=======
-    void initialize (Omega_h::Mesh& aMesh, 
-                     Omega_h::MeshSets& aMeshSets, 
-                     Teuchos::ParameterList & aProblemParams)
-    {
-        auto tMaterialModelInputs = aProblemParams.get<Teuchos::ParameterList>("Material Model");
-        mMaterialDensity = tMaterialModelInputs.get<Plato::Scalar>("Density", 1.0);
-
-        createLeastSquaresFunction(aMesh, aMeshSets, aProblemParams);
->>>>>>> 1e72b948
+        createLeastSquaresFunction(mSpatialModel, aProblemParams);
     }
 
     /******************************************************************************//**
      * @brief Create the least squares mass properties function
-<<<<<<< HEAD
      * @param [in] aSpatialModel Plato Analyze spatial model
-     * @param [in] aInputParams input parameters database
+     * @param [in] aProblemParams input parameters database
     **********************************************************************************/
     void
     createLeastSquaresFunction(
         const Plato::SpatialModel    & aSpatialModel,
-              Teuchos::ParameterList & aInputParams
+              Teuchos::ParameterList & aProblemParams
     )
-=======
-     * @param [in] aMesh mesh database
-     * @param [in] aMeshSets side sets database
-     * @param [in] aProblemParams input parameters database
-    **********************************************************************************/
-    void createLeastSquaresFunction(Omega_h::Mesh& aMesh, 
-                                    Omega_h::MeshSets& aMeshSets,
-                                    Teuchos::ParameterList & aProblemParams)
->>>>>>> 1e72b948
     {
         auto tFunctionParams = aProblemParams.sublist("Criteria").sublist(mFunctionName);
 
@@ -795,16 +774,15 @@
 public:
     /******************************************************************************//**
      * @brief Primary Mass Properties Function constructor
-<<<<<<< HEAD
      * @param [in] aSpatialModel Plato Analyze spatial model
      * @param [in] aDataMap Plato Analyze data map
-     * @param [in] aInputParams input parameters database
+     * @param [in] aProblemParams input parameters database
      * @param [in] aName user defined function name
     **********************************************************************************/
     MassPropertiesFunction(
         const Plato::SpatialModel    & aSpatialModel,
               Plato::DataMap         & aDataMap,
-              Teuchos::ParameterList & aInputParams,
+              Teuchos::ParameterList & aProblemParams,
               std::string            & aName
     ) :
         Plato::Geometric::WorksetBase<PhysicsT>(aSpatialModel.Mesh),
@@ -812,26 +790,7 @@
         mDataMap         (aDataMap),
         mFunctionName    (aName)
     {
-        initialize(aInputParams);
-=======
-     * @param [in] aMesh mesh database
-     * @param [in] aMeshSets side sets database
-     * @param [in] aDataMap PLATO Engine and Analyze data map
-     * @param [in] aProblemParams input parameters database
-     * @param [in] aName user defined function name
-    **********************************************************************************/
-    MassPropertiesFunction(Omega_h::Mesh& aMesh,
-                           Omega_h::MeshSets& aMeshSets,
-                           Plato::DataMap & aDataMap,
-                           Teuchos::ParameterList& aProblemParams,
-                           std::string& aName) :
-            Plato::Geometric::WorksetBase<PhysicsT>(aMesh),
-            mDataMap(aDataMap),
-            mFunctionName(aName),
-            mMaterialDensity(1.0)
-    {
-        initialize(aMesh, aMeshSets, aProblemParams);
->>>>>>> 1e72b948
+        initialize(aProblemParams);
     }
 
     /******************************************************************************//**
