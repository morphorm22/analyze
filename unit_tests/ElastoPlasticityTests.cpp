--- conflicted
+++ resolved
@@ -2480,11 +2480,7 @@
       "  <ParameterList  name='Mechanical Natural Boundary Conditions'>                         \n"
       "   <ParameterList  name='Traction Vector Boundary Condition'>                            \n"
       "     <Parameter  name='Type'     type='string'        value='Uniform Pressure'/>         \n"
-<<<<<<< HEAD
-      "     <Parameter  name='Value'    type='string'        value='-100*t'/>                   \n"
-=======
-      "     <Parameter  name='Value'    type='double'        value='100'/>                     \n"
->>>>>>> 171b152a
+      "     <Parameter  name='Value'    type='string'        value='100*t'/>                    \n"
       "     <Parameter  name='Sides'    type='string'        value='Load'/>                     \n"
       "   </ParameterList>                                                                      \n"
       "  </ParameterList>                                                                       \n"
@@ -2667,11 +2663,7 @@
       "  <ParameterList  name='Mechanical Natural Boundary Conditions'>                         \n"
       "   <ParameterList  name='Traction Vector Boundary Condition'>                            \n"
       "     <Parameter  name='Type'     type='string'        value='Uniform Pressure'/>         \n"
-<<<<<<< HEAD
-      "     <Parameter  name='Value'    type='string'        value='-100*t'/>                     \n"
-=======
-      "     <Parameter  name='Value'    type='double'        value='100'/>                     \n"
->>>>>>> 171b152a
+      "     <Parameter  name='Value'    type='string'        value='100*t'/>                     \n"
       "     <Parameter  name='Sides'    type='string'        value='Load'/>                     \n"
       "   </ParameterList>                                                                      \n"
       "   </ParameterList>                                                                      \n"
@@ -2858,11 +2850,7 @@
       "  <ParameterList  name='Mechanical Natural Boundary Conditions'>                         \n"
       "   <ParameterList  name='Traction Vector Boundary Condition'>                            \n"
       "     <Parameter  name='Type'     type='string'        value='Uniform Pressure'/>         \n"
-<<<<<<< HEAD
-      "     <Parameter  name='Value'    type='string'        value='-100*t'/>                     \n"
-=======
-      "     <Parameter  name='Value'    type='double'        value='100'/>                     \n"
->>>>>>> 171b152a
+      "     <Parameter  name='Value'    type='string'        value='100*t'/>                     \n"
       "     <Parameter  name='Sides'    type='string'        value='Load'/>                     \n"
       "   </ParameterList>                                                                      \n"
       "  </ParameterList>                                                                       \n"
@@ -3050,11 +3038,7 @@
       "  <ParameterList  name='Mechanical Natural Boundary Conditions'>                         \n"
       "   <ParameterList  name='Traction Vector Boundary Condition'>                            \n"
       "     <Parameter  name='Type'     type='string'        value='Uniform Pressure'/>         \n"
-<<<<<<< HEAD
-      "     <Parameter  name='Value'    type='string'        value='-100*t'/>                     \n"
-=======
-      "     <Parameter  name='Value'    type='double'        value='100'/>                     \n"
->>>>>>> 171b152a
+      "     <Parameter  name='Value'    type='string'        value='100*t'/>                    \n"
       "     <Parameter  name='Sides'    type='string'        value='Load'/>                     \n"
       "   </ParameterList>                                                                      \n"
       "  </ParameterList>                                                                       \n"
@@ -3249,11 +3233,7 @@
       "  <ParameterList  name='Mechanical Natural Boundary Conditions'>                         \n"
       "   <ParameterList  name='Traction Vector Boundary Condition'>                            \n"
       "     <Parameter  name='Type'     type='string'        value='Uniform Pressure'/>         \n"
-<<<<<<< HEAD
-      "     <Parameter  name='Value'    type='string'        value='-150*t'/>                     \n"
-=======
-      "     <Parameter  name='Value'    type='double'        value='150'/>                     \n"
->>>>>>> 171b152a
+      "     <Parameter  name='Value'    type='string'        value='150*t'/>                    \n"
       "     <Parameter  name='Sides'    type='string'        value='Load'/>                     \n"
       "   </ParameterList>                                                                      \n"
       "  </ParameterList>                                                                       \n"
