#include "util/PlatoTestHelpers.hpp"
#include "util/PlatoMathTestHelpers.hpp"

#include "Teuchos_UnitTestHarness.hpp"
#include <Teuchos_XMLParameterListHelpers.hpp>

#include "Mechanics.hpp"
#include "EssentialBCs.hpp"
#include "elliptic/VectorFunction.hpp"
#include "ApplyConstraints.hpp"
#include "LinearElasticMaterial.hpp"
#include "alg/PlatoSolverFactory.hpp"
#include "alg/EpetraLinearSolver.hpp"

#ifdef HAVE_AMGX
#include <alg/AmgXSparseLinearProblem.hpp>
#endif

#include "Tri3.hpp"

#include <memory>

namespace
{
template <typename ClassT>
using rcp = std::shared_ptr<ClassT>;

Plato::rcp<Plato::AbstractSolver> solver(
  const std::string& aSolverParams,
  const unsigned int aNumRows)
{
  namespace pth = Plato::TestHelpers;

  Teuchos::RCP<Teuchos::ParameterList> tParamList = Teuchos::getParametersFromXmlString(aSolverParams);
  Plato::SolverFactory tSolverFactory(*tParamList);
  
  MPI_Comm myComm;
  MPI_Comm_dup(MPI_COMM_WORLD, &myComm);
  Plato::Comm::Machine tMachine(myComm);

  return tSolverFactory.create(aNumRows, tMachine, 1);
}

std::vector<std::vector<Plato::Scalar>>
to_full(rcp<Epetra_VbrMatrix> aInMatrix)
{
    int tNumMatrixRows = aInMatrix->NumGlobalRows();

    std::vector<std::vector<Plato::Scalar>>
        tRetMatrix(tNumMatrixRows, std::vector<Plato::Scalar>(tNumMatrixRows, 0.0));

    for(int iMatrixRow=0; iMatrixRow<tNumMatrixRows; iMatrixRow++)
    {
        int tNumEntriesThisRow = 0;
        aInMatrix->NumMyRowEntries(iMatrixRow, tNumEntriesThisRow);
        int tNumEntriesFound = 0;
        std::vector<Plato::Scalar> tVals(tNumEntriesThisRow,0);
        std::vector<int> tInds(tNumEntriesThisRow,0);
        aInMatrix->ExtractMyRowCopy(iMatrixRow, tNumEntriesThisRow, tNumEntriesFound, tVals.data(), tInds.data());
        for(int iEntry=0; iEntry<tNumEntriesFound; iEntry++)
        {
            tRetMatrix[iMatrixRow][tInds[iEntry]] = tVals[iEntry];
        }
    }
    return tRetMatrix;
}

Teuchos::RCP<Teuchos::ParameterList> elastic_2d_xml_parameters()
{
    return Teuchos::getParametersFromXmlString(
        "<ParameterList name='Plato Problem'>                                      \n"
        "  <ParameterList name='Spatial Model'>                                    \n"
        "    <ParameterList name='Domains'>                                        \n"
        "      <ParameterList name='Design Volume'>                                \n"
        "        <Parameter name='Element Block' type='string' value='body'/>      \n"
        "        <Parameter name='Material Model' type='string' value='Unobtainium'/> \n"
        "      </ParameterList>                                                    \n"
        "    </ParameterList>                                                      \n"
        "  </ParameterList>                                                        \n"
        "  <Parameter name='PDE Constraint' type='string' value='Elliptic'/>       \n"
        "  <Parameter name='Self-Adjoint' type='bool' value='true'/>               \n"
        "  <ParameterList name='Elliptic'>                                         \n"
        "    <ParameterList name='Penalty Function'>                               \n"
        "      <Parameter name='Type' type='string' value='SIMP'/>                 \n"
        "      <Parameter name='Exponent' type='double' value='1.0'/>              \n"
        "    </ParameterList>                                                      \n"
        "  </ParameterList>                                                        \n"
        "  <ParameterList name='Material Models'>                                  \n"
        "    <ParameterList name='Unobtainium'>                                    \n"
        "      <ParameterList name='Isotropic Linear Elastic'>                     \n"
        "        <Parameter  name='Poissons Ratio' type='double' value='0.3'/>     \n"
        "        <Parameter  name='Youngs Modulus' type='double' value='1.0e11'/>  \n"
        "      </ParameterList>                                                    \n"
        "    </ParameterList>                                                      \n"
        "  </ParameterList>                                                      \n"
        "  <ParameterList  name='Natural Boundary Conditions'>                   \n"
        "    <ParameterList  name='Traction Vector Boundary Condition'>          \n"
        "      <Parameter name='Type'   type='string'        value='Uniform'/>   \n"
        "      <Parameter name='Values' type='Array(double)' value='{1e3, 0}'/>  \n"
        "      <Parameter name='Sides'  type='string'        value='x+'/>        \n"
        "    </ParameterList>                                                    \n"
        "  </ParameterList>                                                      \n"
        "  <ParameterList  name='Essential Boundary Conditions'>                 \n"
        "    <ParameterList  name='X Fixed Displacement Boundary Condition'>     \n"
        "      <Parameter  name='Type'     type='string' value='Zero Value'/>    \n"
#ifdef PLATOANALYZE_LONG_LONG_ORDINALTYPE
        "      <Parameter  name='Index'    type='long long'    value='0'/>       \n"
#else
        "      <Parameter  name='Index'    type='int'    value='0'/>             \n"
#endif
        "      <Parameter  name='Sides'    type='string' value='x-'/>            \n"
        "    </ParameterList>                                                    \n"
        "    <ParameterList  name='Y Fixed Displacement Boundary Condition'>     \n"
        "      <Parameter  name='Type'     type='string' value='Zero Value'/>    \n"
#ifdef PLATOANALYZE_LONG_LONG_ORDINALTYPE
        "      <Parameter  name='Index'    type='long long'    value='1'/>       \n"
#else
        "      <Parameter  name='Index'    type='int'    value='1'/>             \n"
#endif
        "      <Parameter  name='Sides'    type='string' value='y-'/>            \n"
        "    </ParameterList>                                                    \n"
        "  </ParameterList>                                                      \n"
        "</ParameterList>                                                        \n"
    );
}

struct ElasticProblemParameters
{
    Plato::Scalar mTraction = 0.0;
    Plato::Scalar mYoungsModulus = 0.0;
    Plato::Scalar mPoissonsRatio = 0.0;
    Plato::Scalar mMeshWidth = 0.0;
};

ElasticProblemParameters elastic_2d_parameters(const Plato::Scalar aMeshPhysicalWidth)
{
    const Teuchos::RCP<const Teuchos::ParameterList> tParams = elastic_2d_xml_parameters();
    const Teuchos::ParameterList tNaturalBCs = 
        tParams->sublist("Natural Boundary Conditions").sublist("Traction Vector Boundary Condition");
    const Teuchos::ParameterList tMaterial = 
        tParams->sublist("Material Models").sublist("Unobtainium").sublist("Isotropic Linear Elastic");
    // Use designated initializers in C++20:
    return {/*.mTraction =*/ tNaturalBCs.get<Teuchos::Array<double>>("Values")[0], 
        /*.mYoungsModulus =*/ tMaterial.get<double>("Youngs Modulus"),
        /*.mPoissonsRatio =*/ tMaterial.get<double>("Poissons Ratio"),
        /*.mMeshWidth = */ aMeshPhysicalWidth};
}

Plato::ScalarVector::HostMirror
test_elastic_problem_solution(const Plato::Mesh& aMesh, const std::string& aSolverParameters)
{
    using PhysicsType = ::Plato::Mechanics<Plato::Tri3>;
    using ElementType = typename PhysicsType::ElementType;

    const int tNumDofsPerNode = ElementType::mNumDofsPerNode;
    const int tNumNodes = aMesh->NumNodes();
    const int tNumDofs = tNumNodes * tNumDofsPerNode;

    // create mesh based density
    //
    Plato::ScalarVector tControl("density", tNumDofs);
    Kokkos::deep_copy(tControl, 1.0);

    // create mesh based state
    //
    Plato::ScalarVector tState("state", tNumDofs);
    Kokkos::deep_copy(tState, 0.0);

    // create material model
    //
    Teuchos::RCP<Teuchos::ParameterList> tParamList = elastic_2d_xml_parameters();

    Plato::DataMap tDataMap;
    Plato::SpatialModel tSpatialModel(aMesh, *tParamList);
    Plato::Elliptic::VectorFunction<PhysicsType>
        vectorFunction(tSpatialModel, tDataMap, *tParamList, tParamList->get<std::string>("PDE Constraint"));

    // compute and test constraint value
    //
    auto tResidual = vectorFunction.value(tState, tControl);

    // compute and test constraint value
    //
    auto tJacobian = vectorFunction.gradient_u(tState, tControl);

    // parse constraints
    //
    Plato::OrdinalVector tBcDofs;
    Plato::ScalarVector tBcValues;
    Plato::EssentialBCs<ElementType>
        tEssentialBoundaryConditions(tParamList->sublist("Essential Boundary Conditions",false), aMesh);
    tEssentialBoundaryConditions.get(tBcDofs, tBcValues);
    Plato::applyBlockConstraints<ElementType::mNumDofsPerNode>(tJacobian, tResidual, tBcDofs, tBcValues);

    MPI_Comm myComm;
    MPI_Comm_dup(MPI_COMM_WORLD, &myComm);
    Plato::Comm::Machine tMachine(myComm);

    Kokkos::deep_copy(tState, 0.0);
    {
        Teuchos::RCP<Teuchos::ParameterList> tSolverParams = Teuchos::getParametersFromXmlString(aSolverParameters);
        Plato::SolverFactory tSolverFactory(*tSolverParams);
        auto tSolver = tSolverFactory.create(aMesh->NumNodes(), tMachine, tNumDofsPerNode);
        tSolver->solve(*tJacobian, tState, tResidual);
    }
    Plato::ScalarVector tStateSolution("state", tNumDofs);
    Kokkos::deep_copy(tStateSolution, tState);

    Plato::ScalarVector::HostMirror tStateSolutionHost = Kokkos::create_mirror_view(tStateSolution);
    Kokkos::deep_copy(tStateSolutionHost, tStateSolution);
    return tStateSolutionHost;
}

/// Exact solution for the problem defined in test_elastic_problem_solution.
/// The solution is given by:
/// \f$u = \frac{(\nu^2 - 1)}{E} P x \f$
/// \f$v = \frac{\nu (1 + \nu)}{E} P y \f$
Plato::Scalar analytic_elastic_2d_solution(const ElasticProblemParameters& aElasticParams, 
    const int aMeshWidth, const int aIndex)
{
    const Plato::Scalar tDx = aElasticParams.mMeshWidth / aMeshWidth;
    constexpr int tNumComponents = 2;
    const int tNodeIndex = aIndex / tNumComponents;
    const int tComponentIndex = aIndex % tNumComponents;
    const Plato::Scalar tNu = aElasticParams.mPoissonsRatio;
    const Plato::Scalar tE = aElasticParams.mYoungsModulus;
    if(tComponentIndex == 0)
    {
        const int tNodeXIndex = tNodeIndex / (aMeshWidth + 1);
        const Plato::Scalar tX = tDx * tNodeXIndex;
        const Plato::Scalar tCoeff = (tNu * tNu - 1.0) / tE;
        return tX * tCoeff * aElasticParams.mTraction;
    }
    else 
    {
        const int tNodeYIndex = tNodeIndex % (aMeshWidth + 1);
        const Plato::Scalar tY = tDx * tNodeYIndex;
        const Plato::Scalar tCoeff = tNu * (1.0 + tNu) / tE;
        return tY * tCoeff * aElasticParams.mTraction;
    }
}

void test_vs_analytic_2d_solution(
    const std::string& aSolverParameters,
    const int aMeshWidth, 
    const double aRelativeTol, 
    const double aSmallTol,
    Teuchos::FancyOStream &aOut, 
    bool &aSuccess)
{
    // Use structured binding in C++17:
    Plato::Mesh tMesh;
    BamG::MeshSpec tMeshSpec;
    std::tie(tMesh, tMeshSpec) = Plato::TestHelpers::get_box_mesh_with_spec("TRI3", aMeshWidth);
    const auto tSolution = test_elastic_problem_solution(tMesh, aSolverParameters);
    const ElasticProblemParameters tElasticParams = elastic_2d_parameters(tMeshSpec.dimX);
    for(int i = 0; i < tSolution.size(); i++)
    {
        if(std::abs(tSolution(i)) > aSmallTol)
        {
            TEUCHOS_TEST_FLOATING_EQUALITY(tSolution(i), 
                analytic_elastic_2d_solution(tElasticParams, aMeshWidth, i), aRelativeTol, aOut, aSuccess);
        }
        else
        {
            TEUCHOS_TEST_EQUALITY(analytic_elastic_2d_solution(tElasticParams, aMeshWidth, i), 0.0, aOut, aSuccess);
        }
    }
}
}

#ifdef PLATO_EPETRA
/******************************************************************************/
/*!
  \brief Test matrix conversion

  Create an EpetraSystem then convert a 2D elasticity jacobian from a
  Plato::CrsMatrix<int> to an Epetra_VbrMatrix.  Then, convert both to a full
  matrix and compare entries.  Test passes if entries are the same.
*/
/******************************************************************************/
TEUCHOS_UNIT_TEST( SolverInterfaceTests, MatrixConversionEpetra )
{
  // create test mesh
  //
  constexpr int meshWidth=2;
  auto tMesh = Plato::TestHelpers::get_box_mesh("TRI3", meshWidth);

  using PhysicsType = ::Plato::Mechanics<Plato::Tri3>;
  using ElementType = typename PhysicsType::ElementType;

  int tNumDofsPerNode = ElementType::mNumDofsPerNode;
  int tNumNodes = tMesh->NumNodes();
  int tNumDofs = tNumNodes*tNumDofsPerNode;

  // create mesh based density
  //
  Plato::ScalarVector control("density", tNumDofs);
  Kokkos::deep_copy(control, 1.0);

  // create mesh based state
  //
  Plato::ScalarVector state("state", tNumDofs);
  Kokkos::deep_copy(state, 0.0);

  // create material model
  //
  Teuchos::RCP<Teuchos::ParameterList> tParamList =
    Teuchos::getParametersFromXmlString(
    "<ParameterList name='Plato Problem'>                                      \n"
    "  <ParameterList name='Spatial Model'>                                    \n"
    "    <ParameterList name='Domains'>                                        \n"
    "      <ParameterList name='Design Volume'>                                \n"
    "        <Parameter name='Element Block' type='string' value='body'/>      \n"
    "        <Parameter name='Material Model' type='string' value='Unobtainium'/> \n"
    "      </ParameterList>                                                    \n"
    "    </ParameterList>                                                      \n"
    "  </ParameterList>                                                        \n"
    "  <Parameter name='PDE Constraint' type='string' value='Elliptic'/>       \n"
    "  <Parameter name='Self-Adjoint' type='bool' value='true'/>               \n"
    "  <ParameterList name='Elliptic'>                                         \n"
    "    <ParameterList name='Penalty Function'>                               \n"
    "      <Parameter name='Type' type='string' value='SIMP'/>                 \n"
    "      <Parameter name='Exponent' type='double' value='1.0'/>              \n"
    "    </ParameterList>                                                      \n"
    "  </ParameterList>                                                        \n"
    "  <ParameterList name='Material Models'>                                  \n"
    "    <ParameterList name='Unobtainium'>                                    \n"
    "      <ParameterList name='Isotropic Linear Elastic'>                     \n"
    "        <Parameter  name='Poissons Ratio' type='double' value='0.3'/>     \n"
    "        <Parameter  name='Youngs Modulus' type='double' value='1.0e11'/>  \n"
    "      </ParameterList>                                                    \n"
    "    </ParameterList>                                                      \n"
    "  </ParameterList>                                                        \n"
    "</ParameterList>                                                          \n"
  );

  Plato::DataMap tDataMap;
  Plato::SpatialModel tSpatialModel(tMesh, *tParamList, tDataMap);

  Plato::Elliptic::VectorFunction<PhysicsType>
    vectorFunction(tSpatialModel, tDataMap, *tParamList, tParamList->get<std::string>("PDE Constraint"));

  // compute and test constraint value
  //
  auto jacobian = vectorFunction.gradient_u(state, control);

  MPI_Comm myComm;
  MPI_Comm_dup(MPI_COMM_WORLD, &myComm);
  Plato::Comm::Machine tMachine(myComm);

  Plato::EpetraSystem tSystem(tMesh->NumNodes(), tMachine, tNumDofsPerNode);

  auto tEpetra_VbrMatrix = tSystem.fromMatrix(*jacobian);

  auto tFullEpetra = to_full(tEpetra_VbrMatrix);
  auto tFullPlato  = Plato::TestHelpers::to_full(jacobian);

  for(int iRow=0; iRow<tFullEpetra.size(); iRow++)
  {
      for(int iCol=0; iCol<tFullEpetra[iRow].size(); iCol++)
      {
          TEST_FLOATING_EQUALITY(tFullEpetra[iRow][iCol], tFullPlato[iRow][iCol], 1.0e-15);
      }
  }
}

/******************************************************************************/
/*!
  \brief Test vector conversion

  Create an EpetraSystem then convert a Plato::ScalarVector to an Epetra_Vector.
  Test passes if entries of both vectors are the same.
*/
/******************************************************************************/
TEUCHOS_UNIT_TEST( SolverInterfaceTests, VectorConversionToEpetraVector )
{
  // create test mesh
  constexpr int meshWidth=2;
  auto tMesh = Plato::TestHelpers::get_box_mesh("TRI3", meshWidth);

  using PhysicsType = ::Plato::Mechanics<Plato::Tri3>;
  using ElementType = typename PhysicsType::ElementType;

  int tNumDofsPerNode = ElementType::mNumDofsPerNode;
  int tNumNodes = tMesh->NumNodes();
  int tNumDofs = tNumNodes*tNumDofsPerNode;

  MPI_Comm myComm;
  MPI_Comm_dup(MPI_COMM_WORLD, &myComm);
  Plato::Comm::Machine tMachine(myComm);

  Plato::EpetraSystem tSystem(tMesh->NumNodes(), tMachine, tNumDofsPerNode);

  Plato::ScalarVector tTestVector("test vector", tNumDofs);

  Kokkos::parallel_for(Kokkos::RangePolicy<int>(0,tNumDofs), KOKKOS_LAMBDA(int vectorIndex)
  {
    tTestVector(vectorIndex) = (double) vectorIndex;
  }, "fill vector");

  auto tConvertedVector = tSystem.fromVector(tTestVector);

  auto tTestVectorHostMirror = Kokkos::create_mirror_view(tTestVector);

  Kokkos::deep_copy(tTestVectorHostMirror,tTestVector);

  for(int i = 0; i < tNumDofs; ++i)
  {
    TEST_FLOATING_EQUALITY(tTestVectorHostMirror(i), (*tConvertedVector)[i], 1.0e-15);
  }
}

/******************************************************************************/
/*!
  \brief Test vector conversion

  Provide input of incorrect size. Test passes if std::domain_error is thrown.
*/
/******************************************************************************/
TEUCHOS_UNIT_TEST( SolverInterfaceTests, VectorConversionToEpetraVector_invalidInput )
{
  // create test mesh
  constexpr int meshWidth=2;
  auto tMesh = Plato::TestHelpers::get_box_mesh("TRI3", meshWidth);

  using PhysicsType = ::Plato::Mechanics<Plato::Tri3>;
  using ElementType = typename PhysicsType::ElementType;

  int tNumDofsPerNode = ElementType::mNumDofsPerNode;
  int tNumNodes = tMesh->NumNodes();
  int tNumDofs = tNumNodes*tNumDofsPerNode;

  MPI_Comm myComm;
  MPI_Comm_dup(MPI_COMM_WORLD, &myComm);
  Plato::Comm::Machine tMachine(myComm);

  Plato::EpetraSystem tSystem(tMesh->NumNodes(), tMachine, tNumDofsPerNode);

  Plato::ScalarVector tTestVector("test vector", tNumDofs+1);

  Kokkos::parallel_for(Kokkos::RangePolicy<int>(0,tNumDofs), KOKKOS_LAMBDA(int vectorIndex)
  {
    tTestVector(vectorIndex) = (double) vectorIndex;
  }, "fill vector");

  TEST_THROW(tSystem.fromVector(tTestVector),std::domain_error);
}

/******************************************************************************/
/*!
  \brief Test vector conversion

  Create an EpetraSystem then convert an Epetra_Vector to a Plato::ScalarVector.
  Test passes if entries of both vectors are the same.
*/
/******************************************************************************/
TEUCHOS_UNIT_TEST( SolverInterfaceTests, VectorConversionFromEpetraVector )
{
  // create test mesh
  constexpr int meshWidth=2;
  auto tMesh = Plato::TestHelpers::get_box_mesh("TRI3", meshWidth);

  using PhysicsType = ::Plato::Mechanics<Plato::Tri3>;
  using ElementType = typename PhysicsType::ElementType;

  int tNumDofsPerNode = ElementType::mNumDofsPerNode;
  int tNumNodes = tMesh->NumNodes();
  int tNumDofs = tNumNodes*tNumDofsPerNode;

  MPI_Comm myComm;
  MPI_Comm_dup(MPI_COMM_WORLD, &myComm);
  Plato::Comm::Machine tMachine(myComm);

  Plato::EpetraSystem tSystem(tMesh->NumNodes(), tMachine, tNumDofsPerNode);
  
  auto tTestVector = std::make_shared<Epetra_Vector>(*(tSystem.getMap()));

  tTestVector->Random();

  Plato::ScalarVector tConvertedVector("converted vector", tNumDofs);

  tSystem.toVector(tConvertedVector, tTestVector);

  auto tConvertedVectorHostMirror = Kokkos::create_mirror_view(tConvertedVector);

  Kokkos::deep_copy(tConvertedVectorHostMirror,tConvertedVector);

  for(int i = 0; i < tNumDofs; ++i)
  {
    TEST_FLOATING_EQUALITY((*tTestVector)[i], tConvertedVectorHostMirror(i), 1.0e-15);
  }
}

/******************************************************************************/
/*!
  \brief Test vector conversion

  Provide input of incorrect size. Test passes if std::domain_error is thrown.
*/
/******************************************************************************/
TEUCHOS_UNIT_TEST( SolverInterfaceTests, VectorConversionFromEpetraVector_invalidInput )
{
  // create test mesh
  constexpr int meshWidth=2;
  auto tMesh = Plato::TestHelpers::get_box_mesh("TRI3", meshWidth);

  using PhysicsType = ::Plato::Mechanics<Plato::Tri3>;
  using ElementType = typename PhysicsType::ElementType;

  int tNumDofsPerNode = ElementType::mNumDofsPerNode;
  int tNumNodes = tMesh->NumNodes();
  int tNumDofs = tNumNodes*tNumDofsPerNode;

  MPI_Comm myComm;
  MPI_Comm_dup(MPI_COMM_WORLD, &myComm);
  Plato::Comm::Machine tMachine(myComm);

  Plato::EpetraSystem tSystem(tMesh->NumNodes(), tMachine, tNumDofsPerNode);

  auto tBogusMap = std::make_shared<Epetra_BlockMap>(tNumNodes+1, tNumDofsPerNode, 0, *(tMachine.epetraComm));
  auto tTestVector = std::make_shared<Epetra_Vector>(*tBogusMap);

  Plato::ScalarVector tConvertedVector("converted vector", tNumDofs+tNumDofsPerNode);

  TEST_THROW(tSystem.toVector(tConvertedVector,tTestVector),std::domain_error);
}

/******************************************************************************/
/*!
  \brief Test vector conversion

  Provide output ScalarVector of incorrect size. Test passes if std::range_error is thrown.
*/
/******************************************************************************/
TEUCHOS_UNIT_TEST( SolverInterfaceTests, VectorConversionFromEpetraVector_invalidOutputContainerProvided )
{
  // create test mesh
  constexpr int meshWidth=2;
  auto tMesh = Plato::TestHelpers::get_box_mesh("TRI3", meshWidth);

  using PhysicsType = ::Plato::Mechanics<Plato::Tri3>;
  using ElementType = typename PhysicsType::ElementType;

  int tNumDofsPerNode = ElementType::mNumDofsPerNode;
  int tNumNodes = tMesh->NumNodes();
  int tNumDofs = tNumNodes*tNumDofsPerNode;

  MPI_Comm myComm;
  MPI_Comm_dup(MPI_COMM_WORLD, &myComm);
  Plato::Comm::Machine tMachine(myComm);

  Plato::EpetraSystem tSystem(tMesh->NumNodes(), tMachine, tNumDofsPerNode);

  auto tTestVector = std::make_shared<Epetra_Vector>(*(tSystem.getMap()));

  Plato::ScalarVector tConvertedVector("converted vector", tNumDofs+tNumDofsPerNode);

  TEST_THROW(tSystem.toVector(tConvertedVector,tTestVector),std::range_error);
}

/******************************************************************************/
/*!
  \brief 2D Elastic problem

  Construct a linear system and solve it with the Epetra interface.  
  Test compares the numerical solution with an analytic solution.
*/
/******************************************************************************/
TEUCHOS_UNIT_TEST( SolverInterfaceTests, EpetraElastic2D )
{
    constexpr int tMeshWidth = 8;
    // *** use Epetra solver interface *** //
    //
    constexpr auto tEpetraParameters = 
      "<ParameterList name='Linear Solver'>                              \n"
      "  <Parameter name='Solver Stack' type='string' value='Epetra'/>   \n"
      "  <Parameter name='Display Iterations' type='int' value='0'/>     \n"
      "  <Parameter name='Iterations' type='int' value='50'/>            \n"
      "  <Parameter name='Tolerance' type='double' value='1e-14'/>       \n"
      "</ParameterList>                                                  \n";
    constexpr double tRelativeTol = 1e-12;
    constexpr double tSmallTol = 1e-18;
    test_vs_analytic_2d_solution(tEpetraParameters, tMeshWidth, tRelativeTol, tSmallTol, out, success);
}
#endif

#ifdef PLATO_TPETRA
/******************************************************************************/
/*!
  \brief Test matrix conversion

  Create an TpetraSystem then convert a 2D elasticity jacobian from a
  Plato::CrsMatrix<int> to an Tpetra_Matrix.  Then, convert both to a full
  matrix and compare entries.  Test passes if entries are the same.
*/
/******************************************************************************/
TEUCHOS_UNIT_TEST( SolverInterfaceTests, MatrixConversionTpetra )
{
  // create test mesh
  //
  constexpr int meshWidth=2;
  auto tMesh = Plato::TestHelpers::get_box_mesh("TRI3", meshWidth);

  using ElementType = typename Plato::MechanicsElement<Plato::Tri3>;

  int tNumDofsPerNode = ElementType::mNumDofsPerNode;
  int tNumNodes = tMesh->NumNodes();
  int tNumDofs = tNumNodes*tNumDofsPerNode;

  // create mesh based density
  //
  Plato::ScalarVector control("density", tNumDofs);
  Kokkos::deep_copy(control, 1.0);

  // create mesh based state
  //
  Plato::ScalarVector state("state", tNumDofs);
  Kokkos::deep_copy(state, 0.0);

  // create material model
  //
  Teuchos::RCP<Teuchos::ParameterList> tParamList =
    Teuchos::getParametersFromXmlString(
    "<ParameterList name='Plato Problem'>                                      \n"
    "  <ParameterList name='Spatial Model'>                                    \n"
    "    <ParameterList name='Domains'>                                        \n"
    "      <ParameterList name='Design Volume'>                                \n"
    "        <Parameter name='Element Block' type='string' value='body'/>      \n"
    "        <Parameter name='Material Model' type='string' value='Unobtainium'/> \n"
    "      </ParameterList>                                                    \n"
    "    </ParameterList>                                                      \n"
    "  </ParameterList>                                                        \n"
    "  <Parameter name='PDE Constraint' type='string' value='Elliptic'/>       \n"
    "  <Parameter name='Self-Adjoint' type='bool' value='true'/>               \n"
    "  <ParameterList name='Elliptic'>                                         \n"
    "    <ParameterList name='Penalty Function'>                               \n"
    "      <Parameter name='Type' type='string' value='SIMP'/>                 \n"
    "      <Parameter name='Exponent' type='double' value='1.0'/>              \n"
    "    </ParameterList>                                                      \n"
    "  </ParameterList>                                                        \n"
    "  <ParameterList name='Material Models'>                                  \n"
    "    <ParameterList name='Unobtainium'>                                    \n"
    "      <ParameterList name='Isotropic Linear Elastic'>                     \n"
    "        <Parameter  name='Poissons Ratio' type='double' value='0.3'/>     \n"
    "        <Parameter  name='Youngs Modulus' type='double' value='1.0e11'/>  \n"
    "      </ParameterList>                                                    \n"
    "    </ParameterList>                                                      \n"
    "  </ParameterList>                                                        \n"
    "</ParameterList>                                                          \n"
  );

  Plato::DataMap tDataMap;

  Plato::SpatialModel tSpatialModel(tMesh, *tParamList);

  Plato::Elliptic::VectorFunction<::Plato::Mechanics<Plato::Tri3>>
    vectorFunction(tSpatialModel, tDataMap, *tParamList, tParamList->get<std::string>("PDE Constraint"));

  // compute and test constraint value
  //
  auto jacobian = vectorFunction.gradient_u(state, control);

  MPI_Comm myComm;
  MPI_Comm_dup(MPI_COMM_WORLD, &myComm);
  Plato::Comm::Machine tMachine(myComm);

  Plato::TpetraSystem tSystem(tMesh->NumNodes(), tMachine, tNumDofsPerNode);

  auto tTpetra_Matrix = tSystem.fromMatrix(*jacobian);

  auto tFullPlato  = Plato::TestHelpers::to_full(jacobian);

  for(int iRow=0; iRow<tFullPlato.size(); iRow++)
  {
    size_t tNumEntriesInRow = tTpetra_Matrix->getNumEntriesInGlobalRow(iRow);
    Teuchos::Array<Plato::Scalar> tRowValues(tNumEntriesInRow);
    Teuchos::Array<Plato::OrdinalType> tColumnIndices(tNumEntriesInRow);
    tTpetra_Matrix->getGlobalRowCopy(iRow, tColumnIndices(), tRowValues(), tNumEntriesInRow);

    std::vector<Plato::Scalar> tTpetraRowValues(tFullPlato[iRow].size(), 0.0);
    for(size_t i = 0; i < tNumEntriesInRow; ++i)
    {
      tTpetraRowValues[tColumnIndices[i]] = tRowValues[i];
    }

    for(int iCol=0; iCol<tFullPlato[iRow].size(); iCol++)
    {
        TEST_FLOATING_EQUALITY(tTpetraRowValues[iCol], tFullPlato[iRow][iCol], 1.0e-15);
    }
  }
}


/******************************************************************************/
/*!
  \brief Test matrix conversion mismatch

  Create an TpetraSystem and a 2D elasticity jacobian Plato::CrsMatrix<int>
  with different sizes. Try to conver the jacobian to a Tpetra_Matrix.
  Test passes if a std::domain_error is thrown
*/
/******************************************************************************/
TEUCHOS_UNIT_TEST( SolverInterfaceTests, MatrixConversionTpetra_wrongSize )
{
  // create test mesh
  //
  constexpr int meshWidth=2;
  auto tMesh = Plato::TestHelpers::get_box_mesh("TRI3", meshWidth);

  using ElementType = typename Plato::MechanicsElement<Plato::Tri3>;

  int tNumDofsPerNode = ElementType::mNumDofsPerNode;
  int tNumNodes = tMesh->NumNodes();
  int tNumDofs = tNumNodes*tNumDofsPerNode;

  // create mesh based density
  //
  Plato::ScalarVector control("density", tNumDofs);
  Kokkos::deep_copy(control, 1.0);

  // create mesh based state
  //
  Plato::ScalarVector state("state", tNumDofs);
  Kokkos::deep_copy(state, 0.0);

  // create material model
  //
  Teuchos::RCP<Teuchos::ParameterList> tParamList =
    Teuchos::getParametersFromXmlString(
    "<ParameterList name='Plato Problem'>                                      \n"
    "  <ParameterList name='Spatial Model'>                                    \n"
    "    <ParameterList name='Domains'>                                        \n"
    "      <ParameterList name='Design Volume'>                                \n"
    "        <Parameter name='Element Block' type='string' value='body'/>      \n"
    "        <Parameter name='Material Model' type='string' value='Unobtainium'/> \n"
    "      </ParameterList>                                                    \n"
    "    </ParameterList>                                                      \n"
    "  </ParameterList>                                                        \n"
    "  <Parameter name='PDE Constraint' type='string' value='Elliptic'/>       \n"
    "  <Parameter name='Self-Adjoint' type='bool' value='true'/>               \n"
    "  <ParameterList name='Elliptic'>                                         \n"
    "    <ParameterList name='Penalty Function'>                               \n"
    "      <Parameter name='Type' type='string' value='SIMP'/>                 \n"
    "      <Parameter name='Exponent' type='double' value='1.0'/>              \n"
    "    </ParameterList>                                                      \n"
    "  </ParameterList>                                                        \n"
    "  <ParameterList name='Material Models'>                                   \n"
    "    <ParameterList name='Unobtainium'>                                    \n"
    "      <ParameterList name='Isotropic Linear Elastic'>                     \n"
    "        <Parameter  name='Poissons Ratio' type='double' value='0.3'/>     \n"
    "        <Parameter  name='Youngs Modulus' type='double' value='1.0e11'/>  \n"
    "      </ParameterList>                                                    \n"
    "    </ParameterList>                                                      \n"
    "  </ParameterList>                                                        \n"
    "</ParameterList>                                                          \n"
  );

  Plato::DataMap tDataMap;

  Plato::SpatialModel tSpatialModel(tMesh, *tParamList);

  Plato::Elliptic::VectorFunction<::Plato::Mechanics<Plato::Tri3>>
    vectorFunction(tSpatialModel, tDataMap, *tParamList, tParamList->get<std::string>("PDE Constraint"));

  // compute and test constraint value
  //
  auto jacobian = vectorFunction.gradient_u(state, control);

  MPI_Comm myComm;
  MPI_Comm_dup(MPI_COMM_WORLD, &myComm);
  Plato::Comm::Machine tMachine(myComm);

  constexpr int tBogusMeshWidth=3;
  auto tBogusMesh = Plato::TestHelpers::get_box_mesh("TRI3", tBogusMeshWidth, "BogusMesh.exo");

  Plato::TpetraSystem tSystem(tBogusMesh->NumNodes(), tMachine, tNumDofsPerNode);

  TEST_THROW(tSystem.fromMatrix(*jacobian),std::domain_error);
}

/******************************************************************************/
/*!
  \brief Test vector conversion

  Create a TpetraSystem then convert a Plato::ScalarVector to a Tpetra_MultiVector.
  Test passes if entries of both vectors are the same.
*/
/******************************************************************************/
TEUCHOS_UNIT_TEST( SolverInterfaceTests, VectorConversionToTpetraVector )
{
  // create test mesh
  constexpr int meshWidth=2;
  auto tMesh = Plato::TestHelpers::get_box_mesh("TRI3", meshWidth);

  using ElementType = typename Plato::MechanicsElement<Plato::Tri3>;

  int tNumDofsPerNode = ElementType::mNumDofsPerNode;
  int tNumNodes = tMesh->NumNodes();
  int tNumDofs = tNumNodes*tNumDofsPerNode;

  MPI_Comm myComm;
  MPI_Comm_dup(MPI_COMM_WORLD, &myComm);
  Plato::Comm::Machine tMachine(myComm);

  Plato::TpetraSystem tSystem(tMesh->NumNodes(), tMachine, tNumDofsPerNode);

  Plato::ScalarVector tTestVector("test vector", tNumDofs);

  Kokkos::parallel_for(Kokkos::RangePolicy<int>(0,tNumDofs), KOKKOS_LAMBDA(int vectorIndex)
  {
    tTestVector(vectorIndex) = (double) vectorIndex;
  }, "fill vector");

  auto tConvertedVector = tSystem.fromVector(tTestVector);

  auto tTestVectorHostMirror = Kokkos::create_mirror_view(tTestVector);
  Kokkos::deep_copy(tTestVectorHostMirror,tTestVector);

  auto tConvertedVectorDeviceView2D = tConvertedVector->getLocalViewDevice();
  auto tConvertedVectorDeviceView1D = Kokkos::subview(tConvertedVectorDeviceView2D,Kokkos::ALL(), 0);
  auto tConvertedVectorHostMirror = Kokkos::create_mirror_view(tConvertedVectorDeviceView1D);
  Kokkos::deep_copy(tConvertedVectorHostMirror,tConvertedVectorDeviceView1D);

  for(int i = 0; i < tNumDofs; ++i)
  {
    TEST_FLOATING_EQUALITY(tTestVectorHostMirror(i), tConvertedVectorHostMirror(i), 1.0e-15);
  }
}

/******************************************************************************/
/*!
  \brief Test vector conversion

  Provide input of incorrect size. Test passes if std::domain_error is thrown.
*/
/******************************************************************************/
TEUCHOS_UNIT_TEST( SolverInterfaceTests, VectorConversionToTpetraVector_invalidInput )
{
  // create test mesh
  constexpr int meshWidth=2;
  auto tMesh = Plato::TestHelpers::get_box_mesh("TRI3", meshWidth);

  using ElementType = typename Plato::MechanicsElement<Plato::Tri3>;

  int tNumDofsPerNode = ElementType::mNumDofsPerNode;
  int tNumNodes = tMesh->NumNodes();
  int tNumDofs = tNumNodes*tNumDofsPerNode;

  MPI_Comm myComm;
  MPI_Comm_dup(MPI_COMM_WORLD, &myComm);
  Plato::Comm::Machine tMachine(myComm);

  Plato::TpetraSystem tSystem(tMesh->NumNodes(), tMachine, tNumDofsPerNode);

  Plato::ScalarVector tTestVector("test vector", tNumDofs+1);

  Kokkos::parallel_for(Kokkos::RangePolicy<int>(0,tNumDofs), KOKKOS_LAMBDA(int vectorIndex)
  {
    tTestVector(vectorIndex) = (double) vectorIndex;
  }, "fill vector");

  TEST_THROW(tSystem.fromVector(tTestVector),std::domain_error);
}

/******************************************************************************/
/*!
  \brief Test vector conversion

  Create an TpetraSystem then convert a Tpetra_MultiVector to a Plato::ScalarVector.
  Test passes if entries of both vectors are the same.
*/
/******************************************************************************/
TEUCHOS_UNIT_TEST( SolverInterfaceTests, VectorConversionFromTpetraVector )
{
  // create test mesh
  constexpr int meshWidth=2;
  auto tMesh = Plato::TestHelpers::get_box_mesh("TRI3", meshWidth);

  using ElementType = typename Plato::MechanicsElement<Plato::Tri3>;

  int tNumDofsPerNode = ElementType::mNumDofsPerNode;
  int tNumNodes = tMesh->NumNodes();
  int tNumDofs = tNumNodes*tNumDofsPerNode;

  MPI_Comm myComm;
  MPI_Comm_dup(MPI_COMM_WORLD, &myComm);
  Plato::Comm::Machine tMachine(myComm);

  Plato::TpetraSystem tSystem(tMesh->NumNodes(), tMachine, tNumDofsPerNode);

  auto tTestVector = Teuchos::rcp(new Plato::Tpetra_MultiVector(tSystem.getMap(),1));

  tTestVector->randomize();

  Plato::ScalarVector tConvertedVector("converted vector", tNumDofs);

  tSystem.toVector(tConvertedVector,tTestVector);

  auto tConvertedVectorHostMirror = Kokkos::create_mirror_view(tConvertedVector);
  Kokkos::deep_copy(tConvertedVectorHostMirror,tConvertedVector);

  auto tTestVectorDeviceView2D = tTestVector->getLocalViewDevice();
  auto tTestVectorDeviceView1D = Kokkos::subview(tTestVectorDeviceView2D, Kokkos::ALL(), 0);
  auto tTestVectorHostMirror = Kokkos::create_mirror_view(tTestVectorDeviceView1D); 
  Kokkos::deep_copy(tTestVectorHostMirror,tTestVectorDeviceView1D);

  for(int i = 0; i < tNumDofs; ++i)
  {
    TEST_FLOATING_EQUALITY(tTestVectorHostMirror(i), tConvertedVectorHostMirror(i), 1.0e-15);
  }
}

/******************************************************************************/
/*!
  \brief Test vector conversion

  Provide input of incorrect size. Test passes if std::domain_error is thrown.
*/
/******************************************************************************/
TEUCHOS_UNIT_TEST( SolverInterfaceTests, VectorConversionFromTpetraVector_invalidInput )
{
  // create test mesh
  constexpr int meshWidth=2;
  auto tMesh = Plato::TestHelpers::get_box_mesh("TRI3", meshWidth);

  using ElementType = typename Plato::MechanicsElement<Plato::Tri3>;

  int tNumDofsPerNode = ElementType::mNumDofsPerNode;
  int tNumNodes = tMesh->NumNodes();
  int tNumDofs = tNumNodes*tNumDofsPerNode;

  MPI_Comm myComm;
  MPI_Comm_dup(MPI_COMM_WORLD, &myComm);
  Plato::Comm::Machine tMachine(myComm);

  Plato::TpetraSystem tSystem(tMesh->NumNodes(), tMachine, tNumDofsPerNode);

  auto tBogusMap = Teuchos::rcp(new Plato::Tpetra_Map(tNumDofs+1, 0, tMachine.teuchosComm));

  auto tTestVector = Teuchos::rcp(new Plato::Tpetra_MultiVector(tBogusMap,1));

  tTestVector->randomize();

  Plato::ScalarVector tConvertedVector("converted vector", tNumDofs+1);

  TEST_THROW(tSystem.toVector(tConvertedVector,tTestVector), std::domain_error);
}

/******************************************************************************/
/*!
  \brief Test vector conversion

  Provide output ScalarVector of incorrect size. Test passes if std::range_error is thrown.
*/
/******************************************************************************/
TEUCHOS_UNIT_TEST( SolverInterfaceTests, VectorConversionFromTpetraVector_invalidOutputContainerProvided )
{
  // create test mesh
  constexpr int meshWidth=2;
  auto tMesh = Plato::TestHelpers::get_box_mesh("TRI3", meshWidth);

  using ElementType = typename Plato::MechanicsElement<Plato::Tri3>;

  int tNumDofsPerNode = ElementType::mNumDofsPerNode;
  int tNumNodes = tMesh->NumNodes();
  int tNumDofs = tNumNodes*tNumDofsPerNode;

  MPI_Comm myComm;
  MPI_Comm_dup(MPI_COMM_WORLD, &myComm);
  Plato::Comm::Machine tMachine(myComm);

  Plato::TpetraSystem tSystem(tMesh->NumNodes(), tMachine, tNumDofsPerNode);

  auto tTestVector = Teuchos::rcp(new Plato::Tpetra_MultiVector(tSystem.getMap(),1));

  tTestVector->randomize();

  Plato::ScalarVector tConvertedVector("converted vector", tNumDofs+1);

  TEST_THROW(tSystem.toVector(tConvertedVector,tTestVector), std::domain_error);
}

/******************************************************************************/
/*!
  \brief 2D Elastic problem

  Construct a linear system and solve it with the Tpetra interface.  
  Test compares the numerical solution with an analytic solution.
*/
/******************************************************************************/
TEUCHOS_UNIT_TEST( SolverInterfaceTests, TpetraElastic2D )
{
<<<<<<< HEAD
  // create test mesh
  //
  constexpr int meshWidth=8;
  auto tMesh = PlatoUtestHelpers::getBoxMesh("TRI3", meshWidth);

  using PhysicsType = ::Plato::Mechanics<Plato::Tri3>;
  using ElementType = typename PhysicsType::ElementType;

  int tNumDofsPerNode = ElementType::mNumDofsPerNode;
  int tNumNodes = tMesh->NumNodes();
  int tNumDofs = tNumNodes*tNumDofsPerNode;

  // create mesh based density
  //
  Plato::ScalarVector control("density", tNumDofs);
  Kokkos::deep_copy(control, 1.0);

  // create mesh based state
  //
  Plato::ScalarVector state("state", tNumDofs);
  Kokkos::deep_copy(state, 0.0);

  // create material model
  //
  Teuchos::RCP<Teuchos::ParameterList> tParamList =
    Teuchos::getParametersFromXmlString(
    "<ParameterList name='Plato Problem'>                                      \n"
    "  <ParameterList name='Spatial Model'>                                    \n"
    "    <ParameterList name='Domains'>                                        \n"
    "      <ParameterList name='Design Volume'>                                \n"
    "        <Parameter name='Element Block' type='string' value='body'/>      \n"
    "        <Parameter name='Material Model' type='string' value='Unobtainium'/> \n"
    "      </ParameterList>                                                    \n"
    "    </ParameterList>                                                      \n"
    "  </ParameterList>                                                        \n"
    "  <Parameter name='PDE Constraint' type='string' value='Elliptic'/>       \n"
    "  <Parameter name='Self-Adjoint' type='bool' value='true'/>               \n"
    "  <ParameterList name='Elliptic'>                                         \n"
    "    <ParameterList name='Penalty Function'>                               \n"
    "      <Parameter name='Type' type='string' value='SIMP'/>                 \n"
    "      <Parameter name='Exponent' type='double' value='1.0'/>              \n"
    "    </ParameterList>                                                      \n"
    "  </ParameterList>                                                        \n"
    "  <ParameterList name='Material Models'>                                  \n"
    "    <ParameterList name='Unobtainium'>                                    \n"
    "      <ParameterList name='Isotropic Linear Elastic'>                     \n"
    "        <Parameter  name='Poissons Ratio' type='double' value='0.3'/>     \n"
    "        <Parameter  name='Youngs Modulus' type='double' value='1.0e11'/>  \n"
    "      </ParameterList>                                                    \n"
    "    </ParameterList>                                                      \n"
    "  </ParameterList>                                                      \n"
    "  <ParameterList  name='Natural Boundary Conditions'>                   \n"
    "    <ParameterList  name='Traction Vector Boundary Condition'>          \n"
    "      <Parameter name='Type'   type='string'        value='Uniform'/>   \n"
    "      <Parameter name='Values' type='Array(double)' value='{1e3, 0}'/>  \n"
    "      <Parameter name='Sides'  type='string'        value='x+'/>        \n"
    "    </ParameterList>                                                    \n"
    "  </ParameterList>                                                      \n"
    "  <ParameterList  name='Essential Boundary Conditions'>                 \n"
    "    <ParameterList  name='X Fixed Displacement Boundary Condition'>     \n"
    "      <Parameter  name='Type'     type='string' value='Zero Value'/>    \n"
#ifdef PLATOANALYZE_LONG_LONG_ORDINALTYPE
    "      <Parameter  name='Index'    type='long long'    value='0'/>       \n"
#else
    "      <Parameter  name='Index'    type='int'    value='0'/>             \n"
#endif
    "      <Parameter  name='Sides'    type='string' value='x-'/>            \n"
    "    </ParameterList>                                                    \n"
    "    <ParameterList  name='Y Fixed Displacement Boundary Condition'>     \n"
    "      <Parameter  name='Type'     type='string' value='Zero Value'/>    \n"
#ifdef PLATOANALYZE_LONG_LONG_ORDINALTYPE
    "      <Parameter  name='Index'    type='long long'    value='1'/>       \n"
#else
    "      <Parameter  name='Index'    type='int'    value='1'/>             \n"
#endif
    "      <Parameter  name='Sides'    type='string' value='x-'/>            \n"
    "    </ParameterList>                                                    \n"
    "  </ParameterList>                                                      \n"
    "</ParameterList>                                                        \n"
  );

  Plato::DataMap tDataMap;
  Plato::SpatialModel tSpatialModel(tMesh, *tParamList, tDataMap);

  Plato::Elliptic::VectorFunction<PhysicsType>
    vectorFunction(tSpatialModel, tDataMap, *tParamList, tParamList->get<std::string>("PDE Constraint"));

  // compute and test constraint value
  //
  auto residual = vectorFunction.value(state, control);

  // compute and test constraint value
  //
  auto jacobian = vectorFunction.gradient_u(state, control);

  // parse constraints
  //
  Plato::OrdinalVector mBcDofs;
  Plato::ScalarVector mBcValues;
  Plato::EssentialBCs<ElementType>
      tEssentialBoundaryConditions(tParamList->sublist("Essential Boundary Conditions",false), tMesh);
  tEssentialBoundaryConditions.get(mBcDofs, mBcValues);
  Plato::applyBlockConstraints<ElementType::mNumDofsPerNode>(jacobian, residual, mBcDofs, mBcValues);

  MPI_Comm myComm;
  MPI_Comm_dup(MPI_COMM_WORLD, &myComm);
  Plato::Comm::Machine tMachine(myComm);


#ifdef HAVE_AMGX
  // *** use new AmgX solver interface *** //
  //
  Kokkos::deep_copy(state, 0.0);
  {
    Teuchos::RCP<Teuchos::ParameterList> tSolverParams =
     Teuchos::getParametersFromXmlString(
     "<ParameterList name='Linear Solver'>                                     \n"
     "  <Parameter name='Solver' type='string' value='AmgX'/>                  \n"
     "  <Parameter name='Configuration File' type='string' value='amgx.json'/> \n"
     "</ParameterList>                                                         \n"
   );

   Plato::SolverFactory tSolverFactory(*tSolverParams);

   auto tSolver = tSolverFactory.create(tMesh->NumNodes(), tMachine, tNumDofsPerNode);

   tSolver->solve(*jacobian, state, residual);
  }
  Plato::ScalarVector stateNewAmgX("state", tNumDofs);
  Kokkos::deep_copy(stateNewAmgX, state);
#endif


  // *** use Epetra solver interface *** //
  //
  Kokkos::deep_copy(state, 0.0);
  {
    Teuchos::RCP<Teuchos::ParameterList> tSolverParams =
      Teuchos::getParametersFromXmlString(
      "<ParameterList name='Linear Solver'>                              \n"
      "  <Parameter name='Solver Stack' type='string' value='Epetra'/>   \n"
      "  <Parameter name='Display Iterations' type='int' value='0'/>     \n"
      "  <Parameter name='Iterations' type='int' value='50'/>            \n"
      "  <Parameter name='Tolerance' type='double' value='1e-14'/>       \n"
      "</ParameterList>                                                  \n"
    );

    Plato::SolverFactory tSolverFactory(*tSolverParams);

    auto tSolver = tSolverFactory.create(tMesh->NumNodes(), tMachine, tNumDofsPerNode);

    tSolver->solve(*jacobian, state, residual);
  }
  Plato::ScalarVector stateEpetra("state", tNumDofs);
  Kokkos::deep_copy(stateEpetra, state);

  auto stateEpetra_host = Kokkos::create_mirror_view(stateEpetra);
  Kokkos::deep_copy(stateEpetra_host, stateEpetra);
  
#ifdef PLATO_TPETRA
  // *** use Tpetra solver interface *** //
  //
  Kokkos::deep_copy(state, 0.0);
  {
    Teuchos::RCP<Teuchos::ParameterList> tSolverParams =
      Teuchos::getParametersFromXmlString(
=======
    constexpr int tMeshWidth = 8;
    // *** use Tpetra solver interface *** //
    //
    constexpr auto tTpetraParameters = 
>>>>>>> 12b47df5
      "<ParameterList name='Linear Solver'>                                       \n"
      "  <Parameter name='Solver Stack' type='string' value='Tpetra'/>            \n"
      "  <Parameter name='Preconditioner Package' type='string' value='ifpack2'/> \n"
      "  <Parameter name='Display Iterations' type='int' value='0'/>              \n"
      "  <Parameter name='Iterations' type='int' value='50'/>                     \n"
      "  <Parameter name='Tolerance' type='double' value='1e-14'/>                \n"
      "</ParameterList>                                                           \n";
    constexpr double tRelativeTol = 1e-12;
    constexpr double tSmallTol = 1e-18;
    test_vs_analytic_2d_solution(tTpetraParameters, tMeshWidth, tRelativeTol, tSmallTol, out, success);

    // *** use Tpetra solver interface with MueLu preconditioner*** //
    //
    constexpr auto tTpetraWithMueLuParameters = 
      "<ParameterList name='Linear Solver'>                                       \n"
      "  <Parameter name='Solver Stack' type='string' value='Tpetra'/>            \n"
      "  <Parameter name='Iterations' type='int' value='500'/>                    \n"
      "  <Parameter name='Tolerance' type='double' value='1e-14'/>                \n"
      "  <Parameter name='Preconditioner Package' type='string' value='MueLu'/>   \n"
      "  <ParameterList name='Preconditioner Options'>                            \n"
      /***MueLu intput parameter list goes here***********************************/
      "     <Parameter name='tentative: calculate qr' type='bool' value='false'/> \n"
      /***************************************************************************/
      "  </ParameterList>                                                         \n"
      "</ParameterList>                                                           \n";
    constexpr double tRelativeTolForPreconditioner = 1e-11;
    test_vs_analytic_2d_solution(tTpetraWithMueLuParameters, tMeshWidth, tRelativeTolForPreconditioner, tSmallTol, out, success);
}

/******************************************************************************/
/*!
  \brief Tpetra Linear Solver will accept direct parameterlist input for
  tpetra solver and preconditioner

  Create solver with generic plato inputs and another with specific
  parameterlist inputs for a Tpetra solver and preconditioner, then solve.
  Test passes if both systems give the same solution.
*/
/******************************************************************************/
TEUCHOS_UNIT_TEST( SolverInterfaceTests, TpetraSolver_accept_parameterlist_input )
{
  // create test mesh
  //
  constexpr int meshWidth=8;
  auto tMesh = Plato::TestHelpers::get_box_mesh("TRI3", meshWidth);

  using PhysicsType = ::Plato::Mechanics<Plato::Tri3>;
  using ElementType = typename PhysicsType::ElementType;

  int tNumDofsPerNode = ElementType::mNumDofsPerNode;
  int tNumNodes = tMesh->NumNodes();
  int tNumDofs = tNumNodes*tNumDofsPerNode;

  // create mesh based density
  //
  Plato::ScalarVector control("density", tNumDofs);
  Kokkos::deep_copy(control, 1.0);

  // create mesh based state
  //
  Plato::ScalarVector state("state", tNumDofs);
  Kokkos::deep_copy(state, 0.0);

  // create material model
  //
  Teuchos::RCP<Teuchos::ParameterList> tParamList =
    Teuchos::getParametersFromXmlString(
    "<ParameterList name='Plato Problem'>                                      \n"
    "  <ParameterList name='Spatial Model'>                                    \n"
    "    <ParameterList name='Domains'>                                        \n"
    "      <ParameterList name='Design Volume'>                                \n"
    "        <Parameter name='Element Block' type='string' value='body'/>      \n"
    "        <Parameter name='Material Model' type='string' value='Unobtainium'/> \n"
    "      </ParameterList>                                                    \n"
    "    </ParameterList>                                                      \n"
    "  </ParameterList>                                                        \n"
    "  <Parameter name='PDE Constraint' type='string' value='Elliptic'/>       \n"
    "  <Parameter name='Self-Adjoint' type='bool' value='true'/>               \n"
    "  <ParameterList name='Elliptic'>                                         \n"
    "    <ParameterList name='Penalty Function'>                               \n"
    "      <Parameter name='Type' type='string' value='SIMP'/>                 \n"
    "      <Parameter name='Exponent' type='double' value='1.0'/>              \n"
    "    </ParameterList>                                                      \n"
    "  </ParameterList>                                                        \n"
    "  <ParameterList name='Material Models'>                                  \n"
    "    <ParameterList name='Unobtainium'>                                    \n"
    "      <ParameterList name='Isotropic Linear Elastic'>                     \n"
    "        <Parameter  name='Poissons Ratio' type='double' value='0.3'/>     \n"
    "        <Parameter  name='Youngs Modulus' type='double' value='1.0e11'/>  \n"
    "      </ParameterList>                                                    \n"
    "    </ParameterList>                                                      \n"
    "  </ParameterList>                                                      \n"
    "  <ParameterList  name='Natural Boundary Conditions'>                   \n"
    "    <ParameterList  name='Traction Vector Boundary Condition'>          \n"
    "      <Parameter name='Type'   type='string'        value='Uniform'/>   \n"
    "      <Parameter name='Values' type='Array(double)' value='{1e3, 0}'/>  \n"
    "      <Parameter name='Sides'  type='string'        value='x+'/>      \n"
    "    </ParameterList>                                                    \n"
    "  </ParameterList>                                                      \n"
    "  <ParameterList  name='Essential Boundary Conditions'>                 \n"
    "    <ParameterList  name='X Fixed Displacement Boundary Condition'>     \n"
    "      <Parameter  name='Type'     type='string' value='Zero Value'/>    \n"
#ifdef PLATOANALYZE_LONG_LONG_ORDINALTYPE
    "      <Parameter  name='Index'    type='long long'    value='0'/>       \n"
#else
    "      <Parameter  name='Index'    type='int'    value='0'/>             \n"
#endif
    "      <Parameter  name='Sides'    type='string' value='x-'/>           \n"
    "    </ParameterList>                                                    \n"
    "    <ParameterList  name='Y Fixed Displacement Boundary Condition'>     \n"
    "      <Parameter  name='Type'     type='string' value='Zero Value'/>    \n"
#ifdef PLATOANALYZE_LONG_LONG_ORDINALTYPE
    "      <Parameter  name='Index'    type='long long'    value='1'/>       \n"
#else
    "      <Parameter  name='Index'    type='int'    value='1'/>             \n"
#endif
    "      <Parameter  name='Sides'    type='string' value='x-'/>           \n"
    "    </ParameterList>                                                    \n"
    "  </ParameterList>                                                      \n"
    "</ParameterList>                                                        \n"
  );

  Plato::DataMap tDataMap;

  Plato::SpatialModel tSpatialModel(tMesh, *tParamList);

  Plato::Elliptic::VectorFunction<PhysicsType>
    vectorFunction(tSpatialModel, tDataMap, *tParamList, tParamList->get<std::string>("PDE Constraint"));

  // compute and test constraint value
  //
  auto residual = vectorFunction.value(state, control);

  // compute and test constraint value
  //
  auto jacobian = vectorFunction.gradient_u(state, control);

  // parse constraints
  //
  Plato::OrdinalVector mBcDofs;
  Plato::ScalarVector mBcValues;
  Plato::EssentialBCs<ElementType>
      tEssentialBoundaryConditions(tParamList->sublist("Essential Boundary Conditions",false), tMesh);
  tEssentialBoundaryConditions.get(mBcDofs, mBcValues);
  Plato::applyBlockConstraints<ElementType::mNumDofsPerNode>(jacobian, residual, mBcDofs, mBcValues);

  MPI_Comm myComm;
  MPI_Comm_dup(MPI_COMM_WORLD, &myComm);
  Plato::Comm::Machine tMachine(myComm);

  // *** use Tpetra solver interface *** //
  //
  Kokkos::deep_copy(state, 0.0);
  {
    Teuchos::RCP<Teuchos::ParameterList> tSolverParams =
      Teuchos::getParametersFromXmlString(
      "<ParameterList name='Linear Solver'>                                           \n"
      "  <Parameter name='Solver Stack' type='string' value='Tpetra' />               \n"
      "  <Parameter name='Solver' type='string' value='Pseudoblock CG'/>              \n"
      "  <ParameterList name='Solver Options'>                                        \n"
      "    <Parameter name='Maximum Iterations' type='int' value='500'/>              \n"
      "    <Parameter name='Convergence Tolerance' type='double' value='1e-14'/>      \n"
      "  </ParameterList>                                                             \n"
      "  <Parameter name='Preconditioner Package' type='string' value='IFpack2'/>     \n"
      "  <Parameter name='Preconditioner Type' type='string' value='ILUT'/>           \n"
      "  <ParameterList name='Preconditioner Options'>                                \n"
      /***IFpack2 intput parameter list goes here***************************************/
      "    <Parameter name='fact: ilut level-of-fill' type='double' value='2.0'/>     \n"
      "    <Parameter name='fact: drop tolerance' type='double' value='0.0'/>         \n"
      "    <Parameter name='fact: absolute threshold' type='double' value='0.1'/>     \n"
      /*********************************************************************************/
      "  </ParameterList>                                                             \n"
      "</ParameterList>                                                               \n"
    );

    Plato::SolverFactory tSolverFactory(*tSolverParams);

    auto tSolver = tSolverFactory.create(tMesh->NumNodes(), tMachine, tNumDofsPerNode);

    tSolver->solve(*jacobian, state, residual);
  }

  Plato::ScalarVector stateTpetra_CG("state", tNumDofs);
  Kokkos::deep_copy(stateTpetra_CG, state);

  auto stateTpetra_CG_host = Kokkos::create_mirror_view(stateTpetra_CG);
  Kokkos::deep_copy(stateTpetra_CG_host, stateTpetra_CG);


  // *** use Tpetra solver interface *** //
  //
  Kokkos::deep_copy(state, 0.0);
  {
    Teuchos::RCP<Teuchos::ParameterList> tSolverParams =
      Teuchos::getParametersFromXmlString(
      "<ParameterList name='Linear Solver'>                              \n"
      "  <Parameter name='Solver Stack' type='string' value='Tpetra' />  \n"
      "  <Parameter name='Display Iterations' type='int' value='0'/>     \n"
      "  <Parameter name='Iterations' type='int' value='50'/>            \n"
      "  <Parameter name='Tolerance' type='double' value='1e-14'/>       \n"
      "</ParameterList>                                                  \n"
    );

    Plato::SolverFactory tSolverFactory(*tSolverParams);

    auto tSolver = tSolverFactory.create(tMesh->NumNodes(), tMachine, tNumDofsPerNode);

    tSolver->solve(*jacobian, state, residual);
  }

  Plato::ScalarVector stateTpetra_default("state", tNumDofs);
  Kokkos::deep_copy(stateTpetra_default, state);

  auto stateTpetra_default_host = Kokkos::create_mirror_view(stateTpetra_default);
  Kokkos::deep_copy(stateTpetra_default_host, stateTpetra_default);
    
  // compare solutions
  

  int tLength = stateTpetra_CG_host.size();

  for(int i=0; i<tLength; i++)
  {
      if( stateTpetra_CG_host(i) > 1e-18 || stateTpetra_default_host(i) > 1e-18)
      {
          TEST_FLOATING_EQUALITY(stateTpetra_CG_host(i), stateTpetra_default_host(i), 1.0e-12);
      }
  }
}

/******************************************************************************/
/*!
  \brief Test valid input parameterlist specifying solver and preconditioner
*/
/******************************************************************************/
TEUCHOS_UNIT_TEST( SolverInterfaceTests, TpetraSolver_valid_input )
{
  constexpr int meshWidth=2;
  auto tMesh = Plato::TestHelpers::get_box_mesh("TRI3", meshWidth);

  using PhysicsType = ::Plato::Mechanics<Plato::Tri3>;
  using ElementType = typename PhysicsType::ElementType;

  MPI_Comm myComm;
  MPI_Comm_dup(MPI_COMM_WORLD, &myComm);
  Plato::Comm::Machine tMachine(myComm);

  Teuchos::RCP<Teuchos::ParameterList> tSolverParams =
    Teuchos::getParametersFromXmlString(
    "<ParameterList name='Linear Solver'>                                           \n"
    "  <Parameter name='Solver Stack' type='string' value='Tpetra' />               \n"
    "  <Parameter name='Solver' type='string' value='Pseudoblock CG'/>              \n"
    "  <ParameterList name='Solver Options'>                                        \n"
    "    <Parameter name='Maximum Iterations' type='int' value='50'/>               \n"
    "    <Parameter name='Convergence Tolerance' type='double' value='1e-14'/>      \n"
    "  </ParameterList>                                                             \n"
    "  <Parameter name='Preconditioner Package' type='string' value='IFpack2'/>     \n"
    "  <Parameter name='Preconditioner Type' type='string' value='ILUT'/>           \n"
    "  <ParameterList name='Preconditioner Options'>                                \n"
    /***IFpack2 intput parameter list goes here***************************************/
    "    <Parameter name='fact: ilut level-of-fill' type='double' value='2.0'/>     \n"
    "    <Parameter name='fact: drop tolerance' type='double' value='0.0'/>         \n"
    "    <Parameter name='fact: absolute threshold' type='double' value='0.1'/>     \n"
    /*********************************************************************************/
    "  </ParameterList>                                                             \n"
    "</ParameterList>                                                               \n"
  );

  Plato::SolverFactory tSolverFactory(*tSolverParams);
}

/******************************************************************************/
/*!
  \brief Test invalid input parameterlist
*/
/******************************************************************************/
TEUCHOS_UNIT_TEST( SolverInterfaceTests, TpetraSolver_invalid_solver_stack )
{
  constexpr int meshWidth=2;
  auto tMesh = Plato::TestHelpers::get_box_mesh("TRI3", meshWidth);

  using PhysicsType = ::Plato::Mechanics<Plato::Tri3>;
  using ElementType = typename PhysicsType::ElementType;
  int tNumDofsPerNode = ElementType::mNumDofsPerNode;

  MPI_Comm myComm;
  MPI_Comm_dup(MPI_COMM_WORLD, &myComm);
  Plato::Comm::Machine tMachine(myComm);

  Teuchos::RCP<Teuchos::ParameterList> tSolverParams =
    Teuchos::getParametersFromXmlString(
    "<ParameterList name='Linear Solver'>                          \n"
    "  <Parameter name='Solver Stack' type='string' value='Null'/> \n"
    "  <Parameter name='Iterations' type='int' value='50'/>        \n"
    "  <Parameter name='Tolerance' type='double' value='1e-14'/>   \n"
    "</ParameterList>                                              \n"
  );

  Plato::SolverFactory tSolverFactory(*tSolverParams);
  TEST_THROW(tSolverFactory.create(tMesh->NumNodes(), tMachine, tNumDofsPerNode),std::invalid_argument);
}
#endif // PLATO_TPETRA

#ifdef PLATO_TACHO
TEUCHOS_UNIT_TEST(PlatoAnalyzeUnitTests, TachoSolver_NonBlockMatrix)
{
  namespace pth = Plato::TestHelpers;

  const unsigned numRows = 4;
  auto tMatrixA = Teuchos::rcp( new Plato::CrsMatrixType(numRows, numRows, 1, 1) );
  std::vector<Plato::OrdinalType> tRowMapA = {0, 2, 5, 8, 10};
  std::vector<Plato::OrdinalType> tColMapA = {0, 1, 0, 1, 2, 1, 2, 3, 2, 3};
  std::vector<Plato::Scalar>      tValuesA = {2.0, -1.0, -1.0, 2.0, -1.0, -1.0, 2.0, -1.0, -1.0, 2.0};
  pth::set_matrix_data(tMatrixA, tRowMapA, tColMapA, tValuesA);

  std::vector<Plato::Scalar> rhs = {1.0, -1.0, 1.0, -1.0};
  Plato::ScalarVector b("b", numRows);
  pth::set_view_from_vector(b, rhs);
  
  const std::string tSolverParams = "<ParameterList name='Linear Solver'>\n"
                                    "  <Parameter name='Solver Stack' type='string' value='Tacho'/>\n"
                                    "</ParameterList>\n";

  auto tSolver = solver(tSolverParams, numRows);
  
  Plato::ScalarVector x("x", numRows);
  tSolver->solve(*tMatrixA, x, b);

  auto x_host = Kokkos::create_mirror_view(x);
  Kokkos::deep_copy(x_host, x);

  const std::vector<Plato::Scalar> x_gold = {0.4, -0.2, 0.2, -0.4};

  for(unsigned i=0; i<numRows; i++)
  {
    TEST_FLOATING_EQUALITY(x_host(i), x_gold[i], 1.0e-12);
  }
}

TEUCHOS_UNIT_TEST(PlatoAnalyzeUnitTests, TachoSolver_AsymmetricSparsityPatternThrows)
{
  namespace pth = Plato::TestHelpers;

  constexpr int tNumRows = 4;
  constexpr int tNumValues = 11;
  const std::vector<int> tRowBegin = {0, 3, 5, 8, tNumValues}; 
  const std::vector<int> tColumns = {0, 1, 2, 0, 1, 2, 1, 2, 3, 2, 3};
  const std::vector<double> tValues = {2.0, -1.0, 1.0, -1.0, 2.0, -1.0, -1.0, 2.0, -1.0, -1.0, 2.0};
  auto tMatrixA = Teuchos::rcp( new Plato::CrsMatrixType(tNumRows, tNumRows, 1, 1) );
  pth::set_matrix_data(tMatrixA, tRowBegin, tColumns, tValues);

  std::vector<Plato::Scalar> tRhs = {1.0, -1.0, 1.0, -1.0};
  Plato::ScalarVector tB("b", tNumRows);
  pth::set_view_from_vector(tB, tRhs);

  const std::string tSolverParams = "<ParameterList name='Linear Solver'>\n"
                                    "  <Parameter name='Solver Stack' type='string' value='Tacho'/>\n"
                                    "</ParameterList>\n";
  auto tSolver = solver(tSolverParams, tNumRows);

  Plato::ScalarVector tX("x", tNumRows);
  TEST_THROW(tSolver->solve(*tMatrixA, tX, tB), std::runtime_error);
}

TEUCHOS_UNIT_TEST(PlatoAnalyzeUnitTests, TachoSolver_BlockMatrix)
{
  /*
    2    -1    0    0
    -1    2   -1    0
     0   -1    2   -1
     0    0   -1    2
  */
  namespace pth = Plato::TestHelpers;

  constexpr unsigned numRows = 4;
  auto tMatrixA = Teuchos::rcp( new Plato::CrsMatrixType(numRows, numRows, 2, 2) );
  std::vector<Plato::OrdinalType> tRowMapA = {0, 2, 4};
  std::vector<Plato::OrdinalType> tColMapA = {0, 1, 0, 1};
  std::vector<Plato::Scalar>      tValuesA = {2.0, -1.0, -1.0, 2.0,
                                              0.0, 0.0, -1.0, 0.0,
                                              0.0, -1.0, 0.0, 0.0,
                                              2.0, -1.0, -1.0, 2.0};
  pth::set_matrix_data(tMatrixA, tRowMapA, tColMapA, tValuesA);

  std::vector<Plato::Scalar> rhs = {1.0, -1.0, 1.0, -1.0};
  Plato::ScalarVector b("b", numRows);
  Plato::ScalarVector x("x", numRows);
  pth::set_view_from_vector(b, rhs);
  
  Teuchos::RCP<Teuchos::ParameterList> tSolverParams =
      Teuchos::getParametersFromXmlString(
      "<ParameterList name='Linear Solver'>                                       \n"
      "  <Parameter name='Solver Stack' type='string' value='Tacho'/>            \n"
      "</ParameterList>                                                           \n"
  );
  
  Plato::SolverFactory tSolverFactory(*tSolverParams);
  
  MPI_Comm myComm;
  MPI_Comm_dup(MPI_COMM_WORLD, &myComm);
  Plato::Comm::Machine tMachine(myComm);

  auto tSolver = tSolverFactory.create(numRows, tMachine, 1);
  
  tSolver->solve(*tMatrixA, x, b);

  auto x_host = Kokkos::create_mirror_view(x);
  Kokkos::deep_copy(x_host, x);

  constexpr std::array<Plato::Scalar, 4> x_gold = {0.4, -0.2, 0.2, -0.4};

  for(unsigned i=0; i<numRows; i++)
  {
    TEST_FLOATING_EQUALITY(x_host(i), x_gold[i], 1.0e-12);
  }
}

/******************************************************************************/
/*!
  \brief 2D Elastic problem

  Construct a linear system and solve it the Tacho interface. Test compares 
  numerical solution with an analytic solution.
*/
/******************************************************************************/
TEUCHOS_UNIT_TEST( SolverInterfaceTests, TachoElastic2D )
{
    constexpr int tMeshWidth = 8;
    // *** use Tacho solver interface *** //
    //
    constexpr auto tTachoParameters = 
      "<ParameterList name='Linear Solver'>                           \n"
      "  <Parameter name='Solver Stack' type='string' value='Tacho'/> \n"
      "</ParameterList>                                               \n";
    constexpr double tRelativeTol = 1e-12;
    constexpr double tSmallTol = 1e-18;
    test_vs_analytic_2d_solution(tTachoParameters, tMeshWidth, tRelativeTol, tSmallTol, out, success);
}
#endif // PLATO_TACHO

#ifdef HAVE_AMGX
/******************************************************************************/
/*!
  \brief 2D Elastic problem

  Construct a linear system and solve it with the AmgX interface.  
  Test compares the numerical solution with an analytic solution.
*/
/******************************************************************************/
TEUCHOS_UNIT_TEST( SolverInterfaceTests, AmgXElastic2D )
{
    constexpr int tMeshWidth = 8;
    // *** use new AmgX solver interface *** //
    //
    constexpr auto tAmgxSolverParameters = 
      "<ParameterList name='Linear Solver'>                                     \n"
      "  <Parameter name='Solver' type='string' value='AmgX'/>                  \n"
      "  <Parameter name='Configuration File' type='string' value='amgx.json'/> \n"
      "</ParameterList>                                                         \n";
    constexpr double tRelativeTol = 1e-12;
    constexpr double tSmallTol = 1e-18;
    test_vs_analytic_2d_solution(tAmgxSolverParameters, tMeshWidth, tRelativeTol, tSmallTol, out, success);
}

#endif // HAVE_AMGX<|MERGE_RESOLUTION|>--- conflicted
+++ resolved
@@ -171,7 +171,7 @@
     Teuchos::RCP<Teuchos::ParameterList> tParamList = elastic_2d_xml_parameters();
 
     Plato::DataMap tDataMap;
-    Plato::SpatialModel tSpatialModel(aMesh, *tParamList);
+    Plato::SpatialModel tSpatialModel(aMesh, *tParamList, tDataMap);
     Plato::Elliptic::VectorFunction<PhysicsType>
         vectorFunction(tSpatialModel, tDataMap, *tParamList, tParamList->get<std::string>("PDE Constraint"));
 
@@ -991,179 +991,10 @@
 /******************************************************************************/
 TEUCHOS_UNIT_TEST( SolverInterfaceTests, TpetraElastic2D )
 {
-<<<<<<< HEAD
-  // create test mesh
-  //
-  constexpr int meshWidth=8;
-  auto tMesh = PlatoUtestHelpers::getBoxMesh("TRI3", meshWidth);
-
-  using PhysicsType = ::Plato::Mechanics<Plato::Tri3>;
-  using ElementType = typename PhysicsType::ElementType;
-
-  int tNumDofsPerNode = ElementType::mNumDofsPerNode;
-  int tNumNodes = tMesh->NumNodes();
-  int tNumDofs = tNumNodes*tNumDofsPerNode;
-
-  // create mesh based density
-  //
-  Plato::ScalarVector control("density", tNumDofs);
-  Kokkos::deep_copy(control, 1.0);
-
-  // create mesh based state
-  //
-  Plato::ScalarVector state("state", tNumDofs);
-  Kokkos::deep_copy(state, 0.0);
-
-  // create material model
-  //
-  Teuchos::RCP<Teuchos::ParameterList> tParamList =
-    Teuchos::getParametersFromXmlString(
-    "<ParameterList name='Plato Problem'>                                      \n"
-    "  <ParameterList name='Spatial Model'>                                    \n"
-    "    <ParameterList name='Domains'>                                        \n"
-    "      <ParameterList name='Design Volume'>                                \n"
-    "        <Parameter name='Element Block' type='string' value='body'/>      \n"
-    "        <Parameter name='Material Model' type='string' value='Unobtainium'/> \n"
-    "      </ParameterList>                                                    \n"
-    "    </ParameterList>                                                      \n"
-    "  </ParameterList>                                                        \n"
-    "  <Parameter name='PDE Constraint' type='string' value='Elliptic'/>       \n"
-    "  <Parameter name='Self-Adjoint' type='bool' value='true'/>               \n"
-    "  <ParameterList name='Elliptic'>                                         \n"
-    "    <ParameterList name='Penalty Function'>                               \n"
-    "      <Parameter name='Type' type='string' value='SIMP'/>                 \n"
-    "      <Parameter name='Exponent' type='double' value='1.0'/>              \n"
-    "    </ParameterList>                                                      \n"
-    "  </ParameterList>                                                        \n"
-    "  <ParameterList name='Material Models'>                                  \n"
-    "    <ParameterList name='Unobtainium'>                                    \n"
-    "      <ParameterList name='Isotropic Linear Elastic'>                     \n"
-    "        <Parameter  name='Poissons Ratio' type='double' value='0.3'/>     \n"
-    "        <Parameter  name='Youngs Modulus' type='double' value='1.0e11'/>  \n"
-    "      </ParameterList>                                                    \n"
-    "    </ParameterList>                                                      \n"
-    "  </ParameterList>                                                      \n"
-    "  <ParameterList  name='Natural Boundary Conditions'>                   \n"
-    "    <ParameterList  name='Traction Vector Boundary Condition'>          \n"
-    "      <Parameter name='Type'   type='string'        value='Uniform'/>   \n"
-    "      <Parameter name='Values' type='Array(double)' value='{1e3, 0}'/>  \n"
-    "      <Parameter name='Sides'  type='string'        value='x+'/>        \n"
-    "    </ParameterList>                                                    \n"
-    "  </ParameterList>                                                      \n"
-    "  <ParameterList  name='Essential Boundary Conditions'>                 \n"
-    "    <ParameterList  name='X Fixed Displacement Boundary Condition'>     \n"
-    "      <Parameter  name='Type'     type='string' value='Zero Value'/>    \n"
-#ifdef PLATOANALYZE_LONG_LONG_ORDINALTYPE
-    "      <Parameter  name='Index'    type='long long'    value='0'/>       \n"
-#else
-    "      <Parameter  name='Index'    type='int'    value='0'/>             \n"
-#endif
-    "      <Parameter  name='Sides'    type='string' value='x-'/>            \n"
-    "    </ParameterList>                                                    \n"
-    "    <ParameterList  name='Y Fixed Displacement Boundary Condition'>     \n"
-    "      <Parameter  name='Type'     type='string' value='Zero Value'/>    \n"
-#ifdef PLATOANALYZE_LONG_LONG_ORDINALTYPE
-    "      <Parameter  name='Index'    type='long long'    value='1'/>       \n"
-#else
-    "      <Parameter  name='Index'    type='int'    value='1'/>             \n"
-#endif
-    "      <Parameter  name='Sides'    type='string' value='x-'/>            \n"
-    "    </ParameterList>                                                    \n"
-    "  </ParameterList>                                                      \n"
-    "</ParameterList>                                                        \n"
-  );
-
-  Plato::DataMap tDataMap;
-  Plato::SpatialModel tSpatialModel(tMesh, *tParamList, tDataMap);
-
-  Plato::Elliptic::VectorFunction<PhysicsType>
-    vectorFunction(tSpatialModel, tDataMap, *tParamList, tParamList->get<std::string>("PDE Constraint"));
-
-  // compute and test constraint value
-  //
-  auto residual = vectorFunction.value(state, control);
-
-  // compute and test constraint value
-  //
-  auto jacobian = vectorFunction.gradient_u(state, control);
-
-  // parse constraints
-  //
-  Plato::OrdinalVector mBcDofs;
-  Plato::ScalarVector mBcValues;
-  Plato::EssentialBCs<ElementType>
-      tEssentialBoundaryConditions(tParamList->sublist("Essential Boundary Conditions",false), tMesh);
-  tEssentialBoundaryConditions.get(mBcDofs, mBcValues);
-  Plato::applyBlockConstraints<ElementType::mNumDofsPerNode>(jacobian, residual, mBcDofs, mBcValues);
-
-  MPI_Comm myComm;
-  MPI_Comm_dup(MPI_COMM_WORLD, &myComm);
-  Plato::Comm::Machine tMachine(myComm);
-
-
-#ifdef HAVE_AMGX
-  // *** use new AmgX solver interface *** //
-  //
-  Kokkos::deep_copy(state, 0.0);
-  {
-    Teuchos::RCP<Teuchos::ParameterList> tSolverParams =
-     Teuchos::getParametersFromXmlString(
-     "<ParameterList name='Linear Solver'>                                     \n"
-     "  <Parameter name='Solver' type='string' value='AmgX'/>                  \n"
-     "  <Parameter name='Configuration File' type='string' value='amgx.json'/> \n"
-     "</ParameterList>                                                         \n"
-   );
-
-   Plato::SolverFactory tSolverFactory(*tSolverParams);
-
-   auto tSolver = tSolverFactory.create(tMesh->NumNodes(), tMachine, tNumDofsPerNode);
-
-   tSolver->solve(*jacobian, state, residual);
-  }
-  Plato::ScalarVector stateNewAmgX("state", tNumDofs);
-  Kokkos::deep_copy(stateNewAmgX, state);
-#endif
-
-
-  // *** use Epetra solver interface *** //
-  //
-  Kokkos::deep_copy(state, 0.0);
-  {
-    Teuchos::RCP<Teuchos::ParameterList> tSolverParams =
-      Teuchos::getParametersFromXmlString(
-      "<ParameterList name='Linear Solver'>                              \n"
-      "  <Parameter name='Solver Stack' type='string' value='Epetra'/>   \n"
-      "  <Parameter name='Display Iterations' type='int' value='0'/>     \n"
-      "  <Parameter name='Iterations' type='int' value='50'/>            \n"
-      "  <Parameter name='Tolerance' type='double' value='1e-14'/>       \n"
-      "</ParameterList>                                                  \n"
-    );
-
-    Plato::SolverFactory tSolverFactory(*tSolverParams);
-
-    auto tSolver = tSolverFactory.create(tMesh->NumNodes(), tMachine, tNumDofsPerNode);
-
-    tSolver->solve(*jacobian, state, residual);
-  }
-  Plato::ScalarVector stateEpetra("state", tNumDofs);
-  Kokkos::deep_copy(stateEpetra, state);
-
-  auto stateEpetra_host = Kokkos::create_mirror_view(stateEpetra);
-  Kokkos::deep_copy(stateEpetra_host, stateEpetra);
-  
-#ifdef PLATO_TPETRA
-  // *** use Tpetra solver interface *** //
-  //
-  Kokkos::deep_copy(state, 0.0);
-  {
-    Teuchos::RCP<Teuchos::ParameterList> tSolverParams =
-      Teuchos::getParametersFromXmlString(
-=======
     constexpr int tMeshWidth = 8;
     // *** use Tpetra solver interface *** //
     //
     constexpr auto tTpetraParameters = 
->>>>>>> 12b47df5
       "<ParameterList name='Linear Solver'>                                       \n"
       "  <Parameter name='Solver Stack' type='string' value='Tpetra'/>            \n"
       "  <Parameter name='Preconditioner Package' type='string' value='ifpack2'/> \n"
