--- conflicted
+++ resolved
@@ -144,17 +144,13 @@
   Plato::Scalar tTimeStep = 1.0;
 
   Plato::ScalarVectorT<Plato::Scalar> cellVolume("cell volume",numCells);
-<<<<<<< HEAD
 
   auto tCubPoints = ElementType::getCubPoints();
   auto tCubWeights = ElementType::getCubWeights();
   auto numPoints = tCubWeights.size();
 
   Kokkos::parallel_for("flux divergence", Kokkos::MDRangePolicy<Kokkos::Rank<2>>({0, 0}, {numCells, numPoints}),
-  LAMBDA_EXPRESSION(const Plato::OrdinalType iCellOrdinal, const Plato::OrdinalType iGpOrdinal)
-=======
-  Kokkos::parallel_for(Kokkos::RangePolicy<int>(0,numCells), KOKKOS_LAMBDA(int cellOrdinal)
->>>>>>> 2973d7f8
+  KOKKOS_LAMBDA(const Plato::OrdinalType iCellOrdinal, const Plato::OrdinalType iGpOrdinal)
   {
     Plato::Scalar tVolume(0.0);
 
