--- conflicted
+++ resolved
@@ -69,11 +69,8 @@
   //
   int tNumDofs = tNumNodes*dofsPerNode;
   Plato::ScalarVector state("state", tNumDofs);
-  Plato::ScalarVector z("control", tNumDofs);
   Kokkos::parallel_for(Kokkos::RangePolicy<int>(0,tNumNodes), KOKKOS_LAMBDA(const int & aNodeOrdinal)
   {
-     z(aNodeOrdinal) = 1.0;
-
      state(aNodeOrdinal*dofsPerNode+0) = (1e-7)*aNodeOrdinal;
      state(aNodeOrdinal*dofsPerNode+1) = (2e-7)*aNodeOrdinal;
      state(aNodeOrdinal*dofsPerNode+2) = (3e-7)*aNodeOrdinal;
@@ -83,17 +80,12 @@
 
   Plato::WorksetBase<ElementType> worksetBase(tMesh);
 
-  Plato::ScalarArray3DT<Plato::Scalar>     gradient("gradient",numCells, nodesPerCell, numSpaceDims);
-  Plato::ScalarMultiVectorT<Plato::Scalar> tStrain("strain", numCells, numVoigtTerms);
-  Plato::ScalarMultiVectorT<Plato::Scalar> tCellGrad("temperature gradient", numCells, numSpaceDims);
-  Plato::ScalarMultiVectorT<Plato::Scalar> tStress("stress", numCells, numVoigtTerms);
-  Plato::ScalarMultiVectorT<Plato::Scalar> tCellFlux("thermal flux", numCells, numSpaceDims);
   Plato::ScalarMultiVectorT<Plato::Scalar> result("result", numCells, dofsPerCell);
+  Plato::ScalarMultiVectorT<Plato::Scalar> massResult("mass", numCells, dofsPerCell);
   Plato::ScalarArray3DT<Plato::Scalar>     configWS("config workset",numCells, nodesPerCell, numSpaceDims);
-  Plato::ScalarVectorT<Plato::Scalar>      tCellTemperature("Gauss point temperature", numCells);
-  Plato::ScalarVectorT<Plato::Scalar>      tCellThermalContent("Gauss point heat content at step k", numCells);
-  Plato::ScalarMultiVectorT<Plato::Scalar> massResult("mass", numCells, dofsPerCell);
   Plato::ScalarMultiVectorT<Plato::Scalar> stateWS("state workset",numCells, dofsPerCell);
+  Plato::ScalarMultiVectorT<Plato::Scalar> controlWS("control", numCells, nodesPerCell);
+  Kokkos::deep_copy(controlWS, 1.0);
 
   worksetBase.worksetConfig(configWS);
 
@@ -131,28 +123,13 @@
   Plato::ThermoelasticModelFactory<numSpaceDims> mmfactory(*params);
   auto materialModel = mmfactory.create("Cookie Dough");
 
-<<<<<<< HEAD
-  Plato::ComputeGradientMatrix<ElementType> computeGradient;
-  Plato::TMKinematics<ElementType>          kinematics;
-  Plato::TMKinetics<ElementType>            kinetics(materialModel);
-=======
-  Plato::ComputeGradientWorkset<spaceDim>  computeGradient;
-  Plato::TMKinematics<spaceDim>                   kinematics;
-  using Residual = typename Plato::ResidualTypes<Plato::SimplexMechanics<spaceDim>>;
-  using SimplexPhysics = ::Plato::Mechanics<spaceDim>;
-//  Plato::TMKinetics<spaceDim>                     kinetics(materialModel);
-  Plato::TMKineticsFactory< Residual, SimplexPhysics > tTMKineticsFactory;
-  //Plato::TMKineticsFactory< EvaluationType, SimplexPhysics > tTMKineticsFactory;
+  Plato::ComputeGradientMatrix<ElementType> tComputeGradient;
+  Plato::TMKinematics<ElementType>          tKinematics;
+  using Residual = typename Plato::Elliptic::Evaluation<Plato::ThermomechanicsElement<Plato::Tet4>>::Residual;
+  Plato::TMKineticsFactory< Residual, ElementType > tTMKineticsFactory;
   auto pkinetics = tTMKineticsFactory.create(materialModel);
   auto & kinetics = *pkinetics;
 
-
-  Plato::InterpolateFromNodal<spaceDim, dofsPerNode, TDofOffset> interpolateFromNodal;
-
-  Plato::FluxDivergence  <spaceDim, dofsPerNode, TDofOffset> fluxDivergence;
-  Plato::StressDivergence<spaceDim, dofsPerNode> stressDivergence;
->>>>>>> 5b5bfe98
-
   Plato::InterpolateFromNodal<ElementType, dofsPerNode, TDofOffset> interpolateFromNodal;
 
   Plato::GeneralFluxDivergence  <ElementType, dofsPerNode, TDofOffset> fluxDivergence;
@@ -162,93 +139,62 @@
   Plato::ProjectToNode<ElementType, dofsPerNode, TDofOffset> projectThermalContent;
 
   Plato::Scalar tTimeStep = 1.0;
-
-  Plato::ScalarVectorT<Plato::Scalar> cellVolume("cell volume",numCells);
 
   auto tCubPoints = ElementType::getCubPoints();
   auto tCubWeights = ElementType::getCubWeights();
   auto numPoints = tCubWeights.size();
 
+  Plato::ScalarArray3DT<Plato::Scalar> tStress("stress", numCells, numPoints, numVoigtTerms);
+  Plato::ScalarArray3DT<Plato::Scalar> tFlux  ("flux",   numCells, numPoints, numSpaceDims);
+  Plato::ScalarArray3DT<Plato::Scalar> tStrain("strain", numCells, numPoints, numVoigtTerms);
+  Plato::ScalarArray3DT<Plato::Scalar> tTGrad ("tgrad",  numCells, numPoints, numSpaceDims);
+
+  Plato::ScalarArray4DT<Plato::Scalar> tGradient("gradient", numCells, numPoints, nodesPerCell, numSpaceDims);
+
+  Plato::ScalarMultiVectorT<Plato::Scalar> tVolume("volume", numCells, numPoints);
+  Plato::ScalarMultiVectorT<Plato::Scalar> tTemperature("temperature", numCells, numPoints);
+  Plato::ScalarMultiVectorT<Plato::Scalar> tThermalContent("thermal content", numCells, numPoints);
+
   Kokkos::parallel_for("flux divergence", Kokkos::MDRangePolicy<Kokkos::Rank<2>>({0, 0}, {numCells, numPoints}),
   KOKKOS_LAMBDA(const Plato::OrdinalType iCellOrdinal, const Plato::OrdinalType iGpOrdinal)
   {
-    Plato::Scalar tVolume(0.0);
-
-    Plato::Matrix<ElementType::mNumNodesPerCell, ElementType::mNumSpatialDims, Plato::Scalar> tGradient;
-
-    Plato::Array<ElementType::mNumVoigtTerms,  Plato::Scalar> tStrain(0.0);
-    Plato::Array<ElementType::mNumSpatialDims, Plato::Scalar> tTGrad (0.0);
-    Plato::Array<ElementType::mNumVoigtTerms,  Plato::Scalar> tStress(0.0);
-    Plato::Array<ElementType::mNumSpatialDims, Plato::Scalar> tFlux  (0.0);
-
     auto tCubPoint = tCubPoints(iGpOrdinal);
     auto basisValues = ElementType::basisValues(tCubPoint);
 
-    computeGradient(iCellOrdinal, tCubPoint, configWS, tGradient, tVolume);
-    tVolume *= tCubWeights(iGpOrdinal);
-
-    cellVolume(iCellOrdinal) = tVolume;
-
-    for(Plato::OrdinalType iNode=0; iNode<nodesPerCell; iNode++)
-    {
-      for(Plato::OrdinalType iDim=0; iDim<numSpaceDims; iDim++)
-      {
-        gradient(iCellOrdinal, iNode, iDim) = tGradient(iNode, iDim);
-      }
-    }
-
-    kinematics(iCellOrdinal, tStrain, tTGrad, stateWS, tGradient);
-
-    for(Plato::OrdinalType iDim=0; iDim<numSpaceDims; iDim++)
-    {
-      tCellGrad(iCellOrdinal, iDim) = tTGrad(iDim);
-    }
-
-
-    Plato::Scalar tTemperature(0.0);
-    interpolateFromNodal(iCellOrdinal, basisValues, stateWS, tTemperature);
-    tCellTemperature(iCellOrdinal) = tTemperature;
-    kinetics(tStress, tFlux, tStrain, tTGrad, tTemperature);
-    for(Plato::OrdinalType iDim=0; iDim<numSpaceDims; iDim++)
-    {
-      tCellFlux(iCellOrdinal, iDim) = tFlux(iDim);
-    }
-
-<<<<<<< HEAD
-    stressDivergence(iCellOrdinal, result, tStress, tGradient, tVolume, tTimeStep/2.0);
-=======
-//    kinetics(cellOrdinal, tStress, tFlux, tStrain, tGrad, tTemperature);
-//
-  }, "divergence 1");
-
-  Plato::ScalarMultiVectorT <Plato::Scalar> tControl;
-
-  kinetics(tStress, tFlux, tStrain, tGrad, tTemperature, tControl);
-
-  Kokkos::parallel_for(Kokkos::RangePolicy<int>(0,numCells), LAMBDA_EXPRESSION(int cellOrdinal)
+    tComputeGradient(iCellOrdinal, iGpOrdinal, tCubPoint, configWS, tGradient, tVolume);
+    tVolume(iCellOrdinal, iGpOrdinal) *= tCubWeights(iGpOrdinal);
+
+    // compute strain and temperature gradient
+    //
+    tKinematics(iCellOrdinal, iGpOrdinal, tStrain, tTGrad, stateWS, tGradient);
+
+    tTemperature(iCellOrdinal, iGpOrdinal) = interpolateFromNodal(iCellOrdinal, basisValues, stateWS);
+  });
+
+  kinetics(tStress, tFlux, tStrain, tTGrad, tTemperature, controlWS);
+
+  Kokkos::parallel_for("flux divergence", Kokkos::MDRangePolicy<Kokkos::Rank<2>>({0, 0}, {numCells, numPoints}),
+  KOKKOS_LAMBDA(const Plato::OrdinalType iCellOrdinal, const Plato::OrdinalType iGpOrdinal)
   {
->>>>>>> 5b5bfe98
-
-    fluxDivergence(iCellOrdinal, result, tFlux, tGradient, tVolume, tTimeStep/2.0);
-
-    Plato::Scalar tThermalContent(0.0);
-    computeThermalContent(tThermalContent, tTemperature, tTemperature);
-    tCellThermalContent(iCellOrdinal) = tThermalContent;
-
-    projectThermalContent(iCellOrdinal, tVolume, basisValues, tThermalContent, massResult);
-
-<<<<<<< HEAD
+    auto tCubPoint = tCubPoints(iGpOrdinal);
+    auto basisValues = ElementType::basisValues(tCubPoint);
+    stressDivergence(iCellOrdinal, iGpOrdinal, result, tStress, tGradient, tVolume, tTimeStep/2.0);
+    fluxDivergence  (iCellOrdinal, iGpOrdinal, result, tFlux,   tGradient, tVolume, tTimeStep/2.0);
+
+    Plato::Scalar tLocalThermalContent(0.0);
+    computeThermalContent(tLocalThermalContent, tTemperature(iCellOrdinal, iGpOrdinal), tTemperature(iCellOrdinal, iGpOrdinal));
+    tThermalContent(iCellOrdinal, iGpOrdinal) = tLocalThermalContent;
+
+    projectThermalContent(iCellOrdinal, tVolume(iCellOrdinal, iGpOrdinal), basisValues, tLocalThermalContent, massResult);
+
   });
-=======
-  }, "divergence 2");
->>>>>>> 5b5bfe98
 
   // test cell volume
   //
-  auto cellVolume_Host = Kokkos::create_mirror_view( cellVolume );
-  Kokkos::deep_copy( cellVolume_Host, cellVolume );
-
-  std::vector<Plato::Scalar> cellVolume_gold = { 
+  auto tVolume_Host = Kokkos::create_mirror_view( tVolume );
+  Kokkos::deep_copy( tVolume_Host, tVolume );
+
+  std::vector<Plato::Scalar> tVolume_gold = { 
   0.02083333333333333, 0.02083333333333333, 0.02083333333333333,
   0.02083333333333333, 0.02083333333333333, 0.02083333333333333,
   0.02083333333333333, 0.02083333333333333, 0.02083333333333333,
@@ -257,19 +203,20 @@
   0.02083333333333333, 0.02083333333333333, 0.02083333333333333
   };
 
-  int numGoldCells=cellVolume_gold.size();
+  const int iGP = 0; // only one gauss point in this test
+  int numGoldCells=tVolume_gold.size();
   for(int iCell=0; iCell<numGoldCells; iCell++){
-    if(cellVolume_gold[iCell] == 0.0){
-      TEST_ASSERT(fabs(cellVolume_Host(iCell)) < 1e-12);
+    if(tVolume_gold[iCell] == 0.0){
+      TEST_ASSERT(fabs(tVolume_Host(iCell, iGP)) < 1e-12);
     } else {
-      TEST_FLOATING_EQUALITY(cellVolume_Host(iCell), cellVolume_gold[iCell], 1e-13);
+      TEST_FLOATING_EQUALITY(tVolume_Host(iCell, iGP), tVolume_gold[iCell], 1e-13);
     }
   }
 
   // test state values
   //
-  auto tTemperature_Host = Kokkos::create_mirror_view( tCellTemperature );
-  Kokkos::deep_copy( tTemperature_Host, tCellTemperature );
+  auto tTemperature_Host = Kokkos::create_mirror_view( tTemperature );
+  Kokkos::deep_copy( tTemperature_Host, tTemperature );
 
   std::vector<Plato::Scalar> tTemperature_gold = { 
   2.800000000000000e-6, 2.000000000000000e-6, 1.800000000000000e-6,
@@ -281,16 +228,16 @@
   numGoldCells=tTemperature_gold.size();
   for(int iCell=0; iCell<numGoldCells; iCell++){
     if(tTemperature_gold[iCell] == 0.0){
-      TEST_ASSERT(fabs(tTemperature_Host(iCell)) < 1e-12);
+      TEST_ASSERT(fabs(tTemperature_Host(iCell, iGP)) < 1e-12);
     } else {
-      TEST_FLOATING_EQUALITY(tTemperature_Host(iCell), tTemperature_gold[iCell], 1e-13);
+      TEST_FLOATING_EQUALITY(tTemperature_Host(iCell, iGP), tTemperature_gold[iCell], 1e-13);
     }
   }
 
   // test thermal content
   //
-  auto tThermalContent_Host = Kokkos::create_mirror_view( tCellThermalContent );
-  Kokkos::deep_copy( tThermalContent_Host, tCellThermalContent );
+  auto tThermalContent_Host = Kokkos::create_mirror_view( tThermalContent );
+  Kokkos::deep_copy( tThermalContent_Host, tThermalContent );
 
   std::vector<Plato::Scalar> tThermalContent_gold = { 
   0.8400000000000000, 0.6000000000000000, 0.5399999999999999,
@@ -302,19 +249,19 @@
   numGoldCells=tThermalContent_gold.size();
   for(int iCell=0; iCell<numGoldCells; iCell++){
     if(tThermalContent_gold[iCell] == 0.0){
-      TEST_ASSERT(fabs(tThermalContent_Host(iCell)) < 1e-12);
+      TEST_ASSERT(fabs(tThermalContent_Host(iCell, iGP)) < 1e-12);
     } else {
-      TEST_FLOATING_EQUALITY(tThermalContent_Host(iCell), tThermalContent_gold[iCell], 1e-13);
+      TEST_FLOATING_EQUALITY(tThermalContent_Host(iCell, iGP), tThermalContent_gold[iCell], 1e-13);
     }
   }
 
 
   // test gradient operator
   //
-  auto gradient_Host = Kokkos::create_mirror_view( gradient );
-  Kokkos::deep_copy( gradient_Host, gradient );
-
-  std::vector<std::vector<std::vector<Plato::Scalar>>> gradient_gold = { 
+  auto tGradient_Host = Kokkos::create_mirror_view( tGradient );
+  Kokkos::deep_copy( tGradient_Host, tGradient );
+
+  std::vector<std::vector<std::vector<Plato::Scalar>>> tGradient_gold = { 
     {{0, -2.0, 0}, {2.0, 0, -2.0}, {-2.0, 2.0, 0}, {0, 0, 2.0}},
     {{0, -2.0, 0}, {0, 2.0, -2.0}, {-2.0, 0, 2.0}, {2.0, 0, 0}},
     {{0, 0, -2.0}, {-2.0, 2.0, 0}, {0, -2.0, 2.0}, {2.0, 0, 0}},
@@ -323,14 +270,14 @@
     {{-2.0, 0, 0}, {2.0, -2.0, 0}, {0, 2.0, -2.0}, {0, 0, 2.0}}
   };
 
-  numGoldCells=gradient_gold.size();
+  numGoldCells=tGradient_gold.size();
   for(int iCell=0; iCell<numGoldCells; iCell++){
     for(int iNode=0; iNode<nodesPerCell; iNode++){
       for(int iDim=0; iDim<numSpaceDims; iDim++){
-        if(gradient_gold[iCell][iNode][iDim] == 0.0){
-          TEST_ASSERT(fabs(gradient_Host(iCell,iNode,iDim)) < 1e-12);
+        if(tGradient_gold[iCell][iNode][iDim] == 0.0){
+          TEST_ASSERT(fabs(tGradient_Host(iCell,iGP,iNode,iDim)) < 1e-12);
         } else {
-          TEST_FLOATING_EQUALITY(gradient_Host(iCell,iNode,iDim), gradient_gold[iCell][iNode][iDim], 1e-13);
+          TEST_FLOATING_EQUALITY(tGradient_Host(iCell,iGP,iNode,iDim), tGradient_gold[iCell][iNode][iDim], 1e-13);
         }
       }
     }
@@ -338,44 +285,44 @@
 
   // test temperature gradient
   //
-  auto tgrad_Host = Kokkos::create_mirror_view( tCellGrad );
-  Kokkos::deep_copy( tgrad_Host, tCellGrad );
-
-  std::vector<std::vector<Plato::Scalar>> tgrad_gold = { 
+  auto tTGrad_Host = Kokkos::create_mirror_view( tTGrad );
+  Kokkos::deep_copy( tTGrad_Host, tTGrad );
+
+  std::vector<std::vector<Plato::Scalar>> tTGrad_gold = { 
     {7.2e-6, 2.4e-6, 8.0e-7},
     {7.2e-6, 2.4e-6, 8.0e-7},
     {7.2e-6, 2.4e-6, 8.0e-7},
     {7.2e-6, 2.4e-6, 8.0e-7}
   };
 
-  for(int iCell=0; iCell<int(tgrad_gold.size()); iCell++){
+  for(int iCell=0; iCell<int(tTGrad_gold.size()); iCell++){
     for(int iDim=0; iDim<numSpaceDims; iDim++){
-      if(tgrad_gold[iCell][iDim] == 0.0){
-        TEST_ASSERT(fabs(tgrad_Host(iCell,iDim)) < 1e-12);
+      if(tTGrad_gold[iCell][iDim] == 0.0){
+        TEST_ASSERT(fabs(tTGrad_Host(iCell,iGP,iDim)) < 1e-12);
       } else {
-        TEST_FLOATING_EQUALITY(tgrad_Host(iCell,iDim), tgrad_gold[iCell][iDim], 1e-13);
+        TEST_FLOATING_EQUALITY(tTGrad_Host(iCell,iGP,iDim), tTGrad_gold[iCell][iDim], 1e-13);
       }
     }
   }
 
   // test thermal flux
   //
-  auto tflux_Host = Kokkos::create_mirror_view( tCellFlux );
-  Kokkos::deep_copy( tflux_Host, tCellFlux );
-
-  std::vector<std::vector<Plato::Scalar>> tflux_gold = { 
+  auto tFlux_Host = Kokkos::create_mirror_view( tFlux );
+  Kokkos::deep_copy( tFlux_Host, tFlux );
+
+  std::vector<std::vector<Plato::Scalar>> tFlux_gold = { 
     {7.2e-3, 2.4e-3, 8.0e-4},
     {7.2e-3, 2.4e-3, 8.0e-4},
     {7.2e-3, 2.4e-3, 8.0e-4},
     {7.2e-3, 2.4e-3, 8.0e-4}
   };
 
-  for(int iCell=0; iCell<int(tflux_gold.size()); iCell++){
+  for(int iCell=0; iCell<int(tFlux_gold.size()); iCell++){
     for(int iDim=0; iDim<numSpaceDims; iDim++){
-      if(tflux_gold[iCell][iDim] == 0.0){
-        TEST_ASSERT(fabs(tflux_Host(iCell,iDim)) < 1e-12);
+      if(tFlux_gold[iCell][iDim] == 0.0){
+        TEST_ASSERT(fabs(tFlux_Host(iCell,iGP,iDim)) < 1e-12);
       } else {
-        TEST_FLOATING_EQUALITY(tflux_Host(iCell,iDim), tflux_gold[iCell][iDim], 1e-13);
+        TEST_FLOATING_EQUALITY(tFlux_Host(iCell,iGP,iDim), tFlux_gold[iCell][iDim], 1e-13);
       }
     }
   }
