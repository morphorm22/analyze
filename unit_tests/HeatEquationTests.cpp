--- conflicted
+++ resolved
@@ -139,20 +139,13 @@
   Plato::GeneralFluxDivergence<ElementType> fluxDivergence;
 
   Plato::ScalarVectorT<Plato::Scalar> cellVolume("cell volume",numCells);
-<<<<<<< HEAD
-=======
-  Kokkos::parallel_for(Kokkos::RangePolicy<int>(0,numCells), KOKKOS_LAMBDA(int cellOrdinal)
-  {
-    computeGradient(cellOrdinal, gradient, configWS, cellVolume);
-    cellVolume(cellOrdinal) *= quadratureWeight;
->>>>>>> 2973d7f8
 
   auto tCubPoints = ElementType::getCubPoints();
   auto tCubWeights = ElementType::getCubWeights();
   auto numPoints = tCubWeights.size();
 
   Kokkos::parallel_for("flux divergence", Kokkos::MDRangePolicy<Kokkos::Rank<2>>({0, 0}, {numCells, numPoints}),
-  LAMBDA_EXPRESSION(const Plato::OrdinalType iCellOrdinal, const Plato::OrdinalType iGpOrdinal)
+  KOKKOS_LAMBDA(const Plato::OrdinalType iCellOrdinal, const Plato::OrdinalType iGpOrdinal)
   {
     Plato::Scalar tVolume(0.0);
 
@@ -192,15 +185,7 @@
       tCellFlux(iCellOrdinal, iDim) = tFlux(iDim);
     }
 
-<<<<<<< HEAD
     fluxDivergence(iCellOrdinal, result, tFlux, tGradient, tVolume);
-=======
-  Kokkos::parallel_for(Kokkos::RangePolicy<int>(0,numCells), KOKKOS_LAMBDA(int cellOrdinal)
-  {
-    interpolateFromNodal(cellOrdinal, basisFunctions, stateWS, tTemperature);
-    computeThermalContent(cellOrdinal, thermalContent, tTemperature);
-    projectThermalContent(cellOrdinal, cellVolume, basisFunctions, thermalContent, massResult);
->>>>>>> 2973d7f8
 
     Plato::Scalar tThermalContent(0.0);
     computeThermalContent(tThermalContent, tTemperature, tTemperature);
