--- conflicted
+++ resolved
@@ -98,11 +98,7 @@
 template <class Elem>
 ModelFactories get_builtin_material_model_factories() {
   ModelFactories out;
-<<<<<<< HEAD
-=======
-  out["hyper elastic-plastic"] = hyper_ep_factory<Elem>;
   out["J2 plasticity"] = j2_plasticity_factory<Elem>;
->>>>>>> 0fb358d5
   out["Mie-Gruneisen"] = mie_gruneisen_factory<Elem>;
   out["StVenant-Kirchhoff"] = stvenant_kirchhoff_factory<Elem>;
   return out;
